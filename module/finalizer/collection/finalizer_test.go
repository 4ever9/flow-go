--- conflicted
+++ resolved
@@ -190,16 +190,10 @@
 			prov.AssertCalled(t, "SubmitLocal", &messages.SubmitCollectionGuarantee{
 				Guarantee: flow.CollectionGuarantee{
 					CollectionID:     block.Payload.Collection.ID(),
-<<<<<<< HEAD
-					ReferenceBlockID: block.Payload.ReferenceBlockID,
+					ReferenceBlockID: refBlock.ID(),
 					ChainID:          block.Header.ChainID,
 					SignerIndices:    block.Header.ParentVoterIndices,
 					Signature:        nil,
-=======
-					ReferenceBlockID: refBlock.ID(),
-					SignerIDs:        block.Header.ParentVoterIDs,
-					Signature:        block.Header.ParentVoterSigData,
->>>>>>> 7bea1c3a
 				},
 			})
 		})
@@ -249,31 +243,19 @@
 			prov.AssertCalled(t, "SubmitLocal", &messages.SubmitCollectionGuarantee{
 				Guarantee: flow.CollectionGuarantee{
 					CollectionID:     block1.Payload.Collection.ID(),
-<<<<<<< HEAD
-					ReferenceBlockID: block1.Payload.ReferenceBlockID,
+					ReferenceBlockID: refBlock.ID(),
 					ChainID:          block1.Header.ChainID,
 					SignerIndices:    block1.Header.ParentVoterIndices,
 					Signature:        nil,
-=======
-					ReferenceBlockID: refBlock.ID(),
-					SignerIDs:        block1.Header.ParentVoterIDs,
-					Signature:        block1.Header.ParentVoterSigData,
->>>>>>> 7bea1c3a
 				},
 			})
 			prov.AssertCalled(t, "SubmitLocal", &messages.SubmitCollectionGuarantee{
 				Guarantee: flow.CollectionGuarantee{
 					CollectionID:     block2.Payload.Collection.ID(),
-<<<<<<< HEAD
-					ReferenceBlockID: block2.Payload.ReferenceBlockID,
+					ReferenceBlockID: refBlock.ID(),
 					ChainID:          block2.Header.ChainID,
 					SignerIndices:    block2.Header.ParentVoterIndices,
 					Signature:        nil,
-=======
-					ReferenceBlockID: refBlock.ID(),
-					SignerIDs:        block2.Header.ParentVoterIDs,
-					Signature:        block2.Header.ParentVoterSigData,
->>>>>>> 7bea1c3a
 				},
 			})
 		})
@@ -323,16 +305,10 @@
 			prov.AssertCalled(t, "SubmitLocal", &messages.SubmitCollectionGuarantee{
 				Guarantee: flow.CollectionGuarantee{
 					CollectionID:     block1.Payload.Collection.ID(),
-<<<<<<< HEAD
-					ReferenceBlockID: block1.Payload.ReferenceBlockID,
+					ReferenceBlockID: refBlock.ID(),
 					ChainID:          block1.Header.ChainID,
 					SignerIndices:    block1.Header.ParentVoterIndices,
 					Signature:        nil,
-=======
-					ReferenceBlockID: refBlock.ID(),
-					SignerIDs:        block1.Header.ParentVoterIDs,
-					Signature:        block1.Header.ParentVoterSigData,
->>>>>>> 7bea1c3a
 				},
 			})
 		})
@@ -383,16 +359,10 @@
 			prov.AssertCalled(t, "SubmitLocal", &messages.SubmitCollectionGuarantee{
 				Guarantee: flow.CollectionGuarantee{
 					CollectionID:     block1.Payload.Collection.ID(),
-<<<<<<< HEAD
-					ReferenceBlockID: block1.Payload.ReferenceBlockID,
+					ReferenceBlockID: refBlock.ID(),
 					ChainID:          block1.Header.ChainID,
 					SignerIndices:    block1.Header.ParentVoterIndices,
 					Signature:        nil,
-=======
-					ReferenceBlockID: refBlock.ID(),
-					SignerIDs:        block1.Header.ParentVoterIDs,
-					Signature:        block1.Header.ParentVoterSigData,
->>>>>>> 7bea1c3a
 				},
 			})
 		})
