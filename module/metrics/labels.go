--- conflicted
+++ resolved
@@ -13,19 +13,11 @@
 )
 
 const (
-<<<<<<< HEAD
-	EnginePropagation            = "propagation"
-	EngineCompliance             = "compliance"
-	EngineProvider               = "provider"
-	EngineIngestion              = "ingestion"
-	EngineMatching               = "matching"
-	EngineSynchronization        = "sync"
+	// collection
+	EngineProposal               = "proposal"
+	EngineCollectionIngest       = "collection_ingest"
+	EngineCollectionProvider     = "collection_provider"
 	EngineClusterSynchronization = "cluster-sync"
-=======
-	// collection
-	EngineProposal           = "proposal"
-	EngineCollectionIngest   = "collection_ingest"
-	EngineCollectionProvider = "collection_provider"
 	// consensus
 	EnginePropagation        = "propagation"
 	EngineCompliance         = "compliance"
@@ -35,7 +27,6 @@
 	EngineSynchronization    = "sync"
 	// common
 	EngineFollower = "follower"
->>>>>>> 46920314
 )
 
 const (
