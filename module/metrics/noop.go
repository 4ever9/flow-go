package metrics

import (
	"time"

	"github.com/onflow/flow-go/model/cluster"
	"github.com/onflow/flow-go/model/flow"
)

type NoopCollector struct{}

func NewNoopCollector() *NoopCollector {
	nc := &NoopCollector{}
	return nc
}

<<<<<<< HEAD
func (nc *NoopCollector) NetworkMessageSent(sizeBytes int, topic string)            {}
func (nc *NoopCollector) NetworkMessageReceived(sizeBytes int, topic string)        {}
func (nc *NoopCollector) NetworkDuplicateMessagesDropped(topic string)              {}
func (nc *NoopCollector) MessageAdded(priority int)                                 {}
func (nc *NoopCollector) MessageRemoved(priority int)                               {}
func (nc *NoopCollector) QueueDuration(duration time.Duration, priority int)        {}
func (nc *NoopCollector) MessageSent(engine string, message string)                 {}
func (nc *NoopCollector) MessageReceived(engine string, message string)             {}
func (nc *NoopCollector) MessageHandled(engine string, message string)              {}
func (nc *NoopCollector) RanGC(duration time.Duration)                              {}
func (nc *NoopCollector) BadgerLSMSize(sizeBytes int64)                             {}
func (nc *NoopCollector) BadgerVLogSize(sizeBytes int64)                            {}
func (nc *NoopCollector) BadgerNumReads(n int64)                                    {}
func (nc *NoopCollector) BadgerNumWrites(n int64)                                   {}
func (nc *NoopCollector) BadgerNumBytesRead(n int64)                                {}
func (nc *NoopCollector) BadgerNumBytesWritten(n int64)                             {}
func (nc *NoopCollector) BadgerNumGets(n int64)                                     {}
func (nc *NoopCollector) BadgerNumPuts(n int64)                                     {}
func (nc *NoopCollector) BadgerNumBlockedPuts(n int64)                              {}
func (nc *NoopCollector) BadgerNumMemtableGets(n int64)                             {}
func (nc *NoopCollector) FinalizedHeight(height uint64)                             {}
func (nc *NoopCollector) SealedHeight(height uint64)                                {}
func (nc *NoopCollector) BlockProposed(*flow.Block)                                 {}
func (nc *NoopCollector) BlockFinalized(*flow.Block)                                {}
func (nc *NoopCollector) BlockSealed(*flow.Block)                                   {}
func (nc *NoopCollector) CacheEntries(resource string, entries uint)                {}
func (nc *NoopCollector) CacheHit(resource string)                                  {}
func (nc *NoopCollector) CacheMiss(resource string)                                 {}
func (nc *NoopCollector) MempoolEntries(resource string, entries uint)              {}
func (nm *NoopCollector) Register(resource string, entriesFunc EntriesFunc) error   { return nil }
func (nc *NoopCollector) HotStuffBusyDuration(duration time.Duration, event string) {}
func (nc *NoopCollector) HotStuffIdleDuration(duration time.Duration)               {}
func (nc *NoopCollector) HotStuffWaitDuration(duration time.Duration, event string) {}
func (nc *NoopCollector) SetCurView(view uint64)                                    {}
func (nc *NoopCollector) SetQCView(view uint64)                                     {}
func (nc *NoopCollector) CountSkipped()                                             {}
func (nc *NoopCollector) CountTimeout()                                             {}
func (nc *NoopCollector) SetTimeout(duration time.Duration)                         {}
func (nc *NoopCollector) CommitteeProcessingDuration(duration time.Duration)        {}
func (nc *NoopCollector) SignerProcessingDuration(duration time.Duration)           {}
func (nc *NoopCollector) ValidatorProcessingDuration(duration time.Duration)        {}
func (nc *NoopCollector) PayloadProductionDuration(duration time.Duration)          {}
func (nc *NoopCollector) TransactionIngested(txID flow.Identifier)                  {}
func (nc *NoopCollector) ClusterBlockProposed(*cluster.Block)                       {}
func (nc *NoopCollector) ClusterBlockFinalized(*cluster.Block)                      {}
func (nc *NoopCollector) StartCollectionToFinalized(collectionID flow.Identifier)   {}
func (nc *NoopCollector) FinishCollectionToFinalized(collectionID flow.Identifier)  {}
func (nc *NoopCollector) StartBlockToSeal(blockID flow.Identifier)                  {}
func (nc *NoopCollector) FinishBlockToSeal(blockID flow.Identifier)                 {}
func (nc *NoopCollector) OnExecutionReceiptReceived()                               {}
func (nc *NoopCollector) OnExecutionResultSent()                                    {}
func (nc *NoopCollector) OnExecutionResultReceived()                                {}
func (nc *NoopCollector) OnVerifiableChunkSent()                                    {}
func (nc *NoopCollector) OnVerifiableChunkReceived()                                {}
func (nc *NoopCollector) OnChunkDataPackReceived()                                  {}
func (nc *NoopCollector) OnChunkDataPackRequested()                                 {}
func (nc *NoopCollector) OnResultApproval()                                         {}
func (nc *NoopCollector) LogVerifiableChunkSize(size float64)                       {}
func (nc *NoopCollector) StartBlockReceivedToExecuted(blockID flow.Identifier)      {}
func (nc *NoopCollector) FinishBlockReceivedToExecuted(blockID flow.Identifier)     {}
func (nc *NoopCollector) ExecutionGasUsedPerBlock(gas uint64)                       {}
func (nc *NoopCollector) ExecutionStateReadsPerBlock(reads uint64)                  {}
func (nc *NoopCollector) ExecutionStateStorageDiskTotal(bytes int64)                {}
func (nc *NoopCollector) ExecutionStorageStateCommitment(bytes int64)               {}
func (nc *NoopCollector) ExecutionLastExecutedBlockHeight(height uint64)            {}
func (ec *NoopCollector) ExecutionTotalExecutedTransactions(numberOfTx int)         {}
func (nc *NoopCollector) ForestApproxMemorySize(bytes uint64)                       {}
func (nc *NoopCollector) ForestNumberOfTrees(number uint64)                         {}
func (nc *NoopCollector) LatestTrieRegCount(number uint64)                          {}
func (nc *NoopCollector) LatestTrieRegCountDiff(number uint64)                      {}
func (nc *NoopCollector) LatestTrieMaxDepth(number uint64)                          {}
func (nc *NoopCollector) LatestTrieMaxDepthDiff(number uint64)                      {}
func (nc *NoopCollector) UpdateCount()                                              {}
func (nc *NoopCollector) ProofSize(bytes uint32)                                    {}
func (nc *NoopCollector) UpdateValuesNumber(number uint64)                          {}
func (nc *NoopCollector) UpdateValuesSize(byte uint64)                              {}
func (nc *NoopCollector) UpdateDuration(duration time.Duration)                     {}
func (nc *NoopCollector) UpdateDurationPerItem(duration time.Duration)              {}
func (nc *NoopCollector) ReadValuesNumber(number uint64)                            {}
func (nc *NoopCollector) ReadValuesSize(byte uint64)                                {}
func (nc *NoopCollector) ReadDuration(duration time.Duration)                       {}
func (nc *NoopCollector) ReadDurationPerItem(duration time.Duration)                {}
func (nc *NoopCollector) ExecutionCollectionRequestSent()                           {}
func (nc *NoopCollector) ExecutionCollectionRequestRetried()                        {}
func (nc *NoopCollector) TransactionParsed(dur time.Duration)                       {}
func (nc *NoopCollector) TransactionChecked(dur time.Duration)                      {}
func (nc *NoopCollector) TransactionInterpreted(dur time.Duration)                  {}
func (nc *NoopCollector) TransactionReceived(txID flow.Identifier, when time.Time)  {}
func (nc *NoopCollector) TransactionFinalized(txID flow.Identifier, when time.Time) {}
func (nc *NoopCollector) TransactionExecuted(txID flow.Identifier, when time.Time)  {}
func (nc *NoopCollector) TransactionExpired(txID flow.Identifier)                   {}
func (nc *NoopCollector) TransactionSubmissionFailed()                              {}
func (nc *NoopCollector) ChunkDataPackRequested()                                   {}
func (nc *NoopCollector) ExecutionSync(syncing bool)                                {}
func (nc *NoopCollector) DiskSize(uint64)                                           {}
=======
func (nc *NoopCollector) NetworkMessageSent(sizeBytes int, topic string, messageType string)     {}
func (nc *NoopCollector) NetworkMessageReceived(sizeBytes int, topic string, messageType string) {}
func (nc *NoopCollector) NetworkDuplicateMessagesDropped(topic string, messageType string)       {}
func (nc *NoopCollector) MessageAdded(priority int)                                              {}
func (nc *NoopCollector) MessageRemoved(priority int)                                            {}
func (nc *NoopCollector) QueueDuration(duration time.Duration, priority int)                     {}
func (nc *NoopCollector) MessageSent(engine string, message string)                              {}
func (nc *NoopCollector) MessageReceived(engine string, message string)                          {}
func (nc *NoopCollector) MessageHandled(engine string, message string)                           {}
func (nc *NoopCollector) RanGC(duration time.Duration)                                           {}
func (nc *NoopCollector) BadgerLSMSize(sizeBytes int64)                                          {}
func (nc *NoopCollector) BadgerVLogSize(sizeBytes int64)                                         {}
func (nc *NoopCollector) BadgerNumReads(n int64)                                                 {}
func (nc *NoopCollector) BadgerNumWrites(n int64)                                                {}
func (nc *NoopCollector) BadgerNumBytesRead(n int64)                                             {}
func (nc *NoopCollector) BadgerNumBytesWritten(n int64)                                          {}
func (nc *NoopCollector) BadgerNumGets(n int64)                                                  {}
func (nc *NoopCollector) BadgerNumPuts(n int64)                                                  {}
func (nc *NoopCollector) BadgerNumBlockedPuts(n int64)                                           {}
func (nc *NoopCollector) BadgerNumMemtableGets(n int64)                                          {}
func (nc *NoopCollector) FinalizedHeight(height uint64)                                          {}
func (nc *NoopCollector) SealedHeight(height uint64)                                             {}
func (nc *NoopCollector) BlockProposed(*flow.Block)                                              {}
func (nc *NoopCollector) BlockFinalized(*flow.Block)                                             {}
func (nc *NoopCollector) BlockSealed(*flow.Block)                                                {}
func (nc *NoopCollector) CacheEntries(resource string, entries uint)                             {}
func (nc *NoopCollector) CacheHit(resource string)                                               {}
func (nc *NoopCollector) CacheMiss(resource string)                                              {}
func (nc *NoopCollector) MempoolEntries(resource string, entries uint)                           {}
func (nm *NoopCollector) Register(resource string, entriesFunc EntriesFunc) error                { return nil }
func (nc *NoopCollector) HotStuffBusyDuration(duration time.Duration, event string)              {}
func (nc *NoopCollector) HotStuffIdleDuration(duration time.Duration)                            {}
func (nc *NoopCollector) HotStuffWaitDuration(duration time.Duration, event string)              {}
func (nc *NoopCollector) SetCurView(view uint64)                                                 {}
func (nc *NoopCollector) SetQCView(view uint64)                                                  {}
func (nc *NoopCollector) CountSkipped()                                                          {}
func (nc *NoopCollector) CountTimeout()                                                          {}
func (nc *NoopCollector) SetTimeout(duration time.Duration)                                      {}
func (nc *NoopCollector) CommitteeProcessingDuration(duration time.Duration)                     {}
func (nc *NoopCollector) SignerProcessingDuration(duration time.Duration)                        {}
func (nc *NoopCollector) ValidatorProcessingDuration(duration time.Duration)                     {}
func (nc *NoopCollector) PayloadProductionDuration(duration time.Duration)                       {}
func (nc *NoopCollector) TransactionIngested(txID flow.Identifier)                               {}
func (nc *NoopCollector) ClusterBlockProposed(*cluster.Block)                                    {}
func (nc *NoopCollector) ClusterBlockFinalized(*cluster.Block)                                   {}
func (nc *NoopCollector) StartCollectionToFinalized(collectionID flow.Identifier)                {}
func (nc *NoopCollector) FinishCollectionToFinalized(collectionID flow.Identifier)               {}
func (nc *NoopCollector) StartBlockToSeal(blockID flow.Identifier)                               {}
func (nc *NoopCollector) FinishBlockToSeal(blockID flow.Identifier)                              {}
func (nc *NoopCollector) OnExecutionReceiptReceived()                                            {}
func (nc *NoopCollector) OnExecutionResultSent()                                                 {}
func (nc *NoopCollector) OnExecutionResultReceived()                                             {}
func (nc *NoopCollector) OnVerifiableChunkSent()                                                 {}
func (nc *NoopCollector) OnVerifiableChunkReceived()                                             {}
func (nc *NoopCollector) OnChunkDataPackReceived()                                               {}
func (nc *NoopCollector) OnChunkDataPackRequested()                                              {}
func (nc *NoopCollector) OnResultApproval()                                                      {}
func (nc *NoopCollector) LogVerifiableChunkSize(size float64)                                    {}
func (nc *NoopCollector) StartBlockReceivedToExecuted(blockID flow.Identifier)                   {}
func (nc *NoopCollector) FinishBlockReceivedToExecuted(blockID flow.Identifier)                  {}
func (nc *NoopCollector) ExecutionGasUsedPerBlock(gas uint64)                                    {}
func (nc *NoopCollector) ExecutionStateReadsPerBlock(reads uint64)                               {}
func (nc *NoopCollector) ExecutionStateStorageDiskTotal(bytes int64)                             {}
func (nc *NoopCollector) ExecutionStorageStateCommitment(bytes int64)                            {}
func (nc *NoopCollector) ExecutionLastExecutedBlockHeight(height uint64)                         {}
func (ec *NoopCollector) ExecutionTotalExecutedTransactions(numberOfTx int)                      {}
func (nc *NoopCollector) ForestApproxMemorySize(bytes uint64)                                    {}
func (nc *NoopCollector) ForestNumberOfTrees(number uint64)                                      {}
func (nc *NoopCollector) LatestTrieRegCount(number uint64)                                       {}
func (nc *NoopCollector) LatestTrieRegCountDiff(number uint64)                                   {}
func (nc *NoopCollector) LatestTrieMaxDepth(number uint64)                                       {}
func (nc *NoopCollector) LatestTrieMaxDepthDiff(number uint64)                                   {}
func (nc *NoopCollector) UpdateCount()                                                           {}
func (nc *NoopCollector) ProofSize(bytes uint32)                                                 {}
func (nc *NoopCollector) UpdateValuesNumber(number uint64)                                       {}
func (nc *NoopCollector) UpdateValuesSize(byte uint64)                                           {}
func (nc *NoopCollector) UpdateDuration(duration time.Duration)                                  {}
func (nc *NoopCollector) UpdateDurationPerItem(duration time.Duration)                           {}
func (nc *NoopCollector) ReadValuesNumber(number uint64)                                         {}
func (nc *NoopCollector) ReadValuesSize(byte uint64)                                             {}
func (nc *NoopCollector) ReadDuration(duration time.Duration)                                    {}
func (nc *NoopCollector) ReadDurationPerItem(duration time.Duration)                             {}
func (nc *NoopCollector) ExecutionCollectionRequestSent()                                        {}
func (nc *NoopCollector) ExecutionCollectionRequestRetried()                                     {}
func (nc *NoopCollector) TransactionParsed(dur time.Duration)                                    {}
func (nc *NoopCollector) TransactionChecked(dur time.Duration)                                   {}
func (nc *NoopCollector) TransactionInterpreted(dur time.Duration)                               {}
func (nc *NoopCollector) TransactionReceived(txID flow.Identifier, when time.Time)               {}
func (nc *NoopCollector) TransactionFinalized(txID flow.Identifier, when time.Time)              {}
func (nc *NoopCollector) TransactionExecuted(txID flow.Identifier, when time.Time)               {}
func (nc *NoopCollector) TransactionExpired(txID flow.Identifier)                                {}
func (nc *NoopCollector) TransactionSubmissionFailed()                                           {}
func (nc *NoopCollector) ChunkDataPackRequested()                                                {}
func (ec *NoopCollector) ExecutionSync(syncing bool)                                             {}
>>>>>>> d00b4126
<|MERGE_RESOLUTION|>--- conflicted
+++ resolved
@@ -14,103 +14,6 @@
 	return nc
 }
 
-<<<<<<< HEAD
-func (nc *NoopCollector) NetworkMessageSent(sizeBytes int, topic string)            {}
-func (nc *NoopCollector) NetworkMessageReceived(sizeBytes int, topic string)        {}
-func (nc *NoopCollector) NetworkDuplicateMessagesDropped(topic string)              {}
-func (nc *NoopCollector) MessageAdded(priority int)                                 {}
-func (nc *NoopCollector) MessageRemoved(priority int)                               {}
-func (nc *NoopCollector) QueueDuration(duration time.Duration, priority int)        {}
-func (nc *NoopCollector) MessageSent(engine string, message string)                 {}
-func (nc *NoopCollector) MessageReceived(engine string, message string)             {}
-func (nc *NoopCollector) MessageHandled(engine string, message string)              {}
-func (nc *NoopCollector) RanGC(duration time.Duration)                              {}
-func (nc *NoopCollector) BadgerLSMSize(sizeBytes int64)                             {}
-func (nc *NoopCollector) BadgerVLogSize(sizeBytes int64)                            {}
-func (nc *NoopCollector) BadgerNumReads(n int64)                                    {}
-func (nc *NoopCollector) BadgerNumWrites(n int64)                                   {}
-func (nc *NoopCollector) BadgerNumBytesRead(n int64)                                {}
-func (nc *NoopCollector) BadgerNumBytesWritten(n int64)                             {}
-func (nc *NoopCollector) BadgerNumGets(n int64)                                     {}
-func (nc *NoopCollector) BadgerNumPuts(n int64)                                     {}
-func (nc *NoopCollector) BadgerNumBlockedPuts(n int64)                              {}
-func (nc *NoopCollector) BadgerNumMemtableGets(n int64)                             {}
-func (nc *NoopCollector) FinalizedHeight(height uint64)                             {}
-func (nc *NoopCollector) SealedHeight(height uint64)                                {}
-func (nc *NoopCollector) BlockProposed(*flow.Block)                                 {}
-func (nc *NoopCollector) BlockFinalized(*flow.Block)                                {}
-func (nc *NoopCollector) BlockSealed(*flow.Block)                                   {}
-func (nc *NoopCollector) CacheEntries(resource string, entries uint)                {}
-func (nc *NoopCollector) CacheHit(resource string)                                  {}
-func (nc *NoopCollector) CacheMiss(resource string)                                 {}
-func (nc *NoopCollector) MempoolEntries(resource string, entries uint)              {}
-func (nm *NoopCollector) Register(resource string, entriesFunc EntriesFunc) error   { return nil }
-func (nc *NoopCollector) HotStuffBusyDuration(duration time.Duration, event string) {}
-func (nc *NoopCollector) HotStuffIdleDuration(duration time.Duration)               {}
-func (nc *NoopCollector) HotStuffWaitDuration(duration time.Duration, event string) {}
-func (nc *NoopCollector) SetCurView(view uint64)                                    {}
-func (nc *NoopCollector) SetQCView(view uint64)                                     {}
-func (nc *NoopCollector) CountSkipped()                                             {}
-func (nc *NoopCollector) CountTimeout()                                             {}
-func (nc *NoopCollector) SetTimeout(duration time.Duration)                         {}
-func (nc *NoopCollector) CommitteeProcessingDuration(duration time.Duration)        {}
-func (nc *NoopCollector) SignerProcessingDuration(duration time.Duration)           {}
-func (nc *NoopCollector) ValidatorProcessingDuration(duration time.Duration)        {}
-func (nc *NoopCollector) PayloadProductionDuration(duration time.Duration)          {}
-func (nc *NoopCollector) TransactionIngested(txID flow.Identifier)                  {}
-func (nc *NoopCollector) ClusterBlockProposed(*cluster.Block)                       {}
-func (nc *NoopCollector) ClusterBlockFinalized(*cluster.Block)                      {}
-func (nc *NoopCollector) StartCollectionToFinalized(collectionID flow.Identifier)   {}
-func (nc *NoopCollector) FinishCollectionToFinalized(collectionID flow.Identifier)  {}
-func (nc *NoopCollector) StartBlockToSeal(blockID flow.Identifier)                  {}
-func (nc *NoopCollector) FinishBlockToSeal(blockID flow.Identifier)                 {}
-func (nc *NoopCollector) OnExecutionReceiptReceived()                               {}
-func (nc *NoopCollector) OnExecutionResultSent()                                    {}
-func (nc *NoopCollector) OnExecutionResultReceived()                                {}
-func (nc *NoopCollector) OnVerifiableChunkSent()                                    {}
-func (nc *NoopCollector) OnVerifiableChunkReceived()                                {}
-func (nc *NoopCollector) OnChunkDataPackReceived()                                  {}
-func (nc *NoopCollector) OnChunkDataPackRequested()                                 {}
-func (nc *NoopCollector) OnResultApproval()                                         {}
-func (nc *NoopCollector) LogVerifiableChunkSize(size float64)                       {}
-func (nc *NoopCollector) StartBlockReceivedToExecuted(blockID flow.Identifier)      {}
-func (nc *NoopCollector) FinishBlockReceivedToExecuted(blockID flow.Identifier)     {}
-func (nc *NoopCollector) ExecutionGasUsedPerBlock(gas uint64)                       {}
-func (nc *NoopCollector) ExecutionStateReadsPerBlock(reads uint64)                  {}
-func (nc *NoopCollector) ExecutionStateStorageDiskTotal(bytes int64)                {}
-func (nc *NoopCollector) ExecutionStorageStateCommitment(bytes int64)               {}
-func (nc *NoopCollector) ExecutionLastExecutedBlockHeight(height uint64)            {}
-func (ec *NoopCollector) ExecutionTotalExecutedTransactions(numberOfTx int)         {}
-func (nc *NoopCollector) ForestApproxMemorySize(bytes uint64)                       {}
-func (nc *NoopCollector) ForestNumberOfTrees(number uint64)                         {}
-func (nc *NoopCollector) LatestTrieRegCount(number uint64)                          {}
-func (nc *NoopCollector) LatestTrieRegCountDiff(number uint64)                      {}
-func (nc *NoopCollector) LatestTrieMaxDepth(number uint64)                          {}
-func (nc *NoopCollector) LatestTrieMaxDepthDiff(number uint64)                      {}
-func (nc *NoopCollector) UpdateCount()                                              {}
-func (nc *NoopCollector) ProofSize(bytes uint32)                                    {}
-func (nc *NoopCollector) UpdateValuesNumber(number uint64)                          {}
-func (nc *NoopCollector) UpdateValuesSize(byte uint64)                              {}
-func (nc *NoopCollector) UpdateDuration(duration time.Duration)                     {}
-func (nc *NoopCollector) UpdateDurationPerItem(duration time.Duration)              {}
-func (nc *NoopCollector) ReadValuesNumber(number uint64)                            {}
-func (nc *NoopCollector) ReadValuesSize(byte uint64)                                {}
-func (nc *NoopCollector) ReadDuration(duration time.Duration)                       {}
-func (nc *NoopCollector) ReadDurationPerItem(duration time.Duration)                {}
-func (nc *NoopCollector) ExecutionCollectionRequestSent()                           {}
-func (nc *NoopCollector) ExecutionCollectionRequestRetried()                        {}
-func (nc *NoopCollector) TransactionParsed(dur time.Duration)                       {}
-func (nc *NoopCollector) TransactionChecked(dur time.Duration)                      {}
-func (nc *NoopCollector) TransactionInterpreted(dur time.Duration)                  {}
-func (nc *NoopCollector) TransactionReceived(txID flow.Identifier, when time.Time)  {}
-func (nc *NoopCollector) TransactionFinalized(txID flow.Identifier, when time.Time) {}
-func (nc *NoopCollector) TransactionExecuted(txID flow.Identifier, when time.Time)  {}
-func (nc *NoopCollector) TransactionExpired(txID flow.Identifier)                   {}
-func (nc *NoopCollector) TransactionSubmissionFailed()                              {}
-func (nc *NoopCollector) ChunkDataPackRequested()                                   {}
-func (nc *NoopCollector) ExecutionSync(syncing bool)                                {}
-func (nc *NoopCollector) DiskSize(uint64)                                           {}
-=======
 func (nc *NoopCollector) NetworkMessageSent(sizeBytes int, topic string, messageType string)     {}
 func (nc *NoopCollector) NetworkMessageReceived(sizeBytes int, topic string, messageType string) {}
 func (nc *NoopCollector) NetworkDuplicateMessagesDropped(topic string, messageType string)       {}
@@ -204,5 +107,5 @@
 func (nc *NoopCollector) TransactionExpired(txID flow.Identifier)                                {}
 func (nc *NoopCollector) TransactionSubmissionFailed()                                           {}
 func (nc *NoopCollector) ChunkDataPackRequested()                                                {}
-func (ec *NoopCollector) ExecutionSync(syncing bool)                                             {}
->>>>>>> d00b4126
+func (nc *NoopCollector) ExecutionSync(syncing bool)                                             {}
+func (nc *NoopCollector) DiskSize(uint64)                                           {}