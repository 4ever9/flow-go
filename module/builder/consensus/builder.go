// (c) 2019 Dapper Labs - ALL RIGHTS RESERVED

package consensus

import (
	"bytes"
	"fmt"
	"time"

	"github.com/dgraph-io/badger/v2"

	"github.com/dapperlabs/flow-go/model/flow"
	"github.com/dapperlabs/flow-go/module/mempool"
	"github.com/dapperlabs/flow-go/storage"
	"github.com/dapperlabs/flow-go/storage/badger/operation"
)

// Builder is the builder for consensus block payloads. Upon providing a payload
// hash, it also memorizes which entities were included into the payload.
type Builder struct {
	db       *badger.DB
	seals    storage.Seals
	headers  storage.Headers
	payloads storage.Payloads
	blocks   storage.Blocks
	guarPool mempool.Guarantees
	sealPool mempool.Seals
	cfg      Config
}

// NewBuilder creates a new block builder.
func NewBuilder(db *badger.DB, headers storage.Headers, seals storage.Seals, payloads storage.Payloads, blocks storage.Blocks, guarPool mempool.Guarantees, sealPool mempool.Seals, options ...func(*Config)) *Builder {

	// initialize default config
	cfg := Config{
		minInterval:  500 * time.Millisecond,
		maxInterval:  10 * time.Second,
		expiryBlocks: 64,
	}

	// apply option parameters
	for _, option := range options {
		option(&cfg)
	}

	b := &Builder{
		db:       db,
		headers:  headers,
		seals:    seals,
		payloads: payloads,
		blocks:   blocks,
		guarPool: guarPool,
		sealPool: sealPool,
		cfg:      cfg,
	}
	return b
}

// BuildOn creates a new block header build on the provided parent, using the given view and applying the
// custom setter function to allow the caller to make changes to the header before storing it.
func (b *Builder) BuildOn(parentID flow.Identifier, setter func(*flow.Header) error) (*flow.Header, error) {

<<<<<<< HEAD
	// STEP ONE: Create a lookup of all collection guarantees included in one of
	// the past 1000 blocks proceeding the proposal. We can then include all
	// collection guarantees from the memory pool that are not in this lookup.
=======
	// STEP ONE: Load some things we need to do our work.
>>>>>>> c5fc69ff

	var finalized uint64
	err := b.db.View(operation.RetrieveFinalizedHeight(&finalized))
	if err != nil {
		return nil, fmt.Errorf("could not retrieve finalized height: %w", err)
	}
	var finalID flow.Identifier
	err = b.db.View(operation.LookupBlockHeight(finalized, &finalID))
	if err != nil {
		return nil, fmt.Errorf("could not lookup finalized block: %w", err)
	}
<<<<<<< HEAD
=======

	// STEP TWO: Create a lookup of all previously used guarantees on the part
	// of the chain we care about. We do this separately for unfinalized and
	// finalized sections of the chain to decide whether removing guarantees
	// from the memory pool is necessary.

	ancestorID := parentID
	pendingLookup := make(map[flow.Identifier]struct{})
	for ancestorID != finalID {
		ancestor, err := b.headers.ByBlockID(ancestorID)
		if err != nil {
			return nil, fmt.Errorf("could not get ancestor header (%x): %w", ancestorID, err)
		}
		if ancestor.Height <= finalized {
			return nil, fmt.Errorf("should always build on last finalized block")
		}
		payload, err := b.payloads.ByBlockID(ancestorID)
		if err != nil {
			return nil, fmt.Errorf("could not get ancestor payload (%x): %w", ancestorID, err)
		}
		for _, guarantee := range payload.Guarantees {
			pendingLookup[guarantee.ID()] = struct{}{}
		}
		ancestorID = ancestor.ParentID
	}

	// for now, we check at most 1000 blocks of history
	// TODO: look back based on referenc block ID and expiry
>>>>>>> c5fc69ff

	limit := finalized - 1000
	if limit > finalized { // overflow check
		limit = 0
	}
<<<<<<< HEAD
	ancestorID := parentID
	gLookup := make(map[flow.Identifier]struct{})
	for ancestorID != finalID {
=======

	finalLookup := make(map[flow.Identifier]struct{})
	ancestorID = finalID
	for {
>>>>>>> c5fc69ff
		ancestor, err := b.headers.ByBlockID(ancestorID)
		if err != nil {
			return nil, fmt.Errorf("could not get ancestor header (%x): %w", ancestorID, err)
		}
<<<<<<< HEAD
		if ancestor.Height <= limit {
			return nil, fmt.Errorf("should always build on last finalized block")
		}
		payload, err := b.payloads.ByBlockID(ancestorID)
		if err != nil {
			return nil, fmt.Errorf("could not get ancestor payload (%x): %w", ancestorID, err)
		}
		for _, guarantee := range payload.Guarantees {
			gLookup[guarantee.ID()] = struct{}{}
=======
		payload, err := b.payloads.ByBlockID(ancestorID)
		if err != nil {
			return nil, fmt.Errorf("could not get ancestor payload (%x): %w", ancestorID, err)
		}
		for _, guarantee := range payload.Guarantees {
			finalLookup[guarantee.ID()] = struct{}{}
		}
		if ancestor.Height <= limit {
			break
		}
		ancestorID = ancestor.ParentID
	}

	// STEP THREE: Build a valid guarantee payload.

	var guarantees []*flow.CollectionGuarantee
	for _, guarantee := range b.guarPool.All() {

		// get the reference block for expiration
		refHeader, err := b.headers.ByBlockID(guarantee.ReferenceBlockID)
		if err != nil {
			return nil, fmt.Errorf("could not get reference block: %w", err)
		}

		// for now, we simply ignore unfinalized reference blocks
		// TODO: decide on whether we should remove those guarantees and when
		if finalized < refHeader.Height {
			continue
>>>>>>> c5fc69ff
		}
		ancestorID = ancestor.ParentID
	}

<<<<<<< HEAD
	var guarantees []*flow.CollectionGuarantee
	for _, guarantee := range b.guarPool.All() {
		_, duplicated := gLookup[guarantee.ID()]
		if duplicated {
=======
		// check if the reference block is already too old
		collID := guarantee.ID()
		if uint(finalized-refHeader.Height) > flow.DefaultTransactionExpiry {
			_ = b.guarPool.Rem(collID)
>>>>>>> c5fc69ff
			continue
		}
		guarantees = append(guarantees, guarantee)
	}

<<<<<<< HEAD
	// STEP TWO: Find the last sealed block on our branch of the blockchain. We
	// can then use the associated seal to try and build a chain of seals from
	// the memory pool.

	byParent := make(map[flow.Identifier]*flow.Seal)
	for _, seal := range b.sealPool.All() {
		sealed, err := b.headers.ByBlockID(seal.BlockID)
		if err != nil {
			return nil, fmt.Errorf("could not retrieve sealed header: %w", err)
=======
		// check if the guarantee was already finalized in a block
		_, duplicated := finalLookup[collID]
		if duplicated {
			_ = b.guarPool.Rem(collID)
			continue
		}

		// check if the guarantee is pending on this branch; don't remove from
		// memory pool yet, but skip for payload
		_, duplicated = pendingLookup[collID]
		if duplicated {
			continue
>>>>>>> c5fc69ff
		}
		byParent[sealed.ParentID] = seal
	}

<<<<<<< HEAD
	lastSeal, err := b.seals.ByBlockID(parentID)
	var seals []*flow.Seal
	for len(byParent) > 0 {
		seal, found := byParent[lastSeal.BlockID]
		if !found {
			break
		}
		if !bytes.Equal(seal.InitialState, lastSeal.FinalState) {
			return nil, fmt.Errorf("seal execution states do not connect")
		}
		delete(byParent, lastSeal.BlockID)
		seals = append(seals, seal)
		lastSeal = seal
	}

	// STEP THREE: we have the guarantees and seals we can validly include
	// in the payload built on top of the given block. Now we need to build
	// and store the block header, as well as index the payload contents.

	// build the payload so we can get the hash
	payload := &flow.Payload{
		Identities: nil,
		Guarantees: guarantees,
		Seals:      seals,
	}

	// retrieve the parent to set the height
	parent, err := b.headers.ByBlockID(parentID)
	if err != nil {
		return nil, fmt.Errorf("could not retrieve parent: %w", err)
	}

	// calculate the timestamp and cutoffs
	timestamp := time.Now().UTC()
	from := parent.Timestamp.Add(b.cfg.minInterval)
	to := parent.Timestamp.Add(b.cfg.maxInterval)

	// adjust timestamp if outside of cutoffs
	if timestamp.Before(from) {
		timestamp = from
	}
	if timestamp.After(to) {
		timestamp = to
	}

	// construct default block on top of the provided parent
	header := &flow.Header{
		ChainID:     parent.ChainID,
		ParentID:    parentID,
		Height:      parent.Height + 1,
		Timestamp:   timestamp,
		PayloadHash: payload.Hash(),

		// the following fields should be set by the custom function as needed
		// NOTE: we could abstract all of this away into an interface{} field,
		// but that would be over the top as we will probably always use hotstuff
		View:           0,
		ParentVoterIDs: nil,
		ParentVoterSig: nil,
		ProposerID:     flow.ZeroID,
		ProposerSig:    nil,
	}

	// apply the custom fields setter of the consensus algorithm
	err = setter(header)
	if err != nil {
		return nil, fmt.Errorf("could not apply setter: %w", err)
	}

=======
		guarantees = append(guarantees, guarantee)
	}

	// STEP FOUR: Get the block seal from the parent and see how far we can
	// extend the chain of sealed blocks with the seals in the memory pool.

	// we map each seal to the parent of its sealed block; that way, we can
	// retrieve a valid seal that will *follow* each block's own seal
	byParent := make(map[flow.Identifier]*flow.Seal)
	for _, seal := range b.sealPool.All() {
		sealed, err := b.headers.ByBlockID(seal.BlockID)
		if err != nil {
			return nil, fmt.Errorf("could not retrieve sealed header: %w", err)
		}
		byParent[sealed.ParentID] = seal
	}

	// starting at the paren't seal, we try to find a seal to extend the current
	// last sealed block; if we do, we keep going until we don't
	// we also execute a sanity check on whether the execution state of the next
	// seal propely connects to the previous seal
	lastSeal, err := b.seals.ByBlockID(parentID)
	var seals []*flow.Seal
	for len(byParent) > 0 {
		seal, found := byParent[lastSeal.BlockID]
		if !found {
			break
		}
		if !bytes.Equal(seal.InitialState, lastSeal.FinalState) {
			return nil, fmt.Errorf("seal execution states do not connect")
		}
		delete(byParent, lastSeal.BlockID)
		seals = append(seals, seal)
		lastSeal = seal
	}

	// STEP FIVE: We now have guarantees and seals we can validly include
	// in the payload built on top of the given parent. Now we need to build
	// and store the block header, as well as index the payload contents.

	// build the payload so we can get the hash
	payload := &flow.Payload{
		Identities: nil,
		Guarantees: guarantees,
		Seals:      seals,
	}

	// retrieve the parent to set the height
	parent, err := b.headers.ByBlockID(parentID)
	if err != nil {
		return nil, fmt.Errorf("could not retrieve parent: %w", err)
	}

	// calculate the timestamp and cutoffs
	timestamp := time.Now().UTC()
	from := parent.Timestamp.Add(b.cfg.minInterval)
	to := parent.Timestamp.Add(b.cfg.maxInterval)

	// adjust timestamp if outside of cutoffs
	if timestamp.Before(from) {
		timestamp = from
	}
	if timestamp.After(to) {
		timestamp = to
	}

	// construct default block on top of the provided parent
	header := &flow.Header{
		ChainID:     parent.ChainID,
		ParentID:    parentID,
		Height:      parent.Height + 1,
		Timestamp:   timestamp,
		PayloadHash: payload.Hash(),

		// the following fields should be set by the custom function as needed
		// NOTE: we could abstract all of this away into an interface{} field,
		// but that would be over the top as we will probably always use hotstuff
		View:           0,
		ParentVoterIDs: nil,
		ParentVoterSig: nil,
		ProposerID:     flow.ZeroID,
		ProposerSig:    nil,
	}

	// apply the custom fields setter of the consensus algorithm
	err = setter(header)
	if err != nil {
		return nil, fmt.Errorf("could not apply setter: %w", err)
	}

>>>>>>> c5fc69ff
	// insert the proposal into the database
	proposal := &flow.Block{
		Header:  header,
		Payload: payload,
	}
	err = b.blocks.Store(proposal)
	if err != nil {
		return nil, fmt.Errorf("could ot store proposal: %w", err)
	}
<<<<<<< HEAD
	blockID := proposal.ID()
	err = operation.RetryOnConflict(b.db.Update, func(tx *badger.Txn) error {
		err = operation.IndexBlockSeal(blockID, lastSeal.ID())(tx)
		if err != nil {
			return fmt.Errorf("could not index proposal seal: %w", err)
		}
		err = operation.InsertBlockChildren(blockID, nil)(tx)
		if err != nil {
=======

	// update protocol state index for the seal and initialize children index
	blockID := proposal.ID()
	err = operation.RetryOnConflict(b.db.Update, func(tx *badger.Txn) error {
		err = operation.IndexBlockSeal(blockID, lastSeal.ID())(tx)
		if err != nil {
			return fmt.Errorf("could not index proposal seal: %w", err)
		}
		err = operation.InsertBlockChildren(blockID, nil)(tx)
		if err != nil {
>>>>>>> c5fc69ff
			return fmt.Errorf("could not insert empty block children: %w", err)
		}
		return nil
	})

	return header, err
}<|MERGE_RESOLUTION|>--- conflicted
+++ resolved
@@ -60,13 +60,7 @@
 // custom setter function to allow the caller to make changes to the header before storing it.
 func (b *Builder) BuildOn(parentID flow.Identifier, setter func(*flow.Header) error) (*flow.Header, error) {
 
-<<<<<<< HEAD
-	// STEP ONE: Create a lookup of all collection guarantees included in one of
-	// the past 1000 blocks proceeding the proposal. We can then include all
-	// collection guarantees from the memory pool that are not in this lookup.
-=======
 	// STEP ONE: Load some things we need to do our work.
->>>>>>> c5fc69ff
 
 	var finalized uint64
 	err := b.db.View(operation.RetrieveFinalizedHeight(&finalized))
@@ -78,8 +72,6 @@
 	if err != nil {
 		return nil, fmt.Errorf("could not lookup finalized block: %w", err)
 	}
-<<<<<<< HEAD
-=======
 
 	// STEP TWO: Create a lookup of all previously used guarantees on the part
 	// of the chain we care about. We do this separately for unfinalized and
@@ -108,37 +100,19 @@
 
 	// for now, we check at most 1000 blocks of history
 	// TODO: look back based on referenc block ID and expiry
->>>>>>> c5fc69ff
 
 	limit := finalized - 1000
 	if limit > finalized { // overflow check
 		limit = 0
 	}
-<<<<<<< HEAD
-	ancestorID := parentID
-	gLookup := make(map[flow.Identifier]struct{})
-	for ancestorID != finalID {
-=======
 
 	finalLookup := make(map[flow.Identifier]struct{})
 	ancestorID = finalID
 	for {
->>>>>>> c5fc69ff
 		ancestor, err := b.headers.ByBlockID(ancestorID)
 		if err != nil {
 			return nil, fmt.Errorf("could not get ancestor header (%x): %w", ancestorID, err)
 		}
-<<<<<<< HEAD
-		if ancestor.Height <= limit {
-			return nil, fmt.Errorf("should always build on last finalized block")
-		}
-		payload, err := b.payloads.ByBlockID(ancestorID)
-		if err != nil {
-			return nil, fmt.Errorf("could not get ancestor payload (%x): %w", ancestorID, err)
-		}
-		for _, guarantee := range payload.Guarantees {
-			gLookup[guarantee.ID()] = struct{}{}
-=======
 		payload, err := b.payloads.ByBlockID(ancestorID)
 		if err != nil {
 			return nil, fmt.Errorf("could not get ancestor payload (%x): %w", ancestorID, err)
@@ -167,38 +141,15 @@
 		// TODO: decide on whether we should remove those guarantees and when
 		if finalized < refHeader.Height {
 			continue
->>>>>>> c5fc69ff
-		}
-		ancestorID = ancestor.ParentID
-	}
-
-<<<<<<< HEAD
-	var guarantees []*flow.CollectionGuarantee
-	for _, guarantee := range b.guarPool.All() {
-		_, duplicated := gLookup[guarantee.ID()]
-		if duplicated {
-=======
+		}
+
 		// check if the reference block is already too old
 		collID := guarantee.ID()
 		if uint(finalized-refHeader.Height) > flow.DefaultTransactionExpiry {
 			_ = b.guarPool.Rem(collID)
->>>>>>> c5fc69ff
-			continue
-		}
-		guarantees = append(guarantees, guarantee)
-	}
-
-<<<<<<< HEAD
-	// STEP TWO: Find the last sealed block on our branch of the blockchain. We
-	// can then use the associated seal to try and build a chain of seals from
-	// the memory pool.
-
-	byParent := make(map[flow.Identifier]*flow.Seal)
-	for _, seal := range b.sealPool.All() {
-		sealed, err := b.headers.ByBlockID(seal.BlockID)
-		if err != nil {
-			return nil, fmt.Errorf("could not retrieve sealed header: %w", err)
-=======
+			continue
+		}
+
 		// check if the guarantee was already finalized in a block
 		_, duplicated := finalLookup[collID]
 		if duplicated {
@@ -211,82 +162,8 @@
 		_, duplicated = pendingLookup[collID]
 		if duplicated {
 			continue
->>>>>>> c5fc69ff
-		}
-		byParent[sealed.ParentID] = seal
-	}
-
-<<<<<<< HEAD
-	lastSeal, err := b.seals.ByBlockID(parentID)
-	var seals []*flow.Seal
-	for len(byParent) > 0 {
-		seal, found := byParent[lastSeal.BlockID]
-		if !found {
-			break
-		}
-		if !bytes.Equal(seal.InitialState, lastSeal.FinalState) {
-			return nil, fmt.Errorf("seal execution states do not connect")
-		}
-		delete(byParent, lastSeal.BlockID)
-		seals = append(seals, seal)
-		lastSeal = seal
-	}
-
-	// STEP THREE: we have the guarantees and seals we can validly include
-	// in the payload built on top of the given block. Now we need to build
-	// and store the block header, as well as index the payload contents.
-
-	// build the payload so we can get the hash
-	payload := &flow.Payload{
-		Identities: nil,
-		Guarantees: guarantees,
-		Seals:      seals,
-	}
-
-	// retrieve the parent to set the height
-	parent, err := b.headers.ByBlockID(parentID)
-	if err != nil {
-		return nil, fmt.Errorf("could not retrieve parent: %w", err)
-	}
-
-	// calculate the timestamp and cutoffs
-	timestamp := time.Now().UTC()
-	from := parent.Timestamp.Add(b.cfg.minInterval)
-	to := parent.Timestamp.Add(b.cfg.maxInterval)
-
-	// adjust timestamp if outside of cutoffs
-	if timestamp.Before(from) {
-		timestamp = from
-	}
-	if timestamp.After(to) {
-		timestamp = to
-	}
-
-	// construct default block on top of the provided parent
-	header := &flow.Header{
-		ChainID:     parent.ChainID,
-		ParentID:    parentID,
-		Height:      parent.Height + 1,
-		Timestamp:   timestamp,
-		PayloadHash: payload.Hash(),
-
-		// the following fields should be set by the custom function as needed
-		// NOTE: we could abstract all of this away into an interface{} field,
-		// but that would be over the top as we will probably always use hotstuff
-		View:           0,
-		ParentVoterIDs: nil,
-		ParentVoterSig: nil,
-		ProposerID:     flow.ZeroID,
-		ProposerSig:    nil,
-	}
-
-	// apply the custom fields setter of the consensus algorithm
-	err = setter(header)
-	if err != nil {
-		return nil, fmt.Errorf("could not apply setter: %w", err)
-	}
-
-=======
+		}
+
 		guarantees = append(guarantees, guarantee)
 	}
 
@@ -377,7 +254,6 @@
 		return nil, fmt.Errorf("could not apply setter: %w", err)
 	}
 
->>>>>>> c5fc69ff
 	// insert the proposal into the database
 	proposal := &flow.Block{
 		Header:  header,
@@ -387,16 +263,6 @@
 	if err != nil {
 		return nil, fmt.Errorf("could ot store proposal: %w", err)
 	}
-<<<<<<< HEAD
-	blockID := proposal.ID()
-	err = operation.RetryOnConflict(b.db.Update, func(tx *badger.Txn) error {
-		err = operation.IndexBlockSeal(blockID, lastSeal.ID())(tx)
-		if err != nil {
-			return fmt.Errorf("could not index proposal seal: %w", err)
-		}
-		err = operation.InsertBlockChildren(blockID, nil)(tx)
-		if err != nil {
-=======
 
 	// update protocol state index for the seal and initialize children index
 	blockID := proposal.ID()
@@ -407,7 +273,6 @@
 		}
 		err = operation.InsertBlockChildren(blockID, nil)(tx)
 		if err != nil {
->>>>>>> c5fc69ff
 			return fmt.Errorf("could not insert empty block children: %w", err)
 		}
 		return nil
