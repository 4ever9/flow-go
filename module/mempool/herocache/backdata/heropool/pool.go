--- conflicted
+++ resolved
@@ -86,19 +86,6 @@
 	}
 }
 
-<<<<<<< HEAD
-// Add writes given entity into a poolEntity on the underlying entities linked-list. Return value is
-// the index at which given entity is written on entities linked-list so that it can be accessed directly later.
-//
-// Boolean returned value determines whether an ejection happened to add this entity.
-func (p *Pool) Add(entityId flow.Identifier, entity flow.Entity, owner uint64) (EIndex, bool) {
-	entityIndex, ejection := p.sliceIndexForEntity()
-	p.poolEntities[entityIndex].entity = entity
-	p.poolEntities[entityIndex].id = entityId
-	p.poolEntities[entityIndex].owner = owner
-	p.poolEntities[entityIndex].node.next.setUndefined()
-	p.poolEntities[entityIndex].node.prev.setUndefined()
-=======
 // Add writes given entity into a poolEntity on the underlying entities linked-list.
 //
 // The first boolean return value (slotAvailable) says whether pool has an available slot. Pool goes out of available slots if
@@ -121,7 +108,6 @@
 			p.used.head.setPoolIndex(entityIndex)
 			p.poolEntities[p.used.head.getSliceIndex()].node.prev.setUndefined()
 		}
->>>>>>> 138e1c32
 
 		if !p.used.tail.isUndefined() {
 			// links new entity to the tail
@@ -134,12 +120,7 @@
 		p.size++
 	}
 
-<<<<<<< HEAD
-	p.size++
-	return entityIndex, ejection
-=======
 	return entityIndex, slotAvailable, ejectionHappened
->>>>>>> 138e1c32
 }
 
 // Get returns entity corresponding to the entity index from the underlying list.
@@ -172,12 +153,6 @@
 }
 
 // sliceIndexForEntity returns a slice index which hosts the next entity to be added to the list.
-<<<<<<< HEAD
-// The boolean returned value determines whether an ejection happened to make one slot free or not.
-func (p *Pool) sliceIndexForEntity() (EIndex, bool) {
-	ejection := false
-
-=======
 //
 // The first boolean return value (hasAvailableSlot) says whether pool has an available slot.
 // Pool goes out of available slots if it is full and no ejection is set.
@@ -186,9 +161,7 @@
 // (ejectionOccurred) determines whether an ejection happened to make one slot free or not.
 // Ejection happens if there is no available slot, and there is an ejection mode set.
 func (p *Pool) sliceIndexForEntity() (i EIndex, hasAvailableSlot bool, ejectionOccurred bool) {
->>>>>>> 138e1c32
 	if p.free.head.isUndefined() {
-		ejection = true
 		// the free list is empty, so we are out of space, and we need to eject.
 		switch p.ejectionMode {
 		case NoEjection:
@@ -208,11 +181,7 @@
 	}
 
 	// claiming the head of free list as the slice index for the next entity to be added
-<<<<<<< HEAD
-	return p.claimFreeHead(), ejection
-=======
 	return p.claimFreeHead(), true, false // returning false for no ejection.
->>>>>>> 138e1c32
 }
 
 // Size returns total number of entities that this list maintains.
