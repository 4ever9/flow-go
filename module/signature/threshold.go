--- conflicted
+++ resolved
@@ -91,18 +91,17 @@
 	return enoughShares, nil
 }
 
-<<<<<<< HEAD
-// CombineThresholdShares will combine the provided public signature shares to attempt and reconstruct a threshold
-// signature for the group of the given size. The indices represent the index for ech signature share
-// within the DKG algorithm.
-func CombineThresholdShares(size uint, shares []crypto.Signature, indices []uint) (crypto.Signature, error) {
-=======
 // Reconstruct will combine the provided signature shares to attempt and reconstruct a threshold
 // signature for the group of the given size. The indices represent the index for ech signature share
 // within the DKG algorithm.
 func (tp *ThresholdProvider) Reconstruct(size uint, shares []crypto.Signature, indices []uint) (crypto.Signature, error) {
->>>>>>> d78eb06b
+	return CombineThresholdShares(size, shares, indices)
+}
 
+// CombineThresholdShares will combine the provided signature shares to attempt
+// and reconstruct a threshold signature for the group of the given size. The
+// indices represent the index for ech signature share within the DKG algorithm.
+func CombineThresholdShares(size uint, shares []crypto.Signature, indices []uint) (crypto.Signature, error) {
 	// check that we have sufficient shares to reconstruct the threshold signature
 	enoughShares, err := EnoughThresholdShares(int(size), len(shares))
 	if err != nil {
