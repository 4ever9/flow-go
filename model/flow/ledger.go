--- conflicted
+++ resolved
@@ -3,11 +3,8 @@
 import (
 	"fmt"
 
-<<<<<<< HEAD
+	"github.com/onflow/flow-go/ledger/common/hash"
 	"github.com/onflow/flow-go/model/fingerprint"
-=======
-	ledgerHash "github.com/onflow/flow-go/ledger/common/hash"
->>>>>>> ce77c63b
 )
 
 type RegisterID struct {
@@ -84,11 +81,11 @@
 
 // StateCommitment holds the root hash of the tree (Snapshot)
 // TODO: solve the circular dependency and define StateCommitment as ledger.State
-type StateCommitment ledgerHash.Hash
+type StateCommitment hash.Hash
 
 // DummyStateCommitment is an arbitrary value used in function failure cases,
 // although it can represent a valid state commitment.
-var DummyStateCommitment = StateCommitment(ledgerHash.DummyHash)
+var DummyStateCommitment = StateCommitment(hash.DummyHash)
 
 // ToStateCommitment converts a byte slice into a StateComitment.
 // It returns an error if the slice has an invalid length.
