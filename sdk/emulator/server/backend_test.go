--- conflicted
+++ resolved
@@ -183,13 +183,7 @@
 		value, err := encoding.Decode(types.Int{}, response.GetValue())
 		assert.NoError(t, err)
 
-<<<<<<< HEAD
 		assert.Equal(t, values.NewInt(2137), value)
-=======
-		// TODO likely to be refactored with a proper serialization/ABI implemented
-		assert.Equal(t, "*big.Int", response.Type)
-		assert.Equal(t, []uint8("2137"), response.Value)
->>>>>>> efe2dc85
 	}))
 
 	t.Run("GetAccount", withMocks(func(t *testing.T, backend *server.Backend, api *mocks.MockEmulatedBlockchainAPI, events *event_mocks.MockStore) {
