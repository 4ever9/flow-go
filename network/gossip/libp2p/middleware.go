--- conflicted
+++ resolved
@@ -37,12 +37,9 @@
 
 const DefaultMaxPubSubMsgSize = 1 << 21 //2mb
 
-<<<<<<< HEAD
-=======
 // the inbound message queue size for One to One and One to K messages (each)
 const InboundMessageQueueSize = 100
 
->>>>>>> 4eb2bd45
 // Middleware handles the input & output on the direct connections we have to
 // our neighbours on the peer-to-peer network.
 type Middleware struct {
