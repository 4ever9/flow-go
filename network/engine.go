--- conflicted
+++ resolved
@@ -25,11 +25,7 @@
 	// for processing in a non-blocking manner. It returns instantly and logs
 	// a potential processing error internally when done.
 	// Deprecated: Only applicable for use by the networking layer, which should use MessageProcessor instead
-<<<<<<< HEAD
-	Submit(channel Channel, originID flow.Identifier, event interface{})
-=======
 	Submit(channel channels.Channel, originID flow.Identifier, event interface{})
->>>>>>> 138e1c32
 
 	// ProcessLocal processes an event originating on the local node.
 	// Deprecated: To synchronously process a local message:
@@ -41,11 +37,7 @@
 	// in a blocking manner. It returns the potential processing error when
 	// done.
 	// Deprecated: Only applicable for use by the networking layer, which should use MessageProcessor instead
-<<<<<<< HEAD
-	Process(channel Channel, originID flow.Identifier, event interface{}) error
-=======
 	Process(channel channels.Channel, originID flow.Identifier, event interface{}) error
->>>>>>> 138e1c32
 }
 
 // MessageProcessor represents a component which receives messages from the
