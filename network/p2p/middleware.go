--- conflicted
+++ resolved
@@ -91,11 +91,8 @@
 	previousProtocolStatePeers []peer.AddrInfo
 	codec                      network.Codec
 	slashingViolationsConsumer slashing.ViolationsConsumer
-<<<<<<< HEAD
 	unicastRateLimiters        *unicast.RateLimiters
-=======
 	authorizedSenderValidator  *validator.AuthorizedSenderValidator
->>>>>>> c62e3ad9
 	component.Component
 }
 
