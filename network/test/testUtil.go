--- conflicted
+++ resolved
@@ -110,11 +110,7 @@
 		port := "0"
 
 		if !dryRunMode {
-<<<<<<< HEAD
-			libP2PNodes[i], tagObservables[i] = generateLibP2PNode(t, logger, *id, key, connGating)
-=======
-			libP2PNodes[i], tagObservables[i] = generateLibP2PNode(t, logger, *id, key, idProvider)
->>>>>>> 588c262c
+			libP2PNodes[i], tagObservables[i] = generateLibP2PNode(t, logger, *id, key, connGating, idProvider)
 
 			_, port, err = libP2PNodes[i].GetIPPort()
 			require.NoError(t, err)
@@ -265,11 +261,8 @@
 	logger zerolog.Logger,
 	id flow.Identity,
 	key crypto.PrivateKey,
-<<<<<<< HEAD
 	connGating bool,
-=======
 	idProvider idModule.IdentityProvider,
->>>>>>> 588c262c
 ) (*p2p.Node, observable.Observable) {
 
 	noopMetrics := metrics.NewNoopCollector()
