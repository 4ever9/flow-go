--- conflicted
+++ resolved
@@ -265,7 +265,6 @@
 }
 
 type optsConfig struct {
-<<<<<<< HEAD
 	idOpts                       []func(*flow.Identity)
 	dhtPrefix                    string
 	dhtOpts                      []dht.Option
@@ -274,13 +273,7 @@
 	streamsRateLimiter           unicast.RateLimiter
 	bandwidthRateLimiter         unicast.RateLimiter
 	onUnicastRateLimitedPeerFunc func(peerID peer.ID)
-=======
-	idOpts             []func(*flow.Identity)
-	dhtPrefix          string
-	dhtOpts            []dht.Option
-	peerUpdateInterval time.Duration
-	connectionGating   bool
->>>>>>> 24440c7a
+	peerUpdateInterval           time.Duration
 }
 
 func WithIdentityOpts(idOpts ...func(*flow.Identity)) func(*optsConfig) {
