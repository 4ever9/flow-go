--- conflicted
+++ resolved
@@ -54,13 +54,8 @@
 		suite.T(),
 		count,
 		logger,
-<<<<<<< HEAD
-		nil,
-		unittest.NetworkCodec(),
-=======
 		unittest.NetworkCodec(),
 		mocknetwork.NewViolationsConsumer(suite.T()),
->>>>>>> 138e1c32
 	)
 }
 
@@ -73,26 +68,16 @@
 // TestUnknownChannel evaluates that registering an engine with an unknown channel returns an error.
 // All channels should be registered as topics in engine.topicMap.
 func (suite *EchoEngineTestSuite) TestUnknownChannel() {
-<<<<<<< HEAD
-	e := NewEchoEngine(suite.T(), suite.nets[0], 1, network.TestNetworkChannel, false, suite.Unicast)
-=======
 	e := NewEchoEngine(suite.T(), suite.nets[0], 1, channels.TestNetworkChannel, false, suite.Unicast)
->>>>>>> 138e1c32
 	_, err := suite.nets[0].Register("unknown-channel-id", e)
 	require.Error(suite.T(), err)
 }
 
 // TestClusterChannel evaluates that registering a cluster channel  is done without any error.
 func (suite *EchoEngineTestSuite) TestClusterChannel() {
-<<<<<<< HEAD
-	e := NewEchoEngine(suite.T(), suite.nets[0], 1, network.TestNetworkChannel, false, suite.Unicast)
-	// creates a cluster channel
-	clusterChannel := network.ChannelSyncCluster(flow.Testnet)
-=======
 	e := NewEchoEngine(suite.T(), suite.nets[0], 1, channels.TestNetworkChannel, false, suite.Unicast)
 	// creates a cluster channel
 	clusterChannel := channels.SyncCluster(flow.Testnet)
->>>>>>> 138e1c32
 	// registers engine with cluster channel
 	_, err := suite.nets[0].Register(clusterChannel, e)
 	// registering cluster channel should not cause an error
@@ -102,19 +87,11 @@
 // TestDuplicateChannel evaluates that registering an engine with duplicate channel returns an error.
 func (suite *EchoEngineTestSuite) TestDuplicateChannel() {
 	// creates an echo engine, which registers it on test network channel
-<<<<<<< HEAD
-	e := NewEchoEngine(suite.T(), suite.nets[0], 1, network.TestNetworkChannel, false, suite.Unicast)
-
-	// attempts to register the same engine again on test network channel which
-	// should cause an error
-	_, err := suite.nets[0].Register(network.TestNetworkChannel, e)
-=======
 	e := NewEchoEngine(suite.T(), suite.nets[0], 1, channels.TestNetworkChannel, false, suite.Unicast)
 
 	// attempts to register the same engine again on test network channel which
 	// should cause an error
 	_, err := suite.nets[0].Register(channels.TestNetworkChannel, e)
->>>>>>> 138e1c32
 	require.Error(suite.T(), err)
 }
 
@@ -221,17 +198,10 @@
 	rcvID := 1
 	// registers engines in the network
 	// sender's engine
-<<<<<<< HEAD
-	sender := NewEchoEngine(suite.Suite.T(), suite.nets[sndID], 10, network.TestNetworkChannel, false, send)
-
-	// receiver's engine
-	receiver := NewEchoEngine(suite.Suite.T(), suite.nets[rcvID], 10, network.TestNetworkChannel, false, send)
-=======
 	sender := NewEchoEngine(suite.Suite.T(), suite.nets[sndID], 10, channels.TestNetworkChannel, false, send)
 
 	// receiver's engine
 	receiver := NewEchoEngine(suite.Suite.T(), suite.nets[rcvID], 10, channels.TestNetworkChannel, false, send)
->>>>>>> 138e1c32
 
 	// allow nodes to heartbeat and discover each other if using PubSub
 	optionalSleep(send)
@@ -263,17 +233,10 @@
 	rcvID := 1
 	// registers engines in the network
 	// sender's engine
-<<<<<<< HEAD
-	sender := NewEchoEngine(suite.Suite.T(), suite.nets[sndID], 10, network.TestNetworkChannel, false, send)
-
-	// receiver's engine
-	receiver := NewEchoEngine(suite.Suite.T(), suite.nets[rcvID], 10, network.TestNetworkChannel, false, send)
-=======
 	sender := NewEchoEngine(suite.Suite.T(), suite.nets[sndID], 10, channels.TestNetworkChannel, false, send)
 
 	// receiver's engine
 	receiver := NewEchoEngine(suite.Suite.T(), suite.nets[rcvID], 10, channels.TestNetworkChannel, false, send)
->>>>>>> 138e1c32
 
 	// allow nodes to heartbeat and discover each other
 	optionalSleep(send)
@@ -311,13 +274,8 @@
 		rcvNode
 	)
 	const (
-<<<<<<< HEAD
-		channel1 = network.TestNetworkChannel
-		channel2 = network.TestMetricsChannel
-=======
 		channel1 = channels.TestNetworkChannel
 		channel2 = channels.TestMetricsChannel
->>>>>>> 138e1c32
 	)
 	// registers engines in the network
 	// first type
@@ -381,17 +339,10 @@
 
 	// registers engines in the network
 	// sender's engine
-<<<<<<< HEAD
-	sender := NewEchoEngine(suite.Suite.T(), suite.nets[sndID], 10, network.TestNetworkChannel, echo, send)
-
-	// receiver's engine
-	receiver := NewEchoEngine(suite.Suite.T(), suite.nets[rcvID], 10, network.TestNetworkChannel, echo, send)
-=======
 	sender := NewEchoEngine(suite.Suite.T(), suite.nets[sndID], 10, channels.TestNetworkChannel, echo, send)
 
 	// receiver's engine
 	receiver := NewEchoEngine(suite.Suite.T(), suite.nets[rcvID], 10, channels.TestNetworkChannel, echo, send)
->>>>>>> 138e1c32
 
 	// allow nodes to heartbeat and discover each other
 	optionalSleep(send)
@@ -413,11 +364,7 @@
 		assert.Equal(suite.Suite.T(), suite.ids[sndID].NodeID, receiver.originID)
 		receiver.RUnlock()
 
-<<<<<<< HEAD
-		assertMessageReceived(suite.T(), receiver, event, network.TestNetworkChannel)
-=======
 		assertMessageReceived(suite.T(), receiver, event, channels.TestNetworkChannel)
->>>>>>> 138e1c32
 
 	case <-time.After(10 * time.Second):
 		assert.Fail(suite.Suite.T(), "sender failed to send a message to receiver")
@@ -439,11 +386,7 @@
 			echoEvent := &message.TestMessage{
 				Text: fmt.Sprintf("%s: %s", receiver.echomsg, event.Text),
 			}
-<<<<<<< HEAD
-			assertMessageReceived(suite.T(), sender, echoEvent, network.TestNetworkChannel)
-=======
 			assertMessageReceived(suite.T(), sender, echoEvent, channels.TestNetworkChannel)
->>>>>>> 138e1c32
 
 		case <-time.After(10 * time.Second):
 			assert.Fail(suite.Suite.T(), "receiver failed to send an echo message back to sender")
@@ -461,17 +404,10 @@
 	rcvID := 1
 	// registers engines in the network
 	// sender's engine
-<<<<<<< HEAD
-	sender := NewEchoEngine(suite.Suite.T(), suite.nets[sndID], 10, network.TestNetworkChannel, echo, send)
-
-	// receiver's engine
-	receiver := NewEchoEngine(suite.Suite.T(), suite.nets[rcvID], 10, network.TestNetworkChannel, echo, send)
-=======
 	sender := NewEchoEngine(suite.Suite.T(), suite.nets[sndID], 10, channels.TestNetworkChannel, echo, send)
 
 	// receiver's engine
 	receiver := NewEchoEngine(suite.Suite.T(), suite.nets[rcvID], 10, channels.TestNetworkChannel, echo, send)
->>>>>>> 138e1c32
 
 	// allow nodes to heartbeat and discover each other
 	optionalSleep(send)
@@ -494,11 +430,7 @@
 			assert.Equal(suite.Suite.T(), suite.ids[sndID].NodeID, receiver.originID)
 			receiver.RUnlock()
 
-<<<<<<< HEAD
-			assertMessageReceived(suite.T(), receiver, event, network.TestNetworkChannel)
-=======
 			assertMessageReceived(suite.T(), receiver, event, channels.TestNetworkChannel)
->>>>>>> 138e1c32
 
 		case <-time.After(2 * time.Second):
 			assert.Fail(suite.Suite.T(), "sender failed to send a message to receiver")
@@ -520,11 +452,7 @@
 				echoEvent := &message.TestMessage{
 					Text: fmt.Sprintf("%s: %s", receiver.echomsg, event.Text),
 				}
-<<<<<<< HEAD
-				assertMessageReceived(suite.T(), sender, echoEvent, network.TestNetworkChannel)
-=======
 				assertMessageReceived(suite.T(), sender, echoEvent, channels.TestNetworkChannel)
->>>>>>> 138e1c32
 				receiver.RUnlock()
 				sender.RUnlock()
 
@@ -547,17 +475,10 @@
 
 	// registers engines in the network
 	// sender's engine
-<<<<<<< HEAD
-	sender := NewEchoEngine(suite.Suite.T(), suite.nets[sndID], 10, network.TestNetworkChannel, echo, send)
-
-	// receiver's engine
-	receiver := NewEchoEngine(suite.Suite.T(), suite.nets[rcvID], 10, network.TestNetworkChannel, echo, send)
-=======
 	sender := NewEchoEngine(suite.Suite.T(), suite.nets[sndID], 10, channels.TestNetworkChannel, echo, send)
 
 	// receiver's engine
 	receiver := NewEchoEngine(suite.Suite.T(), suite.nets[rcvID], 10, channels.TestNetworkChannel, echo, send)
->>>>>>> 138e1c32
 
 	// allow nodes to heartbeat and discover each other
 	optionalSleep(send)
@@ -603,11 +524,7 @@
 				received[rcvEvent.Text] = struct{}{}
 
 				// evaluates channel that message was received on
-<<<<<<< HEAD
-				assert.Equal(suite.T(), network.TestNetworkChannel, <-receiver.channel)
-=======
 				assert.Equal(suite.T(), channels.TestNetworkChannel, <-receiver.channel)
->>>>>>> 138e1c32
 			}, 100*time.Millisecond)
 
 		case <-time.After(2 * time.Second):
@@ -646,11 +563,7 @@
 					received[rcvEvent.Text] = struct{}{}
 
 					// evaluates channel that message was received on
-<<<<<<< HEAD
-					assert.Equal(suite.T(), network.TestNetworkChannel, <-sender.channel)
-=======
 					assert.Equal(suite.T(), channels.TestNetworkChannel, <-sender.channel)
->>>>>>> 138e1c32
 				}, 100*time.Millisecond)
 
 			case <-time.After(10 * time.Second):
