--- conflicted
+++ resolved
@@ -55,12 +55,8 @@
 
 	accountSig := AccountSignature{
 		Account:   account,
-<<<<<<< HEAD
 		PublicKey: keyPair.PublicKey,
-		Signature: sig.ToBytes(),
-=======
 		Signature: sig.Bytes(),
->>>>>>> 3edbe3ba
 	}
 
 	return &SignedTransaction{
