package corruptible

import (
	"context"
	"errors"
	"fmt"
	"io"
	"net"
	"sync"

	"github.com/golang/protobuf/ptypes/empty"
	"github.com/ipfs/go-datastore"
	"github.com/libp2p/go-libp2p-core/protocol"
	"github.com/rs/zerolog"
	"google.golang.org/grpc"

	"github.com/onflow/flow-go/crypto/hash"
	"github.com/onflow/flow-go/engine/execution/ingestion"
	"github.com/onflow/flow-go/engine/execution/state/delta"
	"github.com/onflow/flow-go/engine/execution/utils"
	verutils "github.com/onflow/flow-go/engine/verification/utils"
	"github.com/onflow/flow-go/engine/verification/verifier"
	"github.com/onflow/flow-go/insecure"
	"github.com/onflow/flow-go/model/flow"
	"github.com/onflow/flow-go/module"
	"github.com/onflow/flow-go/module/component"
	"github.com/onflow/flow-go/module/irrecoverable"
	flownet "github.com/onflow/flow-go/network"
	"github.com/onflow/flow-go/network/channels"
	"github.com/onflow/flow-go/utils/logging"
)

// Network is a wrapper around the original flow network, that allows a remote attacker
// to take control over its ingress and egress traffic flows.
// A remote attacker can register itself to this corruptible network.
// Whenever any corruptible conduit receives an event from its engine, it relays the event to this
// network, which in turn is relayed to the register attacker.
// The attacker can asynchronously dictate to the network to send messages on behalf of the node.
type Network struct {
	*component.ComponentManager
	logger                zerolog.Logger
	codec                 flownet.Codec
	mu                    sync.Mutex
	me                    module.Local
	flowNetwork           flownet.Network // original flow network of the node.
	server                *grpc.Server    // touch point of attack network to this factory.
	gRPCListenAddress     net.Addr
	conduitFactory        insecure.CorruptibleConduitFactory
	attackerInboundStream insecure.CorruptibleConduitFactory_ConnectAttackerServer // inbound stream to attacker

	receiptHasher  hash.Hasher
	spockHasher    hash.Hasher
	approvalHasher hash.Hasher
}

var _ flownet.Network = &Network{}
var _ insecure.EgressController = &Network{}
var _ insecure.IngressController = &Network{}

func NewCorruptibleNetwork(
	logger zerolog.Logger,
	chainId flow.ChainID,
	address string,
	me module.Local,
	codec flownet.Codec,
	flowNetwork flownet.Network,
	conduitFactory insecure.CorruptibleConduitFactory) (*Network, error) {
	if chainId != flow.BftTestnet {
		panic("illegal chain id for using corruptible network")
	}

	corruptibleNetwork := &Network{
		codec:          codec,
		me:             me,
		conduitFactory: conduitFactory,
		flowNetwork:    flowNetwork,
		logger:         logger.With().Str("component", "corruptible-network").Logger(),
		receiptHasher:  utils.NewExecutionReceiptHasher(),
		spockHasher:    utils.NewSPOCKHasher(),
		approvalHasher: verutils.NewResultApprovalHasher(),
	}

	err := corruptibleNetwork.conduitFactory.RegisterEgressController(corruptibleNetwork)
	if err != nil {
		return nil, fmt.Errorf("could not register egress controller on conduit factory: %w", err)
	}
	corruptibleNetwork.ComponentManager = component.NewComponentManagerBuilder().
		AddWorker(func(ctx irrecoverable.SignalerContext, ready component.ReadyFunc) {
			corruptibleNetwork.flowNetwork.Start(ctx)
			<-corruptibleNetwork.flowNetwork.Ready()

			ready()

			<-corruptibleNetwork.flowNetwork.Done()
		}).
		AddWorker(func(ctx irrecoverable.SignalerContext, ready component.ReadyFunc) {
			corruptibleNetwork.start(ctx, address)
			ready()

			<-ctx.Done()
			corruptibleNetwork.stop()

		}).Build()

	return corruptibleNetwork, nil
}

// Register serves as the typical network registration of the given message processor on the channel.
// Except, it first wraps the given processor around a corruptible message processor, and then
// registers the corruptible message processor to the original flow network.
func (n *Network) Register(channel channels.Channel, messageProcessor flownet.MessageProcessor) (flownet.Conduit, error) {
	corruptibleProcessor := NewCorruptibleMessageProcessor(n.logger, messageProcessor)
	// TODO: we can dissolve CCF and instead have a decorator pattern to turn a conduit into
	// a corrupted one?
	conduit, err := n.flowNetwork.Register(channel, corruptibleProcessor)
	if err != nil {
		return nil, fmt.Errorf("could not register corruptible message processor on channel: %s, %w", channel, err)
	}
	return conduit, nil
}

// RegisterBlobService directly invokes the corresponding method on the underlying Flow network instance. It does not perform
// any corruption and passes everything through as it is.
func (n *Network) RegisterBlobService(channel channels.Channel, store datastore.Batching, opts ...flownet.BlobServiceOption) (flownet.BlobService,
	error) {
	return n.flowNetwork.RegisterBlobService(channel, store, opts...)
}

// RegisterPingService directly invokes the corresponding method on the underlying Flow network instance. It does not perform
// any corruption and passes everything through as it is.
func (n *Network) RegisterPingService(pingProtocolID protocol.ID, pingInfoProvider flownet.PingInfoProvider) (flownet.PingService, error) {
	return n.flowNetwork.RegisterPingService(pingProtocolID, pingInfoProvider)
}

// ProcessAttackerMessage is a Client Streaming gRPC end-point that allows a registered attacker to dictate messages to this corruptible
// network.
// The first call to this Client Streaming gRPC method creates the "stream" from attacker (i.e., client) to this corruptible network
// (i.e., server), where attacker can send messages through that stream to the corruptible network.
//
// Messages sent from attacker to this corruptible network are considered dictated in the sense that they are sent on behalf
// of this corruptible network instance on the original Flow network to other Flow nodes.
func (n *Network) ProcessAttackerMessage(stream insecure.CorruptibleConduitFactory_ProcessAttackerMessageServer) error {
	for {
		select {
		case <-n.ComponentManager.ShutdownSignal():
			return nil
		default:
			msg, err := stream.Recv()
			if err == io.EOF || errors.Is(stream.Context().Err(), context.Canceled) {
				n.logger.Info().Msg("attacker closed processing stream")
				return stream.SendAndClose(&empty.Empty{})
			}
			if err != nil {
				n.logger.Fatal().Err(err).Msg("could not read attacker's stream")
				return stream.SendAndClose(&empty.Empty{})
			}

			// this should never happen - one of them (and only one) should be non-nil
			// can't have a message with nil for both ingress and egress
			if msg.Egress == nil && msg.Ingress == nil {
				n.logger.Fatal().Err(err).Msg("could not process attacker's message - both ingress and egress messages can't be nil")
				return stream.SendAndClose(&empty.Empty{})
			}

			// this should never happen - one of them (and only one) should be not nil
			// can't have a message with not nil for both ingress and egress
			if msg.Egress != nil && msg.Ingress != nil {
				n.logger.Fatal().Err(err).Msg("could not process attacker's message - both ingress and egress messages can't be set")
				return stream.SendAndClose(&empty.Empty{})
			}
			// received ingress message
			if msg.Ingress != nil {
				// TODO implement ingress message processing
			}
			// received egress message
			if msg.Egress != nil {
				if err := n.processAttackerEgressMessage(msg); err != nil {
					n.logger.Fatal().Err(err).Msg("could not process attacker's egress message")
					return stream.SendAndClose(&empty.Empty{})
				}
			}
		}
	}
}

// processAttackerEgressMessage dispatches the attacker message on the Flow network on behalf of this node.
func (n *Network) processAttackerEgressMessage(msg *insecure.Message) error {
	lg := n.logger.With().
		Str("protocol", insecure.ProtocolStr(msg.Egress.Protocol)).
		Uint32("target_num", msg.Egress.TargetNum).
		Str("channel", msg.Egress.ChannelID).Logger()

	event, err := n.codec.Decode(msg.Egress.Payload)
	if err != nil {
		lg.Err(err).Msg("could not decode attacker's egress message")
		return fmt.Errorf("could not decode egress message: %w", err)
	}

	lg = n.logger.With().
		Str("flow_protocol_event_type", fmt.Sprintf("%T", event)).Logger()

	switch e := event.(type) {
	case *flow.ExecutionReceipt:
		if len(e.ExecutorSignature) == 0 {
			// empty signature field on execution receipt means attacker is dictating a result to
			// CCF, and the receipt fields must be filled out locally.
			receipt, err := n.generateExecutionReceipt(&e.ExecutionResult)
			if err != nil {
				lg.Err(err).
					Hex("result_id", logging.ID(e.ExecutionResult.ID())).
					Msg("could not generate receipt for attacker's dictated result")
				return fmt.Errorf("could not generate execution receipt for attacker's result: %w", err)
			}
			event = receipt // swaps event with the receipt.
		}

	case *flow.ResultApproval:
		if len(e.VerifierSignature) == 0 {
			// empty signature field on result approval means attacker is dictating an attestation to
			// CCF, and the approval fields must be filled out locally.
			approval, err := n.generateResultApproval(&e.Body.Attestation)
			if err != nil {
				lg.Err(err).
					Hex("result_id", logging.ID(e.Body.ExecutionResultID)).
					Hex("block_id", logging.ID(e.Body.BlockID)).
					Uint64("chunk_index", e.Body.ChunkIndex).
					Msg("could not generate result approval for attacker's dictated attestation")
				return fmt.Errorf("could not generate result approval for attacker's attestation: %w", err)
			}
			event = approval // swaps event with the receipt.
		}
	}

	lg = lg.With().
		Str("event", fmt.Sprintf("%+v", event)).
		Logger()

	targetIds, err := flow.ByteSlicesToIds(msg.Egress.TargetIDs)
	if err != nil {
		lg.Err(err).Msg("could not convert target ids from byte to identifiers for attacker's dictated egress message")
		return fmt.Errorf("could not convert target ids from byte to identifiers: %w", err)
	}

	lg = lg.With().Str("target_ids", fmt.Sprintf("%v", msg.Egress.TargetIDs)).Logger()
	err = n.conduitFactory.SendOnFlowNetwork(event, channels.Channel(msg.Egress.ChannelID), msg.Egress.Protocol, uint(msg.Egress.TargetNum), targetIds...)
	if err != nil {
		lg.Err(err).Msg("could not send attacker egress message to the network")
		return fmt.Errorf("could not send attacker egress message to the network: %w", err)
	}

	lg.Info().Msg("incoming attacker's message dispatched on flow network")

	return nil
}

func (n *Network) start(ctx irrecoverable.SignalerContext, gRPCListenAddress string) {
	// starts up gRPC server of corruptible network at given address.
	server := grpc.NewServer()
	insecure.RegisterCorruptibleConduitFactoryServer(server, n)
	ln, err := net.Listen(networkingProtocolTCP, gRPCListenAddress)
	if err != nil {
		ctx.Throw(fmt.Errorf("could not listen on specified address: %w", err))
	}
	n.server = server
	n.gRPCListenAddress = ln.Addr()

	// waits till gRPC server is coming up and running.
	wg := sync.WaitGroup{}
	wg.Add(1)
	go func() {
		wg.Done()
		if err = server.Serve(ln); err != nil { // blocking call
			ctx.Throw(fmt.Errorf("could not bind corruptible network to the tcp listener: %w", err))
		}
	}()

	wg.Wait()
}

// stop terminates the corruptible network.
func (n *Network) stop() {
	n.server.Stop()
}

// ServerAddress returns listen address of the gRPC server that is running by this corruptible network.
func (n *Network) ServerAddress() string {
	return n.gRPCListenAddress.String()
}

// EngineClosingChannel is called by the conduits of this corruptible network to let it know that the corresponding
// engine of the conduit is not going to use it anymore, so the channel can be closed safely.
func (n *Network) EngineClosingChannel(channel channels.Channel) error {
	return n.conduitFactory.UnregisterChannel(channel)
}

// eventToEgressMessage converts the given application layer event to a protobuf message that is meant to be sent to the attacker.
func (n *Network) eventToEgressMessage(
	event interface{},
	channel channels.Channel,
	protocol insecure.Protocol,
	targetNum uint32,
	targetIds ...flow.Identifier) (*insecure.Message, error) {

	payload, err := n.codec.Encode(event)
	if err != nil {
		return nil, fmt.Errorf("could not encode event: %w", err)
	}

	myId := n.me.NodeID()

	egressMsg := &insecure.EgressMessage{
		ChannelID: channel.String(),
		OriginID:  myId[:],
		TargetNum: targetNum,
		TargetIDs: flow.IdsToBytes(targetIds),
		Payload:   payload,
		Protocol:  protocol,
	}

	msg := &insecure.Message{
		Egress: egressMsg,
<<<<<<< HEAD
	}

	return msg, nil
}

func (n *Network) eventToIngressMessage(event interface{}, channel channels.Channel, originId flow.Identifier) (*insecure.Message, error) {
	payload, err := n.codec.Encode(event)
	if err != nil {
		return nil, fmt.Errorf("could not encode event: %w", err)
	}

	ingressMsg := &insecure.IngressMessage{
		ChannelID: channel.String(),
		OriginID:  originId[:],
		//TODO need to process TargetID
		//TargetID:
		Payload: payload,
	}

	msg := &insecure.Message{
		Ingress: ingressMsg,
=======
>>>>>>> 23d9fdf9
	}

	return msg, nil
}

func (n *Network) generateExecutionReceipt(result *flow.ExecutionResult) (*flow.ExecutionReceipt, error) {
	// TODO: fill spock secret with dictated spock data from attacker.
	return ingestion.GenerateExecutionReceipt(n.me, n.receiptHasher, n.spockHasher, result, []*delta.SpockSnapshot{})
}

func (n *Network) generateResultApproval(attestation *flow.Attestation) (*flow.ResultApproval, error) {
	// TODO: fill spock secret with dictated spock data from attacker.
	return verifier.GenerateResultApproval(n.me, n.approvalHasher, n.spockHasher, attestation, []byte{})
}

// AttackerRegistered returns whether an attacker has registered on this corruptible network instance.
func (n *Network) AttackerRegistered() bool {
	n.mu.Lock()
	defer n.mu.Unlock()

	return n.attackerInboundStream != nil
}

// ConnectAttacker is a blocking Server Streaming gRPC end-point for this corruptible network that lets an attacker register itself to it,
// so that the attacker can control its ingress and egress traffic flow.
//
// An attacker (i.e., client) remote call to this function will return immediately on the attacker's side. However,
// here on the server (i.e., corruptible network) side, the call remains blocking through the lifecycle of the server.
// The reason is the local gRPC stub on this corruptible network (i.e., server) acts as a broker between client call to
// this server method. The broker returns the call on the client side immediately by creating the stream from server to
// the client, i.e., server streaming.
// However, that stream is only alive through the lifecycle of the server. So, this method should only return when the server
// is really shut down, hence closing the stream on the client side, as client should expect no more messages streamed from
// server.
//
// Registering an attacker on a networking layer is an exactly-once immutable operation,
// any second attempt after a successful registration returns an error.
func (n *Network) ConnectAttacker(_ *empty.Empty, stream insecure.CorruptibleConduitFactory_ConnectAttackerServer) error {
	n.mu.Lock()
	n.logger.Info().Msg("attacker registration called arrived")
	if n.attackerInboundStream != nil {
		n.mu.Unlock()
		return fmt.Errorf("could not register a new attacker, one already exists")
	}
	n.attackerInboundStream = stream

	n.mu.Unlock()
	n.logger.Info().Msg("attacker registered successfully")

	// WARNING: this method call should not return through the entire lifetime of this
	// corruptible conduit factory.
	// This is a client streaming gRPC implementation, and the input stream's lifecycle
	// is tightly coupled with the lifecycle of this function call.
	// Once it returns, the client stream is closed forever.
	// Hence, we block the call and wait till a component shutdown.
	<-n.ComponentManager.ShutdownSignal()
	n.logger.Info().Msg("component is shutting down, closing attacker's inbound stream ")

	return nil
}

// HandleOutgoingEvent is called by the conduits generated by this network to relay their outgoing events.
// If there is an attacker connected to this network, the event is dispatched to it.
// Otherwise, the network follows the correct protocol path by sending the message down to the original networking layer
// of Flow to deliver to its targets.
func (n *Network) HandleOutgoingEvent(
	event interface{},
	channel channels.Channel,
	protocol insecure.Protocol,
	num uint32,
	targetIds ...flow.Identifier) error {

	lg := n.logger.With().
		Hex("corrupted_id", logging.ID(n.me.NodeID())).
		Str("channel", string(channel)).
		Str("protocol", protocol.String()).
		Uint32("target_num", num).
		Str("target_ids", fmt.Sprintf("%v", targetIds)).
		Str("flow_protocol_event", fmt.Sprintf("%T", event)).Logger()

	if !n.AttackerRegistered() {
		// no attacker yet registered, hence sending message on the network following the
		// correct expected behavior.
		lg.Info().Msg("no attacker registered, passing through event")
		return n.conduitFactory.SendOnFlowNetwork(event, channel, protocol, uint(num), targetIds...)
	}

	msg, err := n.eventToEgressMessage(event, channel, protocol, num, targetIds...)
	if err != nil {
		return fmt.Errorf("could not convert event to message: %w", err)
	}

	err = n.attackerInboundStream.Send(msg)
	if err != nil {
		return fmt.Errorf("could not send message to attacker to observe: %w", err)
	}

	lg.Info().Msg("event sent to attacker")
	return nil
}

func (n *Network) HandleIncomingEvent(channel channels.Channel, originId flow.Identifier, event interface{}) bool {
	lg := n.logger.With().
		Hex("corrupted_id", logging.ID(n.me.NodeID())).
		Str("channel", string(channel)).
		Str("origin_id", fmt.Sprintf("%v", originId)).
		Str("flow_protocol_event", fmt.Sprintf("%T", event)).Logger()

	if !n.AttackerRegistered() {
		// no attacker registered, so return to message processor to pass back to flow network
		lg.Info().Msg("no attacker registered, passing through event")
		return false
	}

	msg, err := n.eventToIngressMessage(event, channel, originId)
	if err != nil {
		n.logger.Fatal().Msgf("could not convert event to message: %s", err)
	}

	err = n.attackerInboundStream.Send(msg)
	if err != nil {
		n.logger.Fatal().Msgf("could not send message to attacker to observe: %s", err)
	}

	lg.Info().Msg("event sent to attacker")
	return true
}<|MERGE_RESOLUTION|>--- conflicted
+++ resolved
@@ -319,7 +319,6 @@
 
 	msg := &insecure.Message{
 		Egress: egressMsg,
-<<<<<<< HEAD
 	}
 
 	return msg, nil
@@ -341,8 +340,6 @@
 
 	msg := &insecure.Message{
 		Ingress: ingressMsg,
-=======
->>>>>>> 23d9fdf9
 	}
 
 	return msg, nil
