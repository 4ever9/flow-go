package dkg

import (
	"encoding/hex"
	"fmt"
	"math/rand"
	"testing"
	"time"

	"github.com/onflow/flow-go/crypto"
	"github.com/onflow/flow-go/model/flow"
	"github.com/onflow/flow-go/module/signature"
	"github.com/stretchr/testify/assert"
	"github.com/stretchr/testify/require"
	"github.com/stretchr/testify/suite"
)

func TestWithEmulator(t *testing.T) {
	suite.Run(t, new(DKGSuite))
}

func (s *DKGSuite) TestHappyPath() {

	// The EpochSetup event is received at view 100.  The current epoch is
	// configured with phase transitions at views 150, 200, and 250. In between
	// phase transitions, the controller calls the DKG smart-contract every 10
	// views.
	//
	// VIEWS
	// setup      : 100
	// polling    : 110 120 130 140 150
	// Phase1Final: 150
	// polling    : 160 170 180 190 200
	// Phase2Final: 200
	// polling    : 210 220 230 240 250
	// Phase3Final: 250
	// final

<<<<<<< HEAD
=======
	// we arbitrarily use 999 as the current epoch counter
>>>>>>> 633fb1e0
	currentCounter := uint64(999)

	currentEpochSetup := flow.EpochSetup{
		Counter:            currentCounter,
		DKGPhase1FinalView: 150,
		DKGPhase2FinalView: 200,
		DKGPhase3FinalView: 250,
		FinalView:          300,
		Participants:       s.netIDs,
		RandomSource:       []byte("random bytes for seed"),
	}

	// create the EpochSetup that will trigger the next DKG run with all the
	// desired parameters
	nextEpochSetup := flow.EpochSetup{
		Counter:      currentCounter + 1,
		Participants: s.netIDs,
		RandomSource: []byte("random bytes for seed"),
	}

	firstBlock := &flow.Header{View: 100}

	for _, node := range s.nodes {
		node.setEpochs(s.T(), currentEpochSetup, nextEpochSetup, firstBlock)
	}

	for _, n := range s.nodes {
		n.Ready()
	}

	// trigger the EpochSetupPhaseStarted event for all nodes, effectively
	// starting the next DKG run
	for _, n := range s.nodes {
		n.ProtocolEvents.EpochSetupPhaseStarted(currentCounter, firstBlock)
	}

	// submit a lot of dummy transactions to force the creation of blocks and
	// views
	view := 0
	for view < 300 {
		time.Sleep(200 * time.Millisecond)

		// deliver private messages
		s.hub.DeliverAll()

		// submit a tx to force the emulator to create and finalize a block
		block, err := s.sendDummyTx()

		if err == nil {
			for _, node := range s.nodes {
				node.ProtocolEvents.BlockFinalized(block.Header)
			}
			view = int(block.Header.View)
		}
	}

	for _, n := range s.nodes {
		n.Done()
	}

	// DKG is completed if one value was proposed by a majority of nodes
	completed := s.isDKGCompleted()
	assert.True(s.T(), completed)

	// the result is an array of public keys where the first item is the group
	// public key
	res := s.getResult()

	assert.Equal(s.T(), len(s.nodes)+1, len(res))
	pubKeys := make([]crypto.PublicKey, 0, len(res))
	for _, r := range res {
		pkBytes, err := hex.DecodeString(r)
		assert.NoError(s.T(), err)
		pk, err := crypto.DecodePublicKey(crypto.BLSBLS12381, pkBytes)
		assert.NoError(s.T(), err)
		pubKeys = append(pubKeys, pk)
	}

	groupPubKeyBytes, err := hex.DecodeString(res[0])
	assert.NoError(s.T(), err)
	groupPubKey, err := crypto.DecodePublicKey(crypto.BLSBLS12381, groupPubKeyBytes)
	assert.NoError(s.T(), err)

	// create and test a threshold signature with the keys computed by dkg
	sigData := []byte("message to be signed")
	signers := make([]*signature.ThresholdProvider, 0, len(s.nodes))
	signatures := []crypto.Signature{}
	indices := []uint{}
	for i, n := range s.nodes {
		priv, err := n.keyStorage.RetrieveMyDKGPrivateInfo(nextEpochSetup.Counter)
		require.NoError(s.T(), err)

		signer := signature.NewThresholdProvider("TAG", priv.RandomBeaconPrivKey.PrivateKey)
		signers = append(signers, signer)

		signature, err := signer.Sign(sigData)
		require.NoError(s.T(), err)

		signatures = append(signatures, signature)
		indices = append(indices, uint(i))

		ok, err := signer.Verify(sigData, signature, pubKeys[1+i])
		require.NoError(s.T(), err)
		assert.True(s.T(), ok, fmt.Sprintf("signature %d share doesn't verify under the public key share", i+1))
	}

	// shuffle the signatures and indices before constructing the group
	// signature (since it only uses the first half signatures)
	seed := time.Now().UnixNano()
	rand.Seed(seed)
	rand.Shuffle(len(signatures), func(i, j int) {
		signatures[i], signatures[j] = signatures[j], signatures[i]
		indices[i], indices[j] = indices[j], indices[i]
	})

	groupSignature, err := signature.CombineThresholdShares(uint(len(s.nodes)), signatures, indices)
	require.NoError(s.T(), err)

	ok, err := signers[0].Verify(sigData, groupSignature, groupPubKey)
	require.NoError(s.T(), err)
	assert.True(s.T(), ok, "failed to verify threshold signature")
}<|MERGE_RESOLUTION|>--- conflicted
+++ resolved
@@ -36,10 +36,7 @@
 	// Phase3Final: 250
 	// final
 
-<<<<<<< HEAD
-=======
 	// we arbitrarily use 999 as the current epoch counter
->>>>>>> 633fb1e0
 	currentCounter := uint64(999)
 
 	currentEpochSetup := flow.EpochSetup{
