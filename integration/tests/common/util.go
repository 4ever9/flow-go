package common

import (
	"context"
	"fmt"

	"github.com/onflow/cadence"
	jsoncdc "github.com/onflow/cadence/encoding/json"
	sdk "github.com/onflow/flow-go-sdk"
	sdkcrypto "github.com/onflow/flow-go-sdk/crypto"
	"github.com/onflow/flow-go-sdk/examples"

	"github.com/dapperlabs/flow-go/engine/ghost/client"
	"github.com/dapperlabs/flow-go/integration/convert"
	"github.com/dapperlabs/flow-go/integration/testnet"
	"github.com/dapperlabs/flow-go/model/flow"
	"github.com/dapperlabs/flow-go/utils/dsl"
	"github.com/dapperlabs/flow-go/utils/unittest"
)

var (
<<<<<<< HEAD
	CounterOwner      = "0x01"
	CounterController = "Testing.Counter"
	CounterKey        = "count"
)

// DeployCounter deploys a counter contract using the given client.
func DeployCounter(ctx context.Context, client *testnet.Client) error {

	contract := dsl.Contract{
=======
	// a simple counter contract in Cadence
	counterContract = dsl.Contract{
>>>>>>> 4eb2bd45
		Name: "Testing",
		Members: []dsl.CadenceCode{
			dsl.Resource{
				Name: "Counter",
				Code: `
				pub var count: Int

				init() {
					self.count = 0
				}
				pub fun add(_ count: Int) {
					self.count = self.count + count
				}`,
			},
			dsl.Code(`
				pub fun createCounter(): @Counter {
					return <-create Counter()
				}`,
			),
		},
	}

	// a transaction script for creating an instance of the counter in the
	// account storage of the authorizing account
	// NOTE: the counter contract must be deployed first
	createCounterTx = dsl.Transaction{
		Import: dsl.Import{Address: flow.RootAddress},
		Content: dsl.Prepare{
			Content: dsl.Code(`
				var maybeCounter <- signer.load<@Testing.Counter>(from: /storage/counter)
				
				if maybeCounter == nil {
					maybeCounter <-! Testing.createCounter()
				}
				
				maybeCounter?.add(2)
				signer.save(<-maybeCounter!, to: /storage/counter)
				
				signer.link<&Testing.Counter>(/public/counter, target: /storage/counter)
				`),
		},
	}

	// a read-only script for reading the current value of the counter contract
	readCounterScript = dsl.Main{
		ReturnType: "Int",
		Code: `
			let account = getAccount(0x01)
			if let cap = account.getCapability(/public/counter) {
				return cap.borrow<&Testing.Counter>()?.count ?? -3
			}
			return -3`,
	}
)

// readCounter executes a script to read the value of a counter. The counter
// must have been deployed and created.
func readCounter(ctx context.Context, client *testnet.Client) (int, error) {

	res, err := client.ExecuteScript(ctx, readCounterScript)
	if err != nil {
		return 0, err
	}

	v, err := jsoncdc.Decode(res)
	if err != nil {
		return 0, err
	}

	return v.(cadence.Int).Int(), nil
<<<<<<< HEAD
}

// createCounter creates a counter instance in the root account. The counter
// contract must first have been deployed.
func createCounter(ctx context.Context, client *testnet.Client) error {
	txDSL := dsl.Transaction{
		Import: dsl.Import{Address: flow.RootAddress},
		Content: dsl.Prepare{
			Content: dsl.Code(`
				var maybeCounter <- signer.load<@Testing.Counter>(from: /storage/counter)

				if maybeCounter == nil {
					maybeCounter <-! Testing.createCounter()
				}

				maybeCounter?.add(2)
				signer.save(<-maybeCounter!, to: /storage/counter)

				signer.link<&Testing.Counter>(/public/counter, target: /storage/counter)
				`),
		},
	}

	tx := unittest.TransactionBodyFixture(unittest.WithTransactionDSL(txDSL))
	return client.SendTransaction(ctx, tx)
=======
>>>>>>> 4eb2bd45
}

func GetGhostClient(ghostContainer *testnet.Container) (*client.GhostClient, error) {

	if !ghostContainer.Config.Ghost {
		return nil, fmt.Errorf("container is a not a ghost node container")
	}

	ghostPort, ok := ghostContainer.Ports[testnet.GhostNodeAPIPort]
	if !ok {
		return nil, fmt.Errorf("ghost node API port not found")
	}

	addr := fmt.Sprintf(":%s", ghostPort)

	return client.NewGhostClient(addr)
}

// GetAccount returns a new account address, key, and signer.
func GetAccount() (sdk.Address, *sdk.AccountKey, sdkcrypto.Signer) {

	addr := convert.ToSDKAddress(unittest.AddressFixture())

	key := examples.RandomPrivateKey()
	signer := sdkcrypto.NewInMemorySigner(key, sdkcrypto.SHA3_256)

	acct := sdk.NewAccountKey().
		FromPrivateKey(key).
		SetHashAlgo(sdkcrypto.SHA3_256).
		SetWeight(sdk.AccountKeyWeightThreshold)

	return addr, acct, signer
}<|MERGE_RESOLUTION|>--- conflicted
+++ resolved
@@ -19,20 +19,8 @@
 )
 
 var (
-<<<<<<< HEAD
-	CounterOwner      = "0x01"
-	CounterController = "Testing.Counter"
-	CounterKey        = "count"
-)
-
-// DeployCounter deploys a counter contract using the given client.
-func DeployCounter(ctx context.Context, client *testnet.Client) error {
-
-	contract := dsl.Contract{
-=======
 	// a simple counter contract in Cadence
 	counterContract = dsl.Contract{
->>>>>>> 4eb2bd45
 		Name: "Testing",
 		Members: []dsl.CadenceCode{
 			dsl.Resource{
@@ -63,14 +51,14 @@
 		Content: dsl.Prepare{
 			Content: dsl.Code(`
 				var maybeCounter <- signer.load<@Testing.Counter>(from: /storage/counter)
-				
+
 				if maybeCounter == nil {
 					maybeCounter <-! Testing.createCounter()
 				}
-				
+
 				maybeCounter?.add(2)
 				signer.save(<-maybeCounter!, to: /storage/counter)
-				
+
 				signer.link<&Testing.Counter>(/public/counter, target: /storage/counter)
 				`),
 		},
@@ -103,34 +91,6 @@
 	}
 
 	return v.(cadence.Int).Int(), nil
-<<<<<<< HEAD
-}
-
-// createCounter creates a counter instance in the root account. The counter
-// contract must first have been deployed.
-func createCounter(ctx context.Context, client *testnet.Client) error {
-	txDSL := dsl.Transaction{
-		Import: dsl.Import{Address: flow.RootAddress},
-		Content: dsl.Prepare{
-			Content: dsl.Code(`
-				var maybeCounter <- signer.load<@Testing.Counter>(from: /storage/counter)
-
-				if maybeCounter == nil {
-					maybeCounter <-! Testing.createCounter()
-				}
-
-				maybeCounter?.add(2)
-				signer.save(<-maybeCounter!, to: /storage/counter)
-
-				signer.link<&Testing.Counter>(/public/counter, target: /storage/counter)
-				`),
-		},
-	}
-
-	tx := unittest.TransactionBodyFixture(unittest.WithTransactionDSL(txDSL))
-	return client.SendTransaction(ctx, tx)
-=======
->>>>>>> 4eb2bd45
 }
 
 func GetGhostClient(ghostContainer *testnet.Container) (*client.GhostClient, error) {
