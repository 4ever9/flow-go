package network

import (
	"context"
	"sync"
	"testing"
	"time"

<<<<<<< HEAD
=======
	"github.com/rs/zerolog"
	"github.com/stretchr/testify/assert"
	"github.com/stretchr/testify/require"

>>>>>>> 138e1c32
	ghostclient "github.com/onflow/flow-go/engine/ghost/client"
	"github.com/onflow/flow-go/integration/testnet"
	"github.com/onflow/flow-go/integration/tests/lib"
	"github.com/onflow/flow-go/model/flow"
	"github.com/onflow/flow-go/model/libp2p/message"
<<<<<<< HEAD
	"github.com/onflow/flow-go/network"
=======
	"github.com/onflow/flow-go/network/channels"
>>>>>>> 138e1c32
	"github.com/onflow/flow-go/utils/unittest"
	"github.com/rs/zerolog"
	"github.com/stretchr/testify/assert"
	"github.com/stretchr/testify/require"
)

// TestNetwork tests the 1-k messaging at the network layer using the default Flow network topology
// No real nodes are created, instead only Ghost nodes are used to restrict testing to only the network module
func TestNetwork(t *testing.T) {
	unittest.SkipUnless(t, unittest.TEST_TODO, "broken test")

	// define what nodes and how many instances of each need to be created (role => count e.g. consensus = 3, creates 3 ghost consensus nodes)
	nodeCounts := map[flow.Role]int{flow.RoleAccess: 1, flow.RoleCollection: 1, flow.RoleConsensus: 3, flow.RoleExecution: 2, flow.RoleVerification: 1}

	var nodes []testnet.NodeConfig
	id := uint(1)
	// create node configs
	for role, nc := range nodeCounts {
		for i := 0; i < nc; i++ {
			// create a ghost node config for each node
			n := testnet.NewNodeConfig(role, testnet.WithLogLevel(zerolog.FatalLevel), testnet.WithIDInt(id), testnet.AsGhost())
			nodes = append(nodes, n)
			id++
		}
	}

	// collect all the real ids of the nodes
	var ids []flow.Identifier
	for _, n := range nodes {
		ids = append(ids, n.Identifier)
	}
	require.GreaterOrEqual(t, len(ids), 2)

	conf := testnet.NewNetworkConfig("network_test", nodes)

	net := testnet.PrepareFlowNetwork(t, conf, flow.Localnet)

	var wg sync.WaitGroup
	ctx, cancel := context.WithCancel(context.Background())
	defer cancel()
	net.Start(ctx)
	defer net.Remove()

	// first node sends a message to all the other nodes
	sender := ids[0]
	targets := ids[1:]

	event := &message.TestMessage{
		Text: "hello",
	}

	// kick off a read loop for each of the nodes (except the first)
	for _, id := range targets {
		wg.Add(1)
		launchReadLoop(ctx, id, net, &wg, t, sender, event.Text)
	}

	// get the sender container and relay an echo message via it to all the other nodes
	ghostContainer := net.ContainerByID(sender)
	ghostClient, err := lib.GetGhostClient(ghostContainer)
	require.NoError(t, err)

	// seed a message, it should propagate to all nodes.
	// (unlike regular nodes, a ghost node subscribes to all topics)
<<<<<<< HEAD
	err = ghostClient.Send(ctx, network.PushGuarantees, event, targets...)
=======
	err = ghostClient.Send(ctx, channels.PushGuarantees, event, targets...)
>>>>>>> 138e1c32
	require.NoError(t, err)

	// wait for all read loops to finish
	unittest.AssertReturnsBefore(t, wg.Wait, 5*time.Second, "timed out waiting for nodes to receive message")
}

func launchReadLoop(
	ctx context.Context,
	id flow.Identifier,
	net *testnet.FlowNetwork,
	done *sync.WaitGroup,
	t *testing.T,
	expectedOrigin flow.Identifier,
	expectedMsg string,
) {

	// get the ghost container
	ghostContainer := net.ContainerByID(id)

	// get a ghost client connected to the ghost node
	ghostClient, err := lib.GetGhostClient(ghostContainer)
	require.NoError(t, err)

	// subscribe to all the events the ghost execution node will receive
	var msgReader *ghostclient.FlowMessageStreamReader
	for attempts := 0; attempts < 10; attempts++ {
		msgReader, err = ghostClient.Subscribe(ctx)
		if err == nil {
			break
		}
	}
	require.NoError(t, err)

	go func() {
		defer done.Done()

		for {
			select {
			case <-ctx.Done():
				return
			default:
			}

			actualOriginID, event, err := msgReader.Next()
			if !assert.NoError(t, err) {
				return
			}

			switch v := event.(type) {
			case *message.TestMessage:
				t.Logf("%s: %s: %s\n", id.String(), actualOriginID.String(), v.Text)
				assert.Equal(t, expectedOrigin, actualOriginID)
				assert.Equal(t, expectedMsg, v.Text)
				return
			default:
			}
		}
	}()
}<|MERGE_RESOLUTION|>--- conflicted
+++ resolved
@@ -6,27 +6,17 @@
 	"testing"
 	"time"
 
-<<<<<<< HEAD
-=======
 	"github.com/rs/zerolog"
 	"github.com/stretchr/testify/assert"
 	"github.com/stretchr/testify/require"
 
->>>>>>> 138e1c32
 	ghostclient "github.com/onflow/flow-go/engine/ghost/client"
 	"github.com/onflow/flow-go/integration/testnet"
 	"github.com/onflow/flow-go/integration/tests/lib"
 	"github.com/onflow/flow-go/model/flow"
 	"github.com/onflow/flow-go/model/libp2p/message"
-<<<<<<< HEAD
-	"github.com/onflow/flow-go/network"
-=======
 	"github.com/onflow/flow-go/network/channels"
->>>>>>> 138e1c32
 	"github.com/onflow/flow-go/utils/unittest"
-	"github.com/rs/zerolog"
-	"github.com/stretchr/testify/assert"
-	"github.com/stretchr/testify/require"
 )
 
 // TestNetwork tests the 1-k messaging at the network layer using the default Flow network topology
@@ -87,11 +77,7 @@
 
 	// seed a message, it should propagate to all nodes.
 	// (unlike regular nodes, a ghost node subscribes to all topics)
-<<<<<<< HEAD
-	err = ghostClient.Send(ctx, network.PushGuarantees, event, targets...)
-=======
 	err = ghostClient.Send(ctx, channels.PushGuarantees, event, targets...)
->>>>>>> 138e1c32
 	require.NoError(t, err)
 
 	// wait for all read loops to finish
