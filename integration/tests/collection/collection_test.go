package collection

import (
	"context"
	"testing"
	"time"

	"github.com/rs/zerolog"
	"github.com/stretchr/testify/assert"
	"github.com/stretchr/testify/require"

	"github.com/dapperlabs/flow-go/engine/collection/ingest"
	"github.com/dapperlabs/flow-go/integration/testnet"
	"github.com/dapperlabs/flow-go/model/flow"
	"github.com/dapperlabs/flow-go/model/flow/filter"
	clusterstate "github.com/dapperlabs/flow-go/state/cluster/badger"
	"github.com/dapperlabs/flow-go/state/protocol"
	"github.com/dapperlabs/flow-go/utils/unittest"
)

const (
	// the timeout for individual actions (eg. send a transaction)
	defaultTimeout = 10 * time.Second
	// the period we wait to give consensus/routing time to complete
	waitTime = 5 * time.Second
)

// default set of non-collection nodes
func defaultOtherNodes() []testnet.NodeConfig {
	var (
		conNode1 = testnet.NewNodeConfig(flow.RoleConsensus, testnet.WithLogLevel(zerolog.FatalLevel))
		conNode2 = testnet.NewNodeConfig(flow.RoleConsensus, testnet.WithLogLevel(zerolog.FatalLevel))
		conNode3 = testnet.NewNodeConfig(flow.RoleConsensus, testnet.WithLogLevel(zerolog.FatalLevel))
		exeNode  = testnet.NewNodeConfig(flow.RoleExecution, testnet.WithLogLevel(zerolog.FatalLevel))
		verNode  = testnet.NewNodeConfig(flow.RoleVerification, testnet.WithLogLevel(zerolog.FatalLevel))
	)

	return []testnet.NodeConfig{conNode1, conNode2, conNode3, exeNode, verNode}
}

// Test sending various invalid transactions to a single-cluster configuration.
// The transactions should be rejected by the collection node and not included
// in any collection.
func TestTransactionIngress_InvalidTransaction(t *testing.T) {
	var (
		colNode1 = testnet.NewNodeConfig(flow.RoleCollection, testnet.WithIDInt(1))
		colNode2 = testnet.NewNodeConfig(flow.RoleCollection, testnet.WithIDInt(2))
		colNode3 = testnet.NewNodeConfig(flow.RoleCollection, testnet.WithIDInt(3))
	)

	nodes := append([]testnet.NodeConfig{colNode1, colNode2, colNode3}, defaultOtherNodes()...)
	conf := testnet.NewNetworkConfig(nodes)

	net, err := testnet.PrepareFlowNetwork(t, "col_invalid_txns", conf)
	require.Nil(t, err)

	ctx := context.Background()

	net.Start(ctx)
	defer net.Cleanup()

	// we will test against COL1
	colContainer1, ok := net.ContainerByID(colNode1.Identifier)
	assert.True(t, ok)

	client, err := colContainer1.Client(testnet.ColNodeAPIPort)
	require.Nil(t, err)

	t.Run("missing reference block hash", func(t *testing.T) {
		txDSL := unittest.TransactionDSLFixture()
		malformed := unittest.TransactionBodyFixture(unittest.WithTransactionDSL(txDSL))
		malformed.ReferenceBlockID = flow.ZeroID

		expected := ingest.ErrIncompleteTransaction{Missing: malformed.MissingFields()}

		ctx, cancel := context.WithTimeout(ctx, defaultTimeout)
		defer cancel()
		err := client.SignAndSendTransaction(ctx, malformed)
		unittest.AssertErrSubstringMatch(t, expected, err)
	})

	t.Run("missing script", func(t *testing.T) {
		malformed := unittest.TransactionBodyFixture()
		malformed.Script = nil

		expected := ingest.ErrIncompleteTransaction{Missing: malformed.MissingFields()}

		ctx, cancel := context.WithTimeout(ctx, defaultTimeout)
		defer cancel()
		err := client.SignAndSendTransaction(ctx, malformed)
		unittest.AssertErrSubstringMatch(t, expected, err)
	})

	t.Run("unparseable script", func(t *testing.T) {
		// TODO script parsing not implemented
		t.Skip()
	})
	t.Run("invalid signature", func(t *testing.T) {
		// TODO signature validation not implemented
		t.Skip()
	})
	t.Run("invalid nonce", func(t *testing.T) {
		// TODO nonce validation not implemented
		t.Skip()
	})
	t.Run("insufficient payer balance", func(t *testing.T) {
		// TODO balance checking not implemented
		t.Skip()
	})
	t.Run("expired transaction", func(t *testing.T) {
		// TODO blocked by https://github.com/dapperlabs/flow-go/issues/3005
		t.Skip()
	})
	t.Run("non-existent reference block ID", func(t *testing.T) {
		// TODO blocked by https://github.com/dapperlabs/flow-go/issues/3005
		t.Skip()
	})
}

// Test sending a single valid transaction to a single cluster.
// The transaction should be included in a collection.
func TestTxIngress_SingleCluster(t *testing.T) {

	var (
		colNode1 = testnet.NewNodeConfig(flow.RoleCollection, testnet.WithIDInt(1))
		colNode2 = testnet.NewNodeConfig(flow.RoleCollection, testnet.WithIDInt(2))
		colNode3 = testnet.NewNodeConfig(flow.RoleCollection, testnet.WithIDInt(3))
	)

	nodes := append([]testnet.NodeConfig{colNode1, colNode2, colNode3}, defaultOtherNodes()...)
	conf := testnet.NewNetworkConfig(nodes)

	net, err := testnet.PrepareFlowNetwork(t, "col_single_cluster", conf)
	require.Nil(t, err)

	ctx := context.Background()

	net.Start(ctx)
	defer net.Cleanup()

	// we will test against COL1
	colContainer1, ok := net.ContainerByID(colNode1.Identifier)
	assert.True(t, ok)

	client, err := colContainer1.Client(testnet.ColNodeAPIPort)
	require.Nil(t, err)

	tx := unittest.TransactionBodyFixture()
	tx, err = client.SignTransaction(tx)
	assert.Nil(t, err)
	t.Log("sending transaction: ", tx.ID())

	ctx, cancel := context.WithTimeout(ctx, defaultTimeout)
	defer cancel()
	err = client.SendTransaction(ctx, tx)
	assert.Nil(t, err)

	// wait for consensus to complete
	//TODO we should listen for collection guarantees instead, but this is blocked
	// ref: https://github.com/dapperlabs/flow-go/issues/3021
	time.Sleep(waitTime)

<<<<<<< HEAD
	err = net.Stop()
	assert.Nil(t, err)
=======
		// wait for consensus to complete
		//TODO we should listen for collection guarantees instead, but this is blocked
		// ref: https://github.com/dapperlabs/flow-go/issues/3021
		time.Sleep(20 * time.Second)
>>>>>>> 9d41905e

	identities := net.Identities()

	chainID := protocol.ChainIDForCluster(identities.Filter(filter.HasRole(flow.RoleCollection)))

	// get database for COL1
	db, err := colContainer1.DB()
	require.Nil(t, err)

	state, err := clusterstate.NewState(db, chainID)
	assert.Nil(t, err)

	// the transaction should be included in exactly one collection
	checker := unittest.NewClusterStateChecker(state)
	checker.
		ExpectContainsTx(tx.ID()).
		ExpectTxCount(1).
		Assert(t)
}

// Test sending a single valid transaction to the responsible cluster in a
// multi-cluster configuration
//
// The transaction should not be routed and should be included in exactly one
// collection in only the responsible cluster.
func TestTxIngressMultiCluster_CorrectCluster(t *testing.T) {

	const nClusters uint = 3

	colNodes := testnet.NewNodeConfigSet(6, flow.RoleCollection)

	nodes := append(colNodes, defaultOtherNodes()...)
	conf := testnet.NewNetworkConfig(nodes, testnet.WithClusters(nClusters))

	net, err := testnet.PrepareFlowNetwork(t, "col_multi_cluster", conf)
	require.Nil(t, err)

	ctx := context.Background()

	net.Start(ctx)
	defer net.Cleanup()

	clusters := protocol.Clusters(nClusters, net.Identities())

	// pick a cluster to target
	targetCluster := clusters.ByIndex(0)
	targetIdentity, ok := targetCluster.ByIndex(0)
	require.True(t, ok)

	// pick a member of the cluster
	targetNode, ok := net.ContainerByID(targetIdentity.NodeID)
	require.True(t, ok)

	// get a client pointing to the cluster member
	client, err := targetNode.Client(testnet.ColNodeAPIPort)
	require.Nil(t, err)

	// create a transaction for the target cluster
	tx := unittest.AlterTransactionForCluster(unittest.TransactionBodyFixture(), clusters, targetCluster, func(clusterTx *flow.TransactionBody) {
		signed, err := client.SignTransaction(*clusterTx)
		require.Nil(t, err)
		*clusterTx = signed
	})

	assert.Equal(t, clusters.ByTxID(tx.ID()).Fingerprint(), targetCluster.Fingerprint())
	t.Log("tx id: ", tx.ID().String())

	// submit the transaction
	ctx, cancel := context.WithTimeout(ctx, defaultTimeout)
	defer cancel()
	err = client.SendTransaction(ctx, tx)
	assert.Nil(t, err)

	// wait for consensus to complete
	time.Sleep(waitTime)
	err = net.Stop()
	require.Nil(t, err)

	t.Log("target cluster members: ", targetCluster.NodeIDs())
	chainID := protocol.ChainIDForCluster(targetCluster)
	t.Log("chain ID: ", chainID)

	// get database for target node
	db, err := targetNode.DB()
	require.Nil(t, err)

	state, err := clusterstate.NewState(db, chainID)
	require.Nil(t, err)
	t.Log("target name: ", targetNode.Name())

	// the transaction should be included in exactly one collection
	checker := unittest.NewClusterStateChecker(state)
	checker.
		ExpectContainsTx(tx.ID()).
		ExpectTxCount(1).
		Assert(t)
}

func TestTxIngress_OtherCluster(t *testing.T) {
	t.Skip()
}

func TestTxIngress_ManyOtherClusters(t *testing.T) {
	t.Skip()
}<|MERGE_RESOLUTION|>--- conflicted
+++ resolved
@@ -160,18 +160,10 @@
 	// ref: https://github.com/dapperlabs/flow-go/issues/3021
 	time.Sleep(waitTime)
 
-<<<<<<< HEAD
 	err = net.Stop()
 	assert.Nil(t, err)
-=======
-		// wait for consensus to complete
-		//TODO we should listen for collection guarantees instead, but this is blocked
-		// ref: https://github.com/dapperlabs/flow-go/issues/3021
-		time.Sleep(20 * time.Second)
->>>>>>> 9d41905e
 
 	identities := net.Identities()
-
 	chainID := protocol.ChainIDForCluster(identities.Filter(filter.HasRole(flow.RoleCollection)))
 
 	// get database for COL1
