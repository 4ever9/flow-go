--- conflicted
+++ resolved
@@ -62,13 +62,6 @@
 	receivedBlocks := make(map[flow.Identifier]struct{}, blockCount)
 
 	suite.Run("consensus follower follows the chain", func() {
-<<<<<<< HEAD
-		if os.Getenv("TEST_FLAKY") == "" {
-			suite.T().Skip("flaky test")
-		}
-
-=======
->>>>>>> c5f209df
 		// kick off the first follower
 		suite.followerMgr1.startFollower(ctx)
 		var err error
@@ -96,12 +89,6 @@
 	})
 
 	suite.Run("consensus follower sync up with the chain", func() {
-<<<<<<< HEAD
-		if os.Getenv("TEST_FLAKY") == "" {
-			suite.T().Skip("flaky test")
-		}
-=======
->>>>>>> c5f209df
 		// kick off the second follower
 		suite.followerMgr2.startFollower(ctx)
 
