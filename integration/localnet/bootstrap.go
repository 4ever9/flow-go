package main

import (
	"encoding/hex"
	"encoding/json"
	"flag"
	"fmt"
	"io/ioutil"
	"os"
	"path/filepath"
	"runtime"
	"time"

	"github.com/go-yaml/yaml"
	"github.com/plus3it/gorecurcopy"

	"github.com/onflow/flow-go/cmd/bootstrap/cmd"
	"github.com/onflow/flow-go/cmd/bootstrap/utils"
	"github.com/onflow/flow-go/cmd/build"
	"github.com/onflow/flow-go/crypto"
	testnet "github.com/onflow/flow-go/integration/testnet"
	"github.com/onflow/flow-go/model/bootstrap"
	"github.com/onflow/flow-go/model/flow"
)

const (
	BootstrapDir             = "./bootstrap"
	ProfilerDir              = "./profiler"
	DataDir                  = "./data"
	TrieDir                  = "./trie"
	DockerComposeFile        = "./docker-compose.nodes.yml"
	DockerComposeFileVersion = "3.7"
	PrometheusTargetsFile    = "./targets.nodes.json"
	DefaultAccessGatewayName = "access_1"
	DefaultObserverName      = "observer"
	DefaultMaxObservers      = 1000
	DefaultCollectionCount   = 3
	DefaultConsensusCount    = 3
	DefaultExecutionCount    = 1
	DefaultVerificationCount = 1
	DefaultAccessCount       = 1
	DefaultObserverCount     = 0
	DefaultNClusters         = 1
	DefaultProfiler          = false
	DefaultConsensusDelay    = 800 * time.Millisecond
	DefaultCollectionDelay   = 950 * time.Millisecond
	AccessAPIPort            = 3569
	AccessPubNetworkPort     = 1234
	ExecutionAPIPort         = 3600
	MetricsPort              = 8080
	RPCPort                  = 9000
	SecuredRPCPort           = 9001
	AdminToolPort            = 9002
	AdminToolLocalPort       = 3700
	HTTPPort                 = 8000
)

var (
	collectionCount        int
	consensusCount         int
	executionCount         int
	verificationCount      int
	accessCount            int
	observerCount          int
	nClusters              uint
	numViewsInStakingPhase uint64
	numViewsInDKGPhase     uint64
	numViewsEpoch          uint64
	profiler               bool
	consensusDelay         time.Duration
	collectionDelay        time.Duration
)

func init() {
	flag.IntVar(&collectionCount, "collection", DefaultCollectionCount, "number of collection nodes")
	flag.IntVar(&consensusCount, "consensus", DefaultConsensusCount, "number of consensus nodes")
	flag.IntVar(&executionCount, "execution", DefaultExecutionCount, "number of execution nodes")
	flag.IntVar(&verificationCount, "verification", DefaultVerificationCount, "number of verification nodes")
	flag.IntVar(&accessCount, "access", DefaultAccessCount, "number of staked access nodes")
	flag.IntVar(&observerCount, "observer", DefaultObserverCount, "number of observers")
	flag.UintVar(&nClusters, "nclusters", DefaultNClusters, "number of collector clusters")
	flag.Uint64Var(&numViewsEpoch, "epoch-length", 10000, "number of views in epoch")
	flag.Uint64Var(&numViewsInStakingPhase, "epoch-staking-phase-length", 2000, "number of views in epoch staking phase")
	flag.Uint64Var(&numViewsInDKGPhase, "epoch-dkg-phase-length", 2000, "number of views in epoch dkg phase")
	flag.BoolVar(&profiler, "profiler", DefaultProfiler, "whether to enable the auto-profiler")
	flag.DurationVar(&consensusDelay, "consensus-delay", DefaultConsensusDelay, "delay on consensus node block proposals")
	flag.DurationVar(&collectionDelay, "collection-delay", DefaultCollectionDelay, "delay on collection node block proposals")
}

func generateBootstrapData(flowNetworkConf testnet.NetworkConfig) []testnet.ContainerConfig {
	// Prepare localnet host folders, mapped to Docker container volumes upon `docker compose up`
	prepareCommonHostFolders()
	_, _, _, flowNodeContainerConfigs, _, err := testnet.BootstrapNetwork(flowNetworkConf, BootstrapDir)
	if err != nil {
		panic(err)
	}
	fmt.Println("Flow test network bootstrapping data generated...")
	return flowNodeContainerConfigs
}

// localnet/bootstrap.go generates a docker compose file with images configured for a
// self-contained Flow network, and other peripheral services, such as Observer services.
// Private/Public keys and data are removed and re-created for the self-contained localnet
// environment with every invocation, and are intended solely for testing, not for production.
func main() {
	flag.Parse()

	// Prepare test node configurations of each type, access, execution, verification, etc
	flowNodes := prepareFlowNodes()

	// Generate a Flow network config for localnet
	flowNetworkOpts := []testnet.NetworkConfigOpt{testnet.WithClusters(nClusters)}
	if numViewsEpoch != 0 {
		flowNetworkOpts = append(flowNetworkOpts, testnet.WithViewsInEpoch(numViewsEpoch))
	}
	if numViewsInStakingPhase != 0 {
		flowNetworkOpts = append(flowNetworkOpts, testnet.WithViewsInStakingAuction(numViewsInStakingPhase))
	}
	if numViewsInDKGPhase != 0 {
		flowNetworkOpts = append(flowNetworkOpts, testnet.WithViewsInDKGPhase(numViewsInDKGPhase))
	}
	flowNetworkConf := testnet.NewNetworkConfig("localnet", flowNodes, flowNetworkOpts...)
	displayFlowNetworkConf(flowNetworkConf)

	// Generate the Flow network bootstrap files for this localnet
	flowNodeContainerConfigs := generateBootstrapData(flowNetworkConf)

	// Generate Flow network services docker-compose-nodes.yml
	dockerServices := make(Services)
	dockerServices = prepareFlowServices(dockerServices, flowNodeContainerConfigs)
	serviceDisc := prepareServiceDiscovery(flowNodeContainerConfigs)
	err := writePrometheusConfig(serviceDisc)
	if err != nil {
		panic(err)
	}

	dockerServices = prepareObserverServices(dockerServices, flowNodeContainerConfigs)

	err = writeDockerComposeConfig(dockerServices)
	if err != nil {
		panic(err)
	}

	fmt.Print("Bootstrapping success!\n\n")
	displayPortAssignments()
	fmt.Println()

	fmt.Print("Run \"make start\" to launch the network.\n")
}

func displayFlowNetworkConf(flowNetworkConf testnet.NetworkConfig) {
	fmt.Printf("Network config:\n")
	fmt.Printf("- Clusters: %d\n", flowNetworkConf.NClusters)
	fmt.Printf("- Epoch Length: %d\n", flowNetworkConf.ViewsInEpoch)
	fmt.Printf("- Staking Phase Length: %d\n", flowNetworkConf.ViewsInStakingAuction)
	fmt.Printf("- DKG Phase Length: %d\n", flowNetworkConf.ViewsInDKGPhase)
}

func displayPortAssignments() {
	for i := 0; i < accessCount; i++ {
		fmt.Printf("Access %d Flow API will be accessible at localhost:%d\n", i+1, AccessAPIPort+i)
		fmt.Printf("Access %d public libp2p access will be accessible at localhost:%d\n\n", i+1, AccessPubNetworkPort+i)
	}
	for i := 0; i < executionCount; i++ {
		fmt.Printf("Execution API %d will be accessible at localhost:%d\n", i+1, ExecutionAPIPort+i)
	}
	fmt.Println()
	for i := 0; i < observerCount; i++ {
		fmt.Printf("Observer %d Flow API will be accessible at localhost:%d\n", i+1, (accessCount*2)+(AccessAPIPort)+2*i)
	}
}

func prepareCommonHostFolders() {
	// Remove and recreate working folders
	err := os.RemoveAll(BootstrapDir)
	if err != nil && !os.IsNotExist(err) {
		panic(err)
	}

	err = os.Mkdir(BootstrapDir, 0755)
	if err != nil {
		panic(err)
	}

	err = os.RemoveAll(ProfilerDir)
	if err != nil && !os.IsNotExist(err) {
		panic(err)
	}

	err = os.Mkdir(ProfilerDir, 0755)
	if err != nil && !os.IsExist(err) {
		panic(err)
	}

	err = os.RemoveAll(DataDir)
	if err != nil && !os.IsNotExist(err) {
		panic(err)
	}

	err = os.Mkdir(DataDir, 0755)
	if err != nil && !os.IsExist(err) {
		panic(err)
	}

	err = os.RemoveAll(TrieDir)
	if err != nil && !os.IsNotExist(err) {
		panic(err)
	}

	err = os.Mkdir(TrieDir, 0755)
	if err != nil && !os.IsExist(err) {
		panic(err)
	}
<<<<<<< HEAD

	bootstrapData, err := testnet.BootstrapNetwork(conf, BootstrapDir)
	containers := bootstrapData.StakedConfs
	if err != nil {
		panic(err)
	}

	fmt.Println("Node bootstrapping data generated...")

	services := prepareServices(containers)

	err = writeDockerComposeConfig(services)
	if err != nil {
		panic(err)
	}

	serviceDisc := prepareServiceDiscovery(containers)

	err = writePrometheusConfig(serviceDisc)
	if err != nil {
		panic(err)
	}

	fmt.Print("Bootstrapping success!\n\n")

	for i := 0; i < accessCount; i++ {
		fmt.Printf("Access API %d will be accessible at localhost:%d\n", i+1, AccessAPIPort+i)
	}
	for i := 0; i < executionCount; i++ {
		fmt.Printf("Execution API %d will be accessible at localhost:%d\n", i+1, ExecutionAPIPort+i)
	}

	fmt.Println()

	fmt.Print("Run \"make start\" to launch the network.\n")
=======
>>>>>>> b3419638
}

func prepareFlowNodes() []testnet.NodeConfig {
	fmt.Println("Bootstrapping a new self-contained, self-connected Flow network...")
	fmt.Printf("Flow node counts:\n")
	fmt.Printf("- Collection: %d\n", collectionCount)
	fmt.Printf("- Consensus: %d\n", consensusCount)
	fmt.Printf("- Execution: %d\n", executionCount)
	fmt.Printf("- Verification: %d\n", verificationCount)
	fmt.Printf("- Access: %d\n", accessCount)
	nodes := make([]testnet.NodeConfig, 0)

	for i := 0; i < collectionCount; i++ {
		nodes = append(nodes, testnet.NewNodeConfig(flow.RoleCollection))
	}
	for i := 0; i < consensusCount; i++ {
		nodes = append(nodes, testnet.NewNodeConfig(flow.RoleConsensus))
	}
	for i := 0; i < executionCount; i++ {
		nodes = append(nodes, testnet.NewNodeConfig(flow.RoleExecution))
	}
	for i := 0; i < verificationCount; i++ {
		nodes = append(nodes, testnet.NewNodeConfig(flow.RoleVerification))
	}
	for i := 0; i < accessCount; i++ {
		nodes = append(nodes, testnet.NewNodeConfig(flow.RoleAccess))
	}

	return nodes
}

// Network ...
type Network struct {
	Version  string
	Services Services
}

// Services ...
type Services map[string]Service

// Service ...
type Service struct {
	Build       Build `yaml:"build,omitempty"`
	Image       string
	DependsOn   []string `yaml:"depends_on,omitempty"`
	Command     []string
	Environment []string `yaml:"environment,omitempty"`
	Volumes     []string
	Ports       []string `yaml:"ports,omitempty"`
}

// Build ...
type Build struct {
	Context    string
	Dockerfile string
	Args       map[string]string
	Target     string
}

func prepareFlowServices(services Services, containers []testnet.ContainerConfig) Services {
	var (
		numCollection   = 0
		numConsensus    = 0
		numExecution    = 0
		numVerification = 0
		numAccess       = 0
	)
	for n, container := range containers {
		switch container.Role {
		case flow.RoleConsensus:
			services[container.ContainerName] = prepareConsensusService(
				container,
				numConsensus,
				n,
			)
			numConsensus++
		case flow.RoleCollection:
			services[container.ContainerName] = prepareCollectionService(
				container,
				numCollection,
				n,
			)
			numCollection++
		case flow.RoleExecution:
			services[container.ContainerName] = prepareExecutionService(container, numExecution, n)
			numExecution++
		case flow.RoleVerification:
			services[container.ContainerName] = prepareVerificationService(container, numVerification, n)
			numVerification++
		case flow.RoleAccess:
			services[container.ContainerName] = prepareAccessService(container, numAccess, n)
			numAccess++
		}
	}
	return services
}

func prepareService(container testnet.ContainerConfig, i int, n int) Service {

	// create a data dir for the node
	dataDir := "./" + filepath.Join(DataDir, container.Role.String(), container.NodeID.String())
	err := os.MkdirAll(dataDir, 0755)
	if err != nil && !os.IsExist(err) {
		panic(err)
	}

	// create the profiler dir for the node
	profilerDir := "./" + filepath.Join(ProfilerDir, container.Role.String(), container.NodeID.String())
	err = os.MkdirAll(profilerDir, 0755)
	if err != nil && !os.IsExist(err) {
		panic(err)
	}

	service := Service{
		Image: fmt.Sprintf("localnet-%s", container.Role),
		Command: []string{
			fmt.Sprintf("--nodeid=%s", container.NodeID),
			"--bootstrapdir=/bootstrap",
			"--datadir=/data/protocol",
			"--secretsdir=/data/secret",
			"--loglevel=DEBUG",
			fmt.Sprintf("--profiler-enabled=%t", profiler),
			// TODO change it to flag
			fmt.Sprintf("--tracer-enabled=%t", true),
			"--profiler-dir=/profiler",
			"--profiler-interval=2m",
		},
		Volumes: []string{
			fmt.Sprintf("%s:/bootstrap:z", BootstrapDir),
			fmt.Sprintf("%s:/profiler:z", profilerDir),
			fmt.Sprintf("%s:/data:z", dataDir),
		},
		Environment: []string{
			"JAEGER_AGENT_HOST=jaeger",
			"JAEGER_AGENT_PORT=6831",
			// NOTE: these env vars are not set by default, but can be set [1] to enable binstat logging:
			// [1] https://docs.docker.com/compose/environment-variables/#pass-environment-variables-to-containers
			"BINSTAT_ENABLE",
			"BINSTAT_LEN_WHAT",
			"BINSTAT_DMP_NAME",
			"BINSTAT_DMP_PATH",
		},
	}

	service.Command = append(service.Command, fmt.Sprintf("--admin-addr=:%v", AdminToolPort))

	// only specify build config for first service of each role
	if i == 0 {
		service.Build = Build{
			Context:    "../../",
			Dockerfile: "cmd/Dockerfile",
			Args: map[string]string{
				"TARGET":  container.Role.String(),
				"VERSION": build.Semver(),
				"COMMIT":  build.Commit(),
				"GOARCH":  runtime.GOARCH,
			},
			Target: "production",
		}

		// bring up access node before any other nodes
		if container.Role == flow.RoleConsensus || container.Role == flow.RoleCollection {
			service.DependsOn = []string{"access_1"}
		}

	} else {
		// remaining services of this role must depend on first service
		service.DependsOn = []string{
			fmt.Sprintf("%s_1", container.Role),
		}
	}

	return service
}

// NOTE: accessNodeIDS is a comma separated list of access node IDS
func prepareConsensusService(container testnet.ContainerConfig, i int, n int) Service {
	service := prepareService(container, i, n)

	timeout := 1200*time.Millisecond + consensusDelay
	service.Command = append(
		service.Command,
		fmt.Sprintf("--block-rate-delay=%s", consensusDelay),
		fmt.Sprintf("--hotstuff-timeout=%s", timeout),
		fmt.Sprintf("--hotstuff-min-timeout=%s", timeout),
		fmt.Sprintf("--chunk-alpha=1"),
		fmt.Sprintf("--emergency-sealing-active=false"),
		fmt.Sprintf("--insecure-access-api=false"),
		fmt.Sprint("--access-node-ids=*"),
	)

	service.Ports = []string{
		fmt.Sprintf("%d:%d", AdminToolLocalPort+n, AdminToolPort),
	}

	return service
}

func prepareVerificationService(container testnet.ContainerConfig, i int, n int) Service {
	service := prepareService(container, i, n)

	service.Command = append(
		service.Command,
		fmt.Sprintf("--chunk-alpha=1"),
	)

	service.Ports = []string{
		fmt.Sprintf("%d:%d", AdminToolLocalPort+n, AdminToolPort),
	}

	return service
}

// NOTE: accessNodeIDS is a comma separated list of access node IDS
func prepareCollectionService(container testnet.ContainerConfig, i int, n int) Service {
	service := prepareService(container, i, n)

	timeout := 1200*time.Millisecond + collectionDelay
	service.Command = append(
		service.Command,
		fmt.Sprintf("--block-rate-delay=%s", collectionDelay),
		fmt.Sprintf("--hotstuff-timeout=%s", timeout),
		fmt.Sprintf("--hotstuff-min-timeout=%s", timeout),
		fmt.Sprintf("--ingress-addr=%s:%d", container.ContainerName, RPCPort),
		fmt.Sprintf("--insecure-access-api=false"),
		fmt.Sprint("--access-node-ids=*"),
	)

	service.Ports = []string{
		fmt.Sprintf("%d:%d", AdminToolLocalPort+n, AdminToolPort),
	}

	return service
}

func prepareExecutionService(container testnet.ContainerConfig, i int, n int) Service {
	service := prepareService(container, i, n)

	// create the execution state dir for the node
	trieDir := "./" + filepath.Join(TrieDir, container.Role.String(), container.NodeID.String())
	err := os.MkdirAll(trieDir, 0755)
	if err != nil && !os.IsExist(err) {
		panic(err)
	}

	// we need to actually copy the execution state into the directory for bootstrapping
	sourceDir := "./" + filepath.Join(BootstrapDir, bootstrap.DirnameExecutionState)
	err = gorecurcopy.CopyDirectory(sourceDir, trieDir)
	if err != nil {
		panic(err)
	}

	service.Command = append(
		service.Command,
		"--triedir=/trie",
		fmt.Sprintf("--rpc-addr=%s:%d", container.ContainerName, RPCPort),
	)

	service.Volumes = append(
		service.Volumes,
		fmt.Sprintf("%s:/trie:z", trieDir),
	)

	service.Ports = []string{
		fmt.Sprintf("%d:%d", ExecutionAPIPort+2*i, RPCPort),
		fmt.Sprintf("%d:%d", ExecutionAPIPort+(2*i+1), SecuredRPCPort),
		fmt.Sprintf("%d:%d", AdminToolLocalPort+n, AdminToolPort),
	}

	return service
}

func prepareAccessService(container testnet.ContainerConfig, i int, n int) Service {
	service := prepareService(container, i, n)

	service.Command = append(service.Command, []string{
		fmt.Sprintf("--rpc-addr=%s:%d", container.ContainerName, RPCPort),
		fmt.Sprintf("--secure-rpc-addr=%s:%d", container.ContainerName, SecuredRPCPort),
		fmt.Sprintf("--http-addr=%s:%d", container.ContainerName, HTTPPort),
		fmt.Sprintf("--collection-ingress-port=%d", RPCPort),
		"--supports-unstaked-node=true",
		fmt.Sprintf("--public-network-address=%s:%d", container.ContainerName, AccessPubNetworkPort),
		"--log-tx-time-to-finalized",
		"--log-tx-time-to-executed",
		"--log-tx-time-to-finalized-executed",
	}...)

	service.Ports = []string{
		fmt.Sprintf("%d:%d", AccessPubNetworkPort+i, AccessPubNetworkPort),
		fmt.Sprintf("%d:%d", AccessAPIPort+2*i, RPCPort),
		fmt.Sprintf("%d:%d", AccessAPIPort+(2*i+1), SecuredRPCPort),
	}

	return service
}

func writeDockerComposeConfig(services Services) error {
	f, err := openAndTruncate(DockerComposeFile)
	if err != nil {
		return err
	}

	network := Network{
		Version:  DockerComposeFileVersion,
		Services: services,
	}

	enc := yaml.NewEncoder(f)

	err = enc.Encode(&network)
	if err != nil {
		return err
	}

	return nil
}

// PrometheusServiceDiscovery ...
type PrometheusServiceDiscovery []PrometheusTargetList

// PrometheusTargetList ...
type PrometheusTargetList struct {
	Targets []string          `json:"targets"`
	Labels  map[string]string `json:"labels"`
}

func newPrometheusTargetList(role flow.Role) PrometheusTargetList {
	return PrometheusTargetList{
		Targets: make([]string, 0),
		Labels: map[string]string{
			"job":  "flow",
			"role": role.String(),
		},
	}
}

func prepareServiceDiscovery(containers []testnet.ContainerConfig) PrometheusServiceDiscovery {
	targets := map[flow.Role]PrometheusTargetList{
		flow.RoleCollection:   newPrometheusTargetList(flow.RoleCollection),
		flow.RoleConsensus:    newPrometheusTargetList(flow.RoleConsensus),
		flow.RoleExecution:    newPrometheusTargetList(flow.RoleExecution),
		flow.RoleVerification: newPrometheusTargetList(flow.RoleVerification),
		flow.RoleAccess:       newPrometheusTargetList(flow.RoleAccess),
	}

	for _, container := range containers {
		containerAddr := fmt.Sprintf("%s:%d", container.ContainerName, MetricsPort)
		containerTargets := targets[container.Role]
		containerTargets.Targets = append(containerTargets.Targets, containerAddr)
		targets[container.Role] = containerTargets
	}

	return PrometheusServiceDiscovery{
		targets[flow.RoleCollection],
		targets[flow.RoleConsensus],
		targets[flow.RoleExecution],
		targets[flow.RoleVerification],
		targets[flow.RoleAccess],
	}
}

func writePrometheusConfig(serviceDisc PrometheusServiceDiscovery) error {
	f, err := openAndTruncate(PrometheusTargetsFile)
	if err != nil {
		return err
	}

	enc := json.NewEncoder(f)

	err = enc.Encode(&serviceDisc)
	if err != nil {
		return err
	}

	return nil
}

func openAndTruncate(filename string) (*os.File, error) {
	f, err := os.OpenFile(filename, os.O_RDWR|os.O_CREATE, 0755)
	if err != nil {
		return nil, err
	}

	// overwrite current file contents
	err = f.Truncate(0)
	if err != nil {
		return nil, err
	}

	_, err = f.Seek(0, 0)
	if err != nil {
		return nil, err
	}

	return f, nil
}

//////
//
// Observer functions
//

func prepareObserverProfilerFolder(observerName string) string {
	// Create a profiler folder (on the host) for the named Observer
	profilerDir := getObserverProfilerDir(observerName)
	err := os.MkdirAll(profilerDir, 0755)
	if err != nil && !os.IsExist(err) {
		panic(err)
	}
	return profilerDir
}

func prepareObserverDataFolder(observerName string) string {
	dataDir := getObserverDataDir(observerName)
	err := os.MkdirAll(dataDir, 0755)
	if err != nil && !os.IsExist(err) {
		panic(err)
	}
	return dataDir
}

func getObserverProfilerDir(observerName string) string {
	return "./" + filepath.Join(ProfilerDir, observerName)
}

func getObserverDataDir(observerName string) string {
	return "./" + filepath.Join(DataDir, observerName)
}

func getAccessGatewayPublicKey(flowNodeContainerConfigs []testnet.ContainerConfig) (string, error) {
	for _, container := range flowNodeContainerConfigs {
		if container.ContainerName == DefaultAccessGatewayName {
			// remove the "0x"..0000 portion of the key
			return container.NetworkPubKey().String()[2:], nil
		}
	}
	return "", fmt.Errorf("Unable to find public key for Access Gateway expected in container '%s'", DefaultAccessGatewayName)
}

func writeObserverPrivateKey(observerName string) {
	// make the observer private key for named observer
	// only used for localnet, not for use with production
	networkSeed := cmd.GenerateRandomSeed(crypto.KeyGenSeedMinLenECDSASecp256k1)
	networkKey, err := utils.GenerateUnstakedNetworkingKey(networkSeed)
	if err != nil {
		panic(err)
	}

	// hex encode
	keyBytes := networkKey.Encode()
	output := make([]byte, hex.EncodedLen(len(keyBytes)))
	hex.Encode(output, keyBytes)

	// write to file
	outputFile := fmt.Sprintf("%s/private-root-information/%s_key", BootstrapDir, observerName)
	err = ioutil.WriteFile(outputFile, output, 0600)
	if err != nil {
		panic(err)
	}
}

func prepareObserverService(i int, observerName string, agPublicKey string, profilerDir string, dataDir string) Service {
	observerService := Service{
		Image: fmt.Sprintf("localnet-%s", DefaultObserverName),
		Command: []string{
			fmt.Sprintf("--staked=false"),
			fmt.Sprintf("--bootstrap-node-addresses=%s:%d", DefaultAccessGatewayName, AccessPubNetworkPort),
			fmt.Sprintf("--bootstrap-node-public-keys=%s", agPublicKey),
			fmt.Sprintf("--observer-networking-key-path=/bootstrap/private-root-information/%s_key", observerName),
			fmt.Sprintf("--bind=0.0.0.0:0"),
			fmt.Sprintf("--rpc-addr=%s:%d", observerName, RPCPort),
			fmt.Sprintf("--secure-rpc-addr=%s:%d", observerName, SecuredRPCPort),
			fmt.Sprintf("--http-addr=%s:%d", observerName, HTTPPort),
			fmt.Sprintf("--collection-ingress-port=%d", RPCPort),
			"--log-tx-time-to-finalized",
			"--log-tx-time-to-executed",
			"--log-tx-time-to-finalized-executed",
			"--bootstrapdir=/bootstrap",
			"--datadir=/data/protocol",
			"--secretsdir=/data/secret",
			"--loglevel=DEBUG",
			fmt.Sprintf("--profiler-enabled=%t", true),
			fmt.Sprintf("--tracer-enabled=%t", false),
			"--profiler-dir=/profiler",
			"--profiler-interval=2m",
		},
		Volumes: []string{
			fmt.Sprintf("%s:/bootstrap:z", BootstrapDir),
			fmt.Sprintf("%s:/profiler:z", profilerDir),
			fmt.Sprintf("%s:/data:z", dataDir),
		},
		Environment: []string{
			"JAEGER_AGENT_HOST=jaeger",
			"JAEGER_AGENT_PORT=6831",
			"BINSTAT_ENABLE",
			"BINSTAT_LEN_WHAT",
			"BINSTAT_DMP_NAME",
			"BINSTAT_DMP_PATH",
		},
	}
	observerService.DependsOn = []string{}
	if i == 0 {
		observerService.Build = Build{
			Context:    "../../",
			Dockerfile: "cmd/Dockerfile",
			Args: map[string]string{
				"TARGET":  "access", // hardcoded to access for now until we make it a separate cmd
				"VERSION": build.Semver(),
				"COMMIT":  build.Commit(),
				"GOARCH":  runtime.GOARCH,
			},
			Target: "production",
		}
	} else {
		// remaining services of this role must depend on first service
		observerService.DependsOn = append(observerService.DependsOn, fmt.Sprintf("%s_1", DefaultObserverName))
	}
	// observer services rely on the access gateway
	observerService.DependsOn = append(observerService.DependsOn, DefaultAccessGatewayName)
	observerService.Ports = []string{
		// Flow API ports come in pairs, open and secure. While the guest port is always
		// the same from the guest's perspective, the host port numbering accounts for the presence
		// of multiple pairs of listeners on the host to avoid port collisions. Observer listener pairs
		// are numbered just after the Access listeners on the host network by prior convention
		fmt.Sprintf("%d:%d", (accessCount*2)+AccessAPIPort+(2*i), RPCPort),
		fmt.Sprintf("%d:%d", (accessCount*2)+AccessAPIPort+(2*i)+1, SecuredRPCPort),
	}
	return observerService
}

func prepareObserverServices(dockerServices Services, flowNodeContainerConfigs []testnet.ContainerConfig) Services {
	if observerCount == 0 {
		return dockerServices
	}

	if accessCount < 1 {
		panic("Observers require at least one Access node to serve as an Access Gateway")
	}

	// Some reasonable maximum is needed to prevent conflicts with the Flow API ports
	if observerCount > DefaultMaxObservers {
		panic(fmt.Sprintf("No more than %d observers are permitted within localnet", DefaultMaxObservers))
	}

	agPublicKey, err := getAccessGatewayPublicKey(flowNodeContainerConfigs)
	if err != nil {
		panic(err)
	}

	for i := 0; i < observerCount; i++ {
		observerName := fmt.Sprintf("%s_%d", DefaultObserverName, i+1)
		profilerDir := prepareObserverProfilerFolder(observerName)
		dataDir := prepareObserverDataFolder(observerName)
		observerService := prepareObserverService(i, observerName, agPublicKey, profilerDir, dataDir)

		// Add a docker container for this named Observer
		dockerServices[observerName] = observerService

		// Generate observer private key (localnet only, not for production)
		writeObserverPrivateKey(observerName)
	}
	fmt.Println()
	fmt.Println("Observer services bootstrapping data generated...")
	fmt.Printf("Access Gateway (%s) public network libp2p key: %s\n\n", DefaultAccessGatewayName, agPublicKey)

	return dockerServices
}<|MERGE_RESOLUTION|>--- conflicted
+++ resolved
@@ -211,7 +211,6 @@
 	if err != nil && !os.IsExist(err) {
 		panic(err)
 	}
-<<<<<<< HEAD
 
 	bootstrapData, err := testnet.BootstrapNetwork(conf, BootstrapDir)
 	containers := bootstrapData.StakedConfs
@@ -247,8 +246,6 @@
 	fmt.Println()
 
 	fmt.Print("Run \"make start\" to launch the network.\n")
-=======
->>>>>>> b3419638
 }
 
 func prepareFlowNodes() []testnet.NodeConfig {
