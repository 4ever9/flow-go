--- conflicted
+++ resolved
@@ -26,11 +26,7 @@
 	"github.com/dapperlabs/flow-go/model/encodable"
 	"github.com/dapperlabs/flow-go/model/flow"
 	"github.com/dapperlabs/flow-go/model/flow/filter"
-<<<<<<< HEAD
-	"github.com/dapperlabs/flow-go/state/protocol"
-=======
 	clusterstate "github.com/dapperlabs/flow-go/state/cluster"
->>>>>>> 5e32ecc2
 	"github.com/dapperlabs/flow-go/utils/unittest"
 )
 
@@ -610,11 +606,7 @@
 		FinalView:    root.Header.View + leader.EstimatedSixMonthOfViews,
 		Participants: participants,
 		Assignments:  clusterAssignments,
-<<<<<<< HEAD
-		Seed:         rootID[:],
-=======
 		RandomSource: rootID[:],
->>>>>>> 5e32ecc2
 	}
 
 	dkgLookup := bootstrap.ToDKGLookup(dkg, participants)
@@ -757,11 +749,7 @@
 
 	for _, cluster := range clusters {
 		// generate root cluster block
-<<<<<<< HEAD
-		block := protocol.CanonicalClusterRootBlock(epochCounter, cluster)
-=======
 		block := clusterstate.CanonicalRootBlock(epochCounter, cluster)
->>>>>>> 5e32ecc2
 
 		lookup := make(map[flow.Identifier]struct{})
 		for _, node := range cluster {
