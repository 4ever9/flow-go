package testnet

import (
	"context"
	"encoding/hex"
	"fmt"
	"io/ioutil"
	"math/rand"
	"os"
	"path/filepath"
	"sort"
	"strconv"
	"strings"
	"testing"
	"time"

	"github.com/docker/docker/api/types/container"
	dockerclient "github.com/docker/docker/client"
	"github.com/rs/zerolog"
	"github.com/stretchr/testify/assert"
	"github.com/stretchr/testify/require"

	"github.com/onflow/flow-go-sdk/crypto"
	"github.com/onflow/flow-go/model/flow/order"
	"github.com/onflow/flow-go/utils/io"

	"github.com/dapperlabs/testingdock"

	"github.com/onflow/cadence"

	"github.com/onflow/flow-go/cmd/bootstrap/run"
	"github.com/onflow/flow-go/fvm"
	"github.com/onflow/flow-go/model/bootstrap"
	dkgmod "github.com/onflow/flow-go/model/dkg"
	"github.com/onflow/flow-go/model/encodable"
	"github.com/onflow/flow-go/model/flow"
	"github.com/onflow/flow-go/model/flow/filter"
	"github.com/onflow/flow-go/module/epochs"
	clusterstate "github.com/onflow/flow-go/state/cluster"
	"github.com/onflow/flow-go/state/protocol/inmem"
	"github.com/onflow/flow-go/utils/unittest"
)

const (
	// TmpRoot is the default root directory to create temporary data
	// directories for containers. We use /tmp because $TMPDIR is not exposed
	// to docker by default on macOS
	TmpRoot = "/tmp"

	// DefaultBootstrapDir is the default directory for bootstrap files
	DefaultBootstrapDir = "/bootstrap"

	// DefaultFlowDBDir is the default directory for the node database.
	DefaultFlowDBDir = "/flowdb"
	// DefaultExecutionRootDir is the default directory for the execution node
	// state database.
	DefaultExecutionRootDir = "/exedb"

	// ColNodeAPIPort is the name used for the collection node API port.
	ColNodeAPIPort = "col-ingress-port"
	// ExeNodeAPIPort is the name used for the execution node API port.
	ExeNodeAPIPort = "exe-api-port"
	// AccessNodeAPIPort is the name used for the access node API port.
	AccessNodeAPIPort = "access-api-port"
	// AccessNodeAPIProxyPort is the name used for the access node API HTTP proxy port.
	AccessNodeAPIProxyPort = "access-api-http-proxy-port"
	// GhostNodeAPIPort is the name used for the access node API port.
	GhostNodeAPIPort = "ghost-api-port"

	// ExeNodeMetricsPort
	ExeNodeMetricsPort = "exe-metrics-port"

	DefaultViewsInStakingAuction uint64 = 5
	DefaultViewsInDKGPhase       uint64 = 50
	DefaultViewsInEpoch          uint64 = 180
)

func init() {
	testingdock.Verbose = true
}

// FlowNetwork represents a test network of Flow nodes running in Docker containers.
type FlowNetwork struct {
	t            *testing.T
	suite        *testingdock.Suite
	config       NetworkConfig
	cli          *dockerclient.Client
	network      *testingdock.Network
	Containers   map[string]*Container
	AccessPorts  map[string]string
	root         *flow.Block
	result       *flow.ExecutionResult
	seal         *flow.Seal
	bootstrapDir string
}

// Identities returns a list of identities, one for each node in the network.
func (net *FlowNetwork) Identities() flow.IdentityList {
	il := make(flow.IdentityList, 0, len(net.Containers))
	for _, c := range net.Containers {
		il = append(il, c.Config.Identity())
	}
	return il
}

// Root returns the root block generated for the network.
func (net *FlowNetwork) Root() *flow.Block {
	return net.root
}

// Seal returns the root block seal generated for the network.
func (net *FlowNetwork) Seal() *flow.Seal {
	return net.seal
}

// Result returns the root block result generated for the network.
func (net *FlowNetwork) Result() *flow.ExecutionResult {
	return net.result
}

// Start starts the network.
func (net *FlowNetwork) Start(ctx context.Context) {
	// makes it easier to see logs for a specific test case
	fmt.Println(">>>> starting network: ", net.config.Name)
	net.suite.Start(ctx)
}

// Remove stops the network, removes all the containers and cleans up all resources.
// If you need to inspect state, first `Stop` the containers, then check state, then `Cleanup` resources.
// If you need to restart containers, use `Stop` instead, which does not remove containers.
func (net *FlowNetwork) Remove() {
	net.StopContainers()
	net.RemoveContainers()
	net.Cleanup()
}

// StopContainers stops all containers in the network, without removing them. This allows containers to be
// restarted. To remove them, call RemoveContainers.
func (net *FlowNetwork) StopContainers() {
	if net == nil || net.suite == nil {
		return
	}

	err := net.suite.Close()
	assert.NoError(net.t, err)
}

// RemoveContainers removes all the containers in the network. Containers need to be stopped first using StopContainers.
func (net *FlowNetwork) RemoveContainers() {
	if net == nil || net.suite == nil {
		return
	}

	err := net.suite.Remove()
	assert.NoError(net.t, err)
}

// DropDBs resets the protocol state database for all containers in the network
// matching the given filter.
func (net *FlowNetwork) DropDBs(filter flow.IdentityFilter) {
	if net == nil || net.suite == nil {
		return
	}
	// clear data directories
	for _, c := range net.Containers {
		if !filter(c.Config.Identity()) {
			continue
		}
		c.DropDB()
	}
}

// Cleanup cleans up all temporary files used by the network.
func (net *FlowNetwork) Cleanup() {
	if net == nil || net.suite == nil {
		return
	}
	// remove data directories
	for _, c := range net.Containers {
		err := os.RemoveAll(c.datadir)
		assert.NoError(net.t, err)
	}
}

// ContainerByID returns the container with the given node ID, if it exists.
// Otherwise fails the test.
func (net *FlowNetwork) ContainerByID(id flow.Identifier) *Container {
	for _, c := range net.Containers {
		if c.Config.NodeID == id {
			return c
		}
	}
	net.t.FailNow()
	return nil
}

// ContainerByName returns the container with the given name, if it exists.
// Otherwise fails the test.
func (net *FlowNetwork) ContainerByName(name string) *Container {
	container, exists := net.Containers[name]
	require.True(net.t, exists)
	return container
}

// NetworkConfig is the config for the network.
type NetworkConfig struct {
	Nodes                 []NodeConfig
	Name                  string
	NClusters             uint
	ViewsInDKGPhase       uint64
	ViewsInStakingAuction uint64
	ViewsInEpoch          uint64
}

type NetworkConfigOpt func(*NetworkConfig)

func NewNetworkConfig(name string, nodes []NodeConfig, opts ...NetworkConfigOpt) NetworkConfig {
	c := NetworkConfig{
		Nodes:                 nodes,
		Name:                  name,
		NClusters:             1, // default to 1 cluster
		ViewsInStakingAuction: DefaultViewsInStakingAuction,
		ViewsInDKGPhase:       DefaultViewsInDKGPhase,
		ViewsInEpoch:          DefaultViewsInEpoch,
	}

	for _, apply := range opts {
		apply(&c)
	}

	return c
}

func WithViewsInStakingAuction(views uint64) func(*NetworkConfig) {
	return func(config *NetworkConfig) {
		config.ViewsInStakingAuction = views
	}
}

func WithViewsInEpoch(views uint64) func(*NetworkConfig) {
	return func(config *NetworkConfig) {
		config.ViewsInEpoch = views
	}
}

func WithViewsInDKGPhase(views uint64) func(*NetworkConfig) {
	return func(config *NetworkConfig) {
		config.ViewsInDKGPhase = views
	}
}

func WithClusters(n uint) func(*NetworkConfig) {
	return func(conf *NetworkConfig) {
		conf.NClusters = n
	}
}

func (n *NetworkConfig) Len() int {
	return len(n.Nodes)
}

func (n *NetworkConfig) Less(i, j int) bool {
	// Always move execution to the front
	if n.Nodes[i].Role == n.Nodes[j].Role {
		return false
	} else if n.Nodes[j].Role == flow.RoleExecution {
		return false
	} else if n.Nodes[i].Role == flow.RoleExecution {
		return true
	}
	return n.Nodes[i].Role < n.Nodes[j].Role
}

func (n *NetworkConfig) Swap(i, j int) {
	n.Nodes[i], n.Nodes[j] = n.Nodes[j], n.Nodes[i]
}

// NodeConfig defines the input config for a particular node, specified prior
// to network creation.
type NodeConfig struct {
	Role            flow.Role
	Stake           uint64
	Identifier      flow.Identifier
	LogLevel        zerolog.Level
	Ghost           bool
	AdditionalFlags []string
	Debug           bool
	// Unstaked - only applicable to Access Node. Access nodes can be staked or unstaked.
	// Unstaked nodes are not part of the identity table
	Unstaked bool // only applicable to Access node
}

func NewNodeConfig(role flow.Role, opts ...func(*NodeConfig)) NodeConfig {
	c := NodeConfig{
		Role:       role,
		Stake:      1_250_000,                    // sufficient to exceed minimum for all roles https://github.com/onflow/flow-core-contracts/blob/master/contracts/FlowIDTableStaking.cdc#L1161
		Identifier: unittest.IdentifierFixture(), // default random ID
		LogLevel:   zerolog.DebugLevel,           // log at debug by default
	}

	for _, apply := range opts {
		apply(&c)
	}

	return c
}

// NewNodeConfigSet creates a set of node configs with the given role. The nodes
// are given sequential IDs with a common prefix to make reading logs easier.
func NewNodeConfigSet(n uint, role flow.Role, opts ...func(*NodeConfig)) []NodeConfig {

	// each node in the set has a common 4-digit prefix, separated from their
	// index with a `0` character
	idPrefix := uint(rand.Intn(10000) * 100)

	confs := make([]NodeConfig, n)
	for i := uint(0); i < n; i++ {
		confs[i] = NewNodeConfig(role, append(opts, WithIDInt(idPrefix+i+1))...)
	}

	return confs
}

func WithID(id flow.Identifier) func(config *NodeConfig) {
	return func(config *NodeConfig) {
		config.Identifier = id
	}
}

// WithIDInt sets the node ID so the hex representation matches the input.
// Useful for having consistent and easily readable IDs in test logs.
func WithIDInt(id uint) func(config *NodeConfig) {

	idStr := strconv.Itoa(int(id))
	// left pad ID with zeros
	pad := strings.Repeat("0", 64-len(idStr))
	hex := pad + idStr

	// convert hex to ID
	flowID, err := flow.HexStringToIdentifier(hex)
	if err != nil {
		panic(err)
	}

	return WithID(flowID)
}

func WithLogLevel(level zerolog.Level) func(config *NodeConfig) {
	return func(config *NodeConfig) {
		config.LogLevel = level
	}
}

func WithDebugImage(debug bool) func(config *NodeConfig) {
	return func(config *NodeConfig) {
		config.Debug = debug
	}
}

func AsGhost() func(config *NodeConfig) {
	return func(config *NodeConfig) {
		config.Ghost = true
	}
}

// WithAdditionalFlag adds additional flags to the command
func WithAdditionalFlag(flag string) func(config *NodeConfig) {
	return func(config *NodeConfig) {
		config.AdditionalFlags = append(config.AdditionalFlags, flag)
	}
}

func PrepareFlowNetwork(t *testing.T, networkConf NetworkConfig) *FlowNetwork {

	// number of nodes
	nNodes := len(networkConf.Nodes)
	require.NotZero(t, len(networkConf.Nodes), "must specify at least one node")

	// Sort so that access nodes start up last
	sort.Sort(&networkConf)

	// set up docker client
	dockerClient, err := dockerclient.NewClientWithOpts(
		dockerclient.FromEnv,
		dockerclient.WithAPIVersionNegotiation(),
	)
	require.NoError(t, err)

	suite, _ := testingdock.GetOrCreateSuite(t, networkConf.Name, testingdock.SuiteOpts{
		Client: dockerClient,
	})
	network := suite.Network(testingdock.NetworkOpts{
		Name: networkConf.Name,
	})

	// create a temporary directory to store all bootstrapping files, these
	// will be shared between all nodes
	bootstrapDir, err := ioutil.TempDir(TmpRoot, "flow-integration-bootstrap")
	require.Nil(t, err)

	fmt.Printf("bootstrapDir: %s \n", bootstrapDir)

	root, result, seal, confs, err := BootstrapNetwork(networkConf, bootstrapDir)
	require.Nil(t, err)

	flowNetwork := &FlowNetwork{
		t:            t,
		cli:          dockerClient,
		config:       networkConf,
		suite:        suite,
		network:      network,
		Containers:   make(map[string]*Container, nNodes),
		AccessPorts:  make(map[string]string),
		root:         root,
		seal:         seal,
		result:       result,
		bootstrapDir: bootstrapDir,
	}

	// add each node to the network
	for _, nodeConf := range confs {
		err = flowNetwork.AddNode(t, bootstrapDir, nodeConf)
		require.NoError(t, err)
	}

	return flowNetwork
}

// AddNode creates a node container with the given config and adds it to the
// network.
func (net *FlowNetwork) AddNode(t *testing.T, bootstrapDir string, nodeConf ContainerConfig) error {

	opts := &testingdock.ContainerOpts{
		ForcePull: false,
		Name:      nodeConf.ContainerName,
		Config: &container.Config{
			Image: nodeConf.ImageName(),
			User:  currentUser(),
			Cmd: append([]string{
				fmt.Sprintf("--nodeid=%s", nodeConf.NodeID.String()),
				fmt.Sprintf("--bootstrapdir=%s", DefaultBootstrapDir),
				fmt.Sprintf("--datadir=%s", DefaultFlowDBDir),
				fmt.Sprintf("--loglevel=%s", nodeConf.LogLevel.String()),
			}, nodeConf.AdditionalFlags...),
		},
		HostConfig: &container.HostConfig{},
	}

	// get a temporary directory in the host. On macOS the default tmp
	// directory is NOT accessible to Docker by default, so we use /tmp
	// instead.
	tmpdir, err := ioutil.TempDir(TmpRoot, "flow-integration-node")
	if err != nil {
		return fmt.Errorf("could not get tmp dir: %w", err)
	}

	nodeContainer := &Container{
		Config:  nodeConf,
		Ports:   make(map[string]string),
		datadir: tmpdir,
		net:     net,
		opts:    opts,
	}

	// create a directory for the node database
	flowDBDir := filepath.Join(tmpdir, DefaultFlowDBDir)
	err = os.Mkdir(flowDBDir, 0700)
	require.NoError(t, err)

	// create a directory for the bootstrap files
	// we create a node-specific bootstrap directory to enable testing nodes
	// bootstrapping from different root state snapshots and epochs
	nodeBootstrapDir := filepath.Join(tmpdir, DefaultBootstrapDir)
	err = os.Mkdir(nodeBootstrapDir, 0700)
	require.NoError(t, err)

	// copy bootstrap files to node-specific bootstrap directory
	err = io.CopyDirectory(bootstrapDir, nodeBootstrapDir)
	require.NoError(t, err)

	// Bind the host directory to the container's database directory
	// Bind the common bootstrap directory to the container
	// NOTE: I did this using the approach from:
	// https://github.com/fsouza/go-dockerclient/issues/132#issuecomment-50694902
	opts.HostConfig.Binds = append(
		opts.HostConfig.Binds,
		fmt.Sprintf("%s:%s:rw", flowDBDir, DefaultFlowDBDir),
		fmt.Sprintf("%s:%s:ro", nodeBootstrapDir, DefaultBootstrapDir),
	)

	if !nodeConf.Ghost {
		switch nodeConf.Role {
		case flow.RoleCollection:

			hostPort := testingdock.RandomPort(t)
			containerPort := "9000/tcp"

			nodeContainer.bindPort(hostPort, containerPort)

			// set a low timeout so that all nodes agree on the current view more quickly
			nodeContainer.addFlag("hotstuff-timeout", time.Second.String())
			nodeContainer.addFlag("hotstuff-min-timeout", time.Second.String())

			nodeContainer.addFlag("ingress-addr", fmt.Sprintf("%s:9000", nodeContainer.Name()))
			nodeContainer.Ports[ColNodeAPIPort] = hostPort
			nodeContainer.opts.HealthCheck = testingdock.HealthCheckCustom(healthcheckAccessGRPC(hostPort))
			net.AccessPorts[ColNodeAPIPort] = hostPort

			nodeContainer.addFlag("access-address", "access_1:9000")

		case flow.RoleExecution:

			hostPort := testingdock.RandomPort(t)
			containerPort := "9000/tcp"

			nodeContainer.bindPort(hostPort, containerPort)

			hostMetricsPort := testingdock.RandomPort(t)
			containerMetricsPort := "8080/tcp"

			nodeContainer.bindPort(hostMetricsPort, containerMetricsPort)

			nodeContainer.addFlag("rpc-addr", fmt.Sprintf("%s:9000", nodeContainer.Name()))

			nodeContainer.Ports[ExeNodeAPIPort] = hostPort
			nodeContainer.opts.HealthCheck = testingdock.HealthCheckCustom(healthcheckExecutionGRPC(hostPort))
			net.AccessPorts[ExeNodeAPIPort] = hostPort

			nodeContainer.Ports[ExeNodeMetricsPort] = hostMetricsPort
			net.AccessPorts[ExeNodeMetricsPort] = hostMetricsPort

			// create directories for execution state trie and values in the tmp
			// host directory.
			tmpLedgerDir, err := ioutil.TempDir(tmpdir, "flow-integration-trie")
			require.NoError(t, err)

			opts.HostConfig.Binds = append(
				opts.HostConfig.Binds,
				fmt.Sprintf("%s:%s:rw", tmpLedgerDir, DefaultExecutionRootDir),
			)

			nodeContainer.addFlag("triedir", DefaultExecutionRootDir)

		case flow.RoleAccess:
			hostGRPCPort := testingdock.RandomPort(t)
			hostHTTPProxyPort := testingdock.RandomPort(t)
			containerGRPCPort := "9000/tcp"
			containerHTTPProxyPort := "8000/tcp"

			nodeContainer.bindPort(hostGRPCPort, containerGRPCPort)
			nodeContainer.bindPort(hostHTTPProxyPort, containerHTTPProxyPort)

			nodeContainer.addFlag("rpc-addr", fmt.Sprintf("%s:9000", nodeContainer.Name()))
			nodeContainer.addFlag("http-addr", fmt.Sprintf("%s:8000", nodeContainer.Name()))
			// uncomment line below to point the access node exclusively to a single collection node
			// nodeContainer.addFlag("static-collection-ingress-addr", "collection_1:9000")
			nodeContainer.addFlag("collection-ingress-port", "9000")
			nodeContainer.opts.HealthCheck = testingdock.HealthCheckCustom(healthcheckAccessGRPC(hostGRPCPort))
			nodeContainer.Ports[AccessNodeAPIPort] = hostGRPCPort
			nodeContainer.Ports[AccessNodeAPIProxyPort] = hostHTTPProxyPort
			net.AccessPorts[AccessNodeAPIPort] = hostGRPCPort
			net.AccessPorts[AccessNodeAPIProxyPort] = hostHTTPProxyPort

		case flow.RoleConsensus:
			// use 1 here instead of the default 5, because the integration
			// tests only start 1 verification node
			nodeContainer.addFlag("chunk-alpha", "1")
			nodeContainer.addFlag("access-address", "access_1:9000")

		case flow.RoleVerification:
			// use 1 here instead of the default 5, because the integration
			// tests only start 1 verification node
			nodeContainer.addFlag("chunk-alpha", "1")

		}
	} else {
		hostPort := testingdock.RandomPort(t)
		containerPort := "9000/tcp"

		nodeContainer.addFlag("rpc-addr", fmt.Sprintf("%s:9000", nodeContainer.Name()))
		nodeContainer.bindPort(hostPort, containerPort)
		nodeContainer.Ports[GhostNodeAPIPort] = hostPort
	}

	if nodeConf.Debug {
		hostPort := "2345"
		containerPort := "2345/tcp"
		nodeContainer.bindPort(hostPort, containerPort)
	}

	suiteContainer := net.suite.Container(*opts)
	nodeContainer.Container = suiteContainer
	net.Containers[nodeContainer.Name()] = nodeContainer
	if nodeConf.Role == flow.RoleAccess || nodeConf.Role == flow.RoleConsensus {
		execution1 := net.ContainerByName("execution_1")
		execution1.After(suiteContainer)
	} else {
		net.network.After(suiteContainer)
	}
	return nil
}

func (net *FlowNetwork) WriteRootSnapshot(snapshot *inmem.Snapshot) {
	err := WriteJSON(filepath.Join(net.bootstrapDir, bootstrap.PathRootProtocolStateSnapshot), snapshot.Encodable())
	require.NoError(net.t, err)
}

func BootstrapNetwork(networkConf NetworkConfig, bootstrapDir string) (*flow.Block, *flow.ExecutionResult, *flow.Seal, []ContainerConfig, error) {
	chainID := flow.Localnet
	chain := chainID.Chain()

	// number of nodes
	nNodes := len(networkConf.Nodes)
	if nNodes == 0 {
		return nil, nil, nil, nil, fmt.Errorf("must specify at least one node")
	}

	// Sort so that access nodes start up last
	sort.Sort(&networkConf)

	// generate staking and networking keys for each configured node
	confs, err := setupKeys(networkConf)
	if err != nil {
		return nil, nil, nil, nil, fmt.Errorf("failed to setup keys: %w", err)
	}

	// write private key files for each node
	for _, nodeConfig := range confs {
		path := filepath.Join(bootstrapDir, fmt.Sprintf(bootstrap.PathNodeInfoPriv, nodeConfig.NodeID))

		// retrieve private representation of the node
		private, err := nodeConfig.NodeInfo.Private()
		if err != nil {
			return nil, nil, nil, nil, err
		}

		err = WriteJSON(path, private)
		if err != nil {
			return nil, nil, nil, nil, err
		}
	}

	stakedConfs := make([]ContainerConfig, 0, len(confs))
	for _, c := range confs {
		if c.Unstaked {
			continue
		}
		stakedConfs = append(stakedConfs, c)
	}

	// run DKG for all consensus nodes
	dkg, err := runDKG(stakedConfs)
	if err != nil {
		return nil, nil, nil, nil, fmt.Errorf("failed to run DKG: %w", err)
	}

	// sort node infos to the canonical ordering
	// IMPORTANT: we must use this ordering when writing the DKG keys as
	// this ordering defines the DKG participant's indices
	stakedNodeInfos := bootstrap.Sort(toNodeInfos(stakedConfs), order.Canonical)

	// write private key files for each DKG participant
	consensusNodes := bootstrap.FilterByRole(stakedNodeInfos, flow.RoleConsensus)
	for i, sk := range dkg.PrivKeyShares {
		nodeID := consensusNodes[i].NodeID
		encodableSk := encodable.RandomBeaconPrivKey{PrivateKey: sk}
		privParticipant := dkgmod.DKGParticipantPriv{
			NodeID:              nodeID,
			RandomBeaconPrivKey: encodableSk,
			GroupIndex:          i,
		}
		path := fmt.Sprintf(bootstrap.PathRandomBeaconPriv, nodeID)
		err = WriteJSON(filepath.Join(bootstrapDir, path), privParticipant)
		if err != nil {
			return nil, nil, nil, nil, err
		}
	}

<<<<<<< HEAD
	// write staking and machine account private key files
	writeFile := func(relativePath string, val interface{}) error {
		return WriteJSON(filepath.Join(bootstrapDir, relativePath), val)
	}
	err = run.WriteStakingNetworkingKeyFiles(nodeInfos, writeFile)
=======
	// generate the initial execution state
	trieDir := filepath.Join(bootstrapDir, bootstrap.DirnameExecutionState)
	commit, err := run.GenerateExecutionState(
		trieDir,
		unittest.ServiceAccountPublicKey,
		chain,
		fvm.WithInitialTokenSupply(unittest.GenesisTokenSupply),
		fvm.WithAccountCreationFee(fvm.DefaultAccountCreationFee),
		fvm.WithMinimumStorageReservation(fvm.DefaultMinimumStorageReservation),
		fvm.WithStorageMBPerFLOW(fvm.DefaultStorageMBPerFLOW),
	)
>>>>>>> 5c9a7c98
	if err != nil {
		return nil, nil, nil, nil, fmt.Errorf("failed to write private key files: %w", err)
	}
	err = run.WriteMachineAccountFiles(chainID, nodeInfos, writeFile)
	if err != nil {
		return nil, nil, nil, nil, fmt.Errorf("failed to write machine account files: %w", err)
	}

	// define root block parameters
	parentID := flow.ZeroID
	height := uint64(0)
	timestamp := time.Now().UTC()
	epochCounter := uint64(0)
	participants := bootstrap.ToIdentityList(stakedNodeInfos)

	// generate root block
	root := run.GenerateRootBlock(chainID, parentID, height, timestamp)

	// generate QC
	signerData, err := run.GenerateQCParticipantData(consensusNodes, consensusNodes, dkg)
	if err != nil {
		return nil, nil, nil, nil, err
	}
	qc, err := run.GenerateRootQC(root, signerData)
	if err != nil {
		return nil, nil, nil, nil, err
	}

	// generate root blocks for each collector cluster
	clusterAssignments, clusterQCs, err := setupClusterGenesisBlockQCs(networkConf.NClusters, epochCounter, stakedConfs)
	if err != nil {
		return nil, nil, nil, nil, err
	}

	randomSource := make([]byte, flow.EpochSetupRandomSourceLength)
	_, err = rand.Read(randomSource)
	if err != nil {
		return nil, nil, nil, nil, err
	}

	dkgOffsetView := root.Header.View + networkConf.ViewsInStakingAuction - 1

	// generate epoch service events
	epochSetup := &flow.EpochSetup{
		Counter:            epochCounter,
		FirstView:          root.Header.View,
		DKGPhase1FinalView: dkgOffsetView + networkConf.ViewsInDKGPhase,
		DKGPhase2FinalView: dkgOffsetView + networkConf.ViewsInDKGPhase*2,
		DKGPhase3FinalView: dkgOffsetView + networkConf.ViewsInDKGPhase*3,
		FinalView:          root.Header.View + networkConf.ViewsInEpoch - 1,
		Participants:       participants,
		Assignments:        clusterAssignments,
		RandomSource:       randomSource,
	}

	epochCommit := &flow.EpochCommit{
		Counter:            epochCounter,
		ClusterQCs:         flow.ClusterQCVoteDatasFromQCs(clusterQCs),
		DKGGroupKey:        dkg.PubGroupKey,
		DKGParticipantKeys: dkg.PubKeyShares,
	}

	cdcRandomSource, err := cadence.NewString(hex.EncodeToString(randomSource))
	if err != nil {
		return nil, nil, nil, nil, fmt.Errorf("could not convert random source: %w", err)
	}
	epochConfig := epochs.EpochConfig{
		EpochTokenPayout:             cadence.UFix64(0),
		RewardCut:                    cadence.UFix64(0),
		CurrentEpochCounter:          cadence.UInt64(epochCounter),
		NumViewsInEpoch:              cadence.UInt64(networkConf.ViewsInEpoch),
		NumViewsInStakingAuction:     cadence.UInt64(networkConf.ViewsInStakingAuction),
		NumViewsInDKGPhase:           cadence.UInt64(networkConf.ViewsInDKGPhase),
		NumCollectorClusters:         cadence.UInt16(len(clusterQCs)),
		FLOWsupplyIncreasePercentage: cadence.UFix64(0),
		RandomSource:                 cdcRandomSource,
		CollectorClusters:            clusterAssignments,
		ClusterQCs:                   clusterQCs,
		DKGPubKeys:                   dkg.PubKeyShares,
	}

	// generate the initial execution state
	trieDir := filepath.Join(bootstrapDir, bootstrap.DirnameExecutionState)
	commit, err := run.GenerateExecutionState(
		trieDir,
		unittest.ServiceAccountPublicKey,
		chain,
		fvm.WithInitialTokenSupply(unittest.GenesisTokenSupply),
		fvm.WithAccountCreationFee(fvm.DefaultAccountCreationFee),
		fvm.WithMinimumStorageReservation(fvm.DefaultMinimumStorageReservation),
		fvm.WithStorageMBPerFLOW(fvm.DefaultStorageMBPerFLOW),
		fvm.WithRootBlock(root.Header),
		fvm.WithEpochConfig(epochConfig),
		fvm.WithIdentities(participants),
	)
	if err != nil {
		return nil, nil, nil, nil, err
	}

	// generate execution result and block seal
	result := run.GenerateRootResult(root, commit, epochSetup, epochCommit)
	seal, err := run.GenerateRootSeal(result)
	if err != nil {
		return nil, nil, nil, nil, fmt.Errorf("generating root seal failed: %w", err)
	}

	snapshot, err := inmem.SnapshotFromBootstrapState(root, result, seal, qc)
	if err != nil {
		return nil, nil, nil, nil, fmt.Errorf("could not create bootstrap state snapshot: %w", err)
	}

	err = WriteJSON(filepath.Join(bootstrapDir, bootstrap.PathRootProtocolStateSnapshot), snapshot.Encodable())
	if err != nil {
		return nil, nil, nil, nil, err
	}

	return root, result, seal, confs, nil
}

// setupKeys generates private staking and networking keys for each configured
// node. It also assigns each node a unique container name and network address.
func setupKeys(networkConf NetworkConfig) ([]ContainerConfig, error) {

	nNodes := len(networkConf.Nodes)

	// keep track of how many roles we have assigned so we can number containers
	// correctly (consensus_1, consensus_2, etc.)
	roleCounter := make(map[flow.Role]int)

	// get networking keys for all nodes
	networkKeys, err := unittest.NetworkingKeys(nNodes)
	if err != nil {
		return nil, err
	}

	// get staking keys for all nodes
	stakingKeys, err := unittest.StakingKeys(nNodes)
	if err != nil {
		return nil, err
	}

	// create node container configs and corresponding public identities
	confs := make([]ContainerConfig, 0, nNodes)
	for i, conf := range networkConf.Nodes {

		// define the node's name <role>_<n> and address <name>:<port>
		name := fmt.Sprintf("%s_%d", conf.Role.String(), roleCounter[conf.Role]+1)

		addr := fmt.Sprintf("%s:%d", name, 2137)
		roleCounter[conf.Role]++

		info := bootstrap.NewPrivateNodeInfo(
			conf.Identifier,
			conf.Role,
			addr,
			conf.Stake,
			networkKeys[i],
			stakingKeys[i],
		)

		containerConf := ContainerConfig{
			NodeInfo:        info,
			ContainerName:   name,
			LogLevel:        conf.LogLevel,
			Ghost:           conf.Ghost,
			AdditionalFlags: conf.AdditionalFlags,
			Debug:           conf.Debug,
			Unstaked:        conf.Unstaked,
		}

		confs = append(confs, containerConf)
	}

	return confs, nil
}

// runDKG simulates the distributed key generation process for all consensus nodes
// and returns all DKG data. This includes the group private key, node indices,
// and per-node public and private key-shares.
// Only consensus nodes participate in the DKG.
func runDKG(confs []ContainerConfig) (dkgmod.DKGData, error) {

	// filter by consensus nodes
	consensusNodes := bootstrap.FilterByRole(toNodeInfos(confs), flow.RoleConsensus)
	nConsensusNodes := len(consensusNodes)

	// run the core dkg algorithm
	dkgSeed, err := getSeed()
	if err != nil {
		return dkgmod.DKGData{}, err
	}

	dkg, err := run.RunFastKG(nConsensusNodes, dkgSeed)
	if err != nil {
		return dkgmod.DKGData{}, err
	}

	// sanity check
	if nConsensusNodes != len(dkg.PrivKeyShares) {
		return dkgmod.DKGData{}, fmt.Errorf(
			"consensus node count does not match DKG participant count: nodes=%d, participants=%d",
			nConsensusNodes,
			len(dkg.PrivKeyShares),
		)
	}

	return dkg, nil
}

// setupClusterGenesisBlockQCs generates bootstrapping resources necessary for each collector cluster:
//   * a cluster-specific root block
//   * a cluster-specific root QC
func setupClusterGenesisBlockQCs(nClusters uint, epochCounter uint64, confs []ContainerConfig) (flow.AssignmentList, []*flow.QuorumCertificate, error) {

	participants := toParticipants(confs)
	collectors := participants.Filter(filter.HasRole(flow.RoleCollection))
	assignments := unittest.ClusterAssignment(nClusters, collectors)
	clusters, err := flow.NewClusterList(assignments, collectors)
	if err != nil {
		return nil, nil, fmt.Errorf("could not create cluster list: %w", err)
	}

	qcs := make([]*flow.QuorumCertificate, 0, nClusters)

	for _, cluster := range clusters {
		// generate root cluster block
		block := clusterstate.CanonicalRootBlock(epochCounter, cluster)

		lookup := make(map[flow.Identifier]struct{})
		for _, node := range cluster {
			lookup[node.NodeID] = struct{}{}
		}

		// gather cluster participants
		participants := make([]bootstrap.NodeInfo, 0, len(cluster))
		for _, conf := range confs {
			_, exists := lookup[conf.NodeID]
			if exists {
				participants = append(participants, conf.NodeInfo)
			}
		}
		if len(cluster) != len(participants) { // sanity check
			return nil, nil, fmt.Errorf("requiring a node info for each cluster participant")
		}

		// generate qc for root cluster block
		qc, err := run.GenerateClusterRootQC(participants, block)
		if err != nil {
			return nil, nil, err
		}

		// add block and qc to list
		qcs = append(qcs, qc)
	}

	return assignments, qcs, nil
}

// writePrivateKeyFiles writes the staking and machine account private key files.
func writePrivateKeyFiles(bootstrapDir string, chainID flow.ChainID, nodeInfos []bootstrap.NodeInfo) error {

	// write private key files for each node (staking key, random beacon key, machine account key)
	//
	// for the machine account key, we keep track of the address index to map
	// the Flow address of the machine account to the key.
	addressIndex := uint64(4)
	for _, nodeInfo := range nodeInfos {
		fmt.Println("writing private files for ", nodeInfo.NodeID)
		path := filepath.Join(bootstrapDir, fmt.Sprintf(bootstrap.PathNodeInfoPriv, nodeInfo.NodeID))

		// retrieve private representation of the node
		private, err := nodeInfo.Private()
		if err != nil {
			return err
		}

		err = WriteJSON(path, private)
		if err != nil {
			return err
		}

		// We use the network key for the machine account. Normally it would be
		// a separate key.

		// Accounts are generated in a known order during bootstrapping, and
		// account addresses are deterministic based on order for a given chain
		// configuration. During the bootstrapping we create 4 Flow accounts besides
		// the service account (index 0) so node accounts will start at index 5.
		//
		// All nodes have a staking account created for them, only collection and
		// consensus nodes have a second machine account created.
		//
		// The accounts are created in the same order defined by the identity list
		// provided to BootstrapProcedure, which is the same order as this iteration.
		if nodeInfo.Role == flow.RoleCollection || nodeInfo.Role == flow.RoleConsensus {
			// increment the address index to account for both the staking account
			// and the machine account.
			// now addressIndex points to the machine account address index
			addressIndex += 2
		} else {
			// increment the address index to account for the staking account
			// we don't need to persist anything related to the staking account
			addressIndex += 1
			continue
		}

		accountAddress, err := chainID.Chain().AddressAtIndex(addressIndex)
		if err != nil {
			return err
		}

		info := bootstrap.NodeMachineAccountInfo{
			Address:           accountAddress.HexWithPrefix(),
			EncodedPrivateKey: private.NetworkPrivKey.Encode(),
			KeyIndex:          0,
			SigningAlgorithm:  private.NetworkPrivKey.Algorithm(),
			HashAlgorithm:     crypto.SHA3_256,
		}

		infoPath := filepath.Join(bootstrapDir, fmt.Sprintf(bootstrap.PathNodeMachineAccountInfoPriv, nodeInfo.NodeID))

		err = WriteJSON(infoPath, info)
		if err != nil {
			return err
		}
	}

	return nil
}<|MERGE_RESOLUTION|>--- conflicted
+++ resolved
@@ -21,6 +21,7 @@
 	"github.com/stretchr/testify/require"
 
 	"github.com/onflow/flow-go-sdk/crypto"
+	"github.com/onflow/flow-go/model/encodable"
 	"github.com/onflow/flow-go/model/flow/order"
 	"github.com/onflow/flow-go/utils/io"
 
@@ -32,7 +33,6 @@
 	"github.com/onflow/flow-go/fvm"
 	"github.com/onflow/flow-go/model/bootstrap"
 	dkgmod "github.com/onflow/flow-go/model/dkg"
-	"github.com/onflow/flow-go/model/encodable"
 	"github.com/onflow/flow-go/model/flow"
 	"github.com/onflow/flow-go/model/flow/filter"
 	"github.com/onflow/flow-go/module/epochs"
@@ -619,45 +619,31 @@
 	sort.Sort(&networkConf)
 
 	// generate staking and networking keys for each configured node
-	confs, err := setupKeys(networkConf)
+	// NOTE: this includes unstaked access nodes, which need private keys written
+	// but should not be included in the identity table
+	allConfs, err := setupKeys(networkConf)
 	if err != nil {
 		return nil, nil, nil, nil, fmt.Errorf("failed to setup keys: %w", err)
 	}
 
-	// write private key files for each node
-	for _, nodeConfig := range confs {
-		path := filepath.Join(bootstrapDir, fmt.Sprintf(bootstrap.PathNodeInfoPriv, nodeConfig.NodeID))
-
-		// retrieve private representation of the node
-		private, err := nodeConfig.NodeInfo.Private()
-		if err != nil {
-			return nil, nil, nil, nil, err
-		}
-
-		err = WriteJSON(path, private)
-		if err != nil {
-			return nil, nil, nil, nil, err
-		}
-	}
-
-	stakedConfs := make([]ContainerConfig, 0, len(confs))
-	for _, c := range confs {
-		if c.Unstaked {
-			continue
-		}
-		stakedConfs = append(stakedConfs, c)
-	}
+	// only staked configs - this only includes identity table members
+	stakedConfs := filterContainerConfigs(allConfs, func(config ContainerConfig) bool {
+		return !config.Unstaked
+	})
+	fmt.Println(len(stakedConfs))
+	fmt.Println(len(allConfs))
+	allNodeInfos := toNodeInfos(allConfs)
+	// IMPORTANT: we must use this ordering when writing the DKG keys as
+	//            this ordering defines the DKG participant's indices
+	// IMPORTANT: these nodes infos must include exactly the identity table
+	//            members (no unstaked access nodes)
+	stakedNodeInfos := bootstrap.Sort(toNodeInfos(stakedConfs), order.Canonical)
 
 	// run DKG for all consensus nodes
 	dkg, err := runDKG(stakedConfs)
 	if err != nil {
 		return nil, nil, nil, nil, fmt.Errorf("failed to run DKG: %w", err)
 	}
-
-	// sort node infos to the canonical ordering
-	// IMPORTANT: we must use this ordering when writing the DKG keys as
-	// this ordering defines the DKG participant's indices
-	stakedNodeInfos := bootstrap.Sort(toNodeInfos(stakedConfs), order.Canonical)
 
 	// write private key files for each DKG participant
 	consensusNodes := bootstrap.FilterByRole(stakedNodeInfos, flow.RoleConsensus)
@@ -676,29 +662,16 @@
 		}
 	}
 
-<<<<<<< HEAD
 	// write staking and machine account private key files
 	writeFile := func(relativePath string, val interface{}) error {
 		return WriteJSON(filepath.Join(bootstrapDir, relativePath), val)
 	}
-	err = run.WriteStakingNetworkingKeyFiles(nodeInfos, writeFile)
-=======
-	// generate the initial execution state
-	trieDir := filepath.Join(bootstrapDir, bootstrap.DirnameExecutionState)
-	commit, err := run.GenerateExecutionState(
-		trieDir,
-		unittest.ServiceAccountPublicKey,
-		chain,
-		fvm.WithInitialTokenSupply(unittest.GenesisTokenSupply),
-		fvm.WithAccountCreationFee(fvm.DefaultAccountCreationFee),
-		fvm.WithMinimumStorageReservation(fvm.DefaultMinimumStorageReservation),
-		fvm.WithStorageMBPerFLOW(fvm.DefaultStorageMBPerFLOW),
-	)
->>>>>>> 5c9a7c98
+	err = run.WriteStakingNetworkingKeyFiles(allNodeInfos, writeFile)
+
 	if err != nil {
 		return nil, nil, nil, nil, fmt.Errorf("failed to write private key files: %w", err)
 	}
-	err = run.WriteMachineAccountFiles(chainID, nodeInfos, writeFile)
+	err = run.WriteMachineAccountFiles(chainID, stakedNodeInfos, writeFile)
 	if err != nil {
 		return nil, nil, nil, nil, fmt.Errorf("failed to write machine account files: %w", err)
 	}
@@ -811,7 +784,7 @@
 		return nil, nil, nil, nil, err
 	}
 
-	return root, result, seal, confs, nil
+	return root, result, seal, allConfs, nil
 }
 
 // setupKeys generates private staking and networking keys for each configured
