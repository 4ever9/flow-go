--- conflicted
+++ resolved
@@ -3,6 +3,7 @@
 import (
 	"context"
 	"fmt"
+	"io"
 	"net"
 	"sync"
 	"time"
@@ -13,11 +14,8 @@
 	"github.com/rs/zerolog"
 	"google.golang.org/grpc"
 	"google.golang.org/grpc/connectivity"
-<<<<<<< HEAD
-=======
 	"google.golang.org/grpc/credentials/insecure"
 	"google.golang.org/grpc/keepalive"
->>>>>>> 138e1c32
 
 	"github.com/onflow/flow-go/module"
 	"github.com/onflow/flow-go/utils/grpcutils"
@@ -28,17 +26,10 @@
 
 // ConnectionFactory is used to create an access api client
 type ConnectionFactory interface {
-<<<<<<< HEAD
-	GetAccessAPIClient(address string) (access.AccessAPIClient, error)
-	InvalidateAccessAPIClient(address string) bool
-	GetExecutionAPIClient(address string) (execution.ExecutionAPIClient, error)
-	InvalidateExecutionAPIClient(address string) bool
-=======
 	GetAccessAPIClient(address string) (access.AccessAPIClient, io.Closer, error)
 	InvalidateAccessAPIClient(address string)
 	GetExecutionAPIClient(address string) (execution.ExecutionAPIClient, io.Closer, error)
 	InvalidateExecutionAPIClient(address string)
->>>>>>> 138e1c32
 }
 
 type ProxyConnectionFactory struct {
@@ -46,9 +37,6 @@
 	targetAddress string
 }
 
-<<<<<<< HEAD
-func (p *ProxyConnectionFactory) GetAccessAPIClient(address string) (access.AccessAPIClient, error) {
-=======
 type noopCloser struct{}
 
 func (c *noopCloser) Close() error {
@@ -56,11 +44,10 @@
 }
 
 func (p *ProxyConnectionFactory) GetAccessAPIClient(address string) (access.AccessAPIClient, io.Closer, error) {
->>>>>>> 138e1c32
 	return p.ConnectionFactory.GetAccessAPIClient(p.targetAddress)
 }
 
-func (p *ProxyConnectionFactory) GetExecutionAPIClient(address string) (execution.ExecutionAPIClient, error) {
+func (p *ProxyConnectionFactory) GetExecutionAPIClient(address string) (execution.ExecutionAPIClient, io.Closer, error) {
 	return p.ConnectionFactory.GetExecutionAPIClient(p.targetAddress)
 }
 
@@ -72,8 +59,6 @@
 	ConnectionsCache          *lru.Cache
 	CacheSize                 uint
 	AccessMetrics             module.AccessMetrics
-<<<<<<< HEAD
-=======
 	Log                       zerolog.Logger
 	mutex                     sync.Mutex
 }
@@ -83,7 +68,6 @@
 	Address    string
 	mutex      sync.Mutex
 	timeout    time.Duration
->>>>>>> 138e1c32
 }
 
 // createConnection creates new gRPC connections to remote node
@@ -118,17 +102,6 @@
 
 func (cf *ConnectionFactoryImpl) retrieveConnection(grpcAddress string, timeout time.Duration) (*grpc.ClientConn, error) {
 	var conn *grpc.ClientConn
-<<<<<<< HEAD
-	if res, ok := cf.ConnectionsCache.Get(grpcAddress); ok {
-		conn = res.(*grpc.ClientConn)
-		if cf.AccessMetrics != nil {
-			cf.AccessMetrics.ConnectionFromPoolRetrieved()
-		}
-	}
-	if conn == nil || conn.GetState() != connectivity.Ready {
-		// This line ensures that when a connection is renewed, the previously cached connection is evicted and closed
-		cf.ConnectionsCache.Remove(grpcAddress)
-=======
 	var store *CachedClient
 	cacheHit := false
 	cf.mutex.Lock()
@@ -153,18 +126,11 @@
 	defer store.mutex.Unlock()
 
 	if conn == nil || conn.GetState() == connectivity.Shutdown {
->>>>>>> 138e1c32
 		var err error
 		conn, err = cf.createConnection(grpcAddress, timeout)
 		if err != nil {
 			return nil, err
 		}
-<<<<<<< HEAD
-		cf.ConnectionsCache.Add(grpcAddress, conn)
-		if cf.AccessMetrics != nil {
-			cf.AccessMetrics.TotalConnectionsInPool(uint(cf.ConnectionsCache.Len()), cf.CacheSize)
-		}
-=======
 		store.ClientConn = conn
 		if cf.AccessMetrics != nil {
 			if cacheHit {
@@ -175,25 +141,17 @@
 		}
 	} else if cf.AccessMetrics != nil {
 		cf.AccessMetrics.ConnectionFromPoolReused()
->>>>>>> 138e1c32
 	}
 	return conn, nil
 }
 
-<<<<<<< HEAD
-func (cf *ConnectionFactoryImpl) GetAccessAPIClient(address string) (access.AccessAPIClient, error) {
-=======
 func (cf *ConnectionFactoryImpl) GetAccessAPIClient(address string) (access.AccessAPIClient, io.Closer, error) {
->>>>>>> 138e1c32
 
 	grpcAddress, err := getGRPCAddress(address, cf.CollectionGRPCPort)
 	if err != nil {
-		return nil, err
-	}
-
-<<<<<<< HEAD
-	conn, err := cf.retrieveConnection(grpcAddress, cf.CollectionNodeGRPCTimeout)
-=======
+		return nil, nil, err
+	}
+
 	var conn *grpc.ClientConn
 	if cf.ConnectionsCache != nil {
 		conn, err = cf.retrieveConnection(grpcAddress, cf.CollectionNodeGRPCTimeout)
@@ -204,26 +162,15 @@
 	}
 
 	conn, err = cf.createConnection(grpcAddress, cf.CollectionNodeGRPCTimeout)
->>>>>>> 138e1c32
-	if err != nil {
-		return nil, err
+	if err != nil {
+		return nil, nil, err
 	}
 
 	accessAPIClient := access.NewAccessAPIClient(conn)
-	return accessAPIClient, nil
-}
-
-func (cf *ConnectionFactoryImpl) InvalidateAccessAPIClient(address string) bool {
-	grpcAddress, err := getGRPCAddress(address, cf.CollectionGRPCPort)
-	if err != nil {
-		return true
-	}
-	return cf.ConnectionsCache.Remove(grpcAddress)
-}
-
-<<<<<<< HEAD
-func (cf *ConnectionFactoryImpl) GetExecutionAPIClient(address string) (execution.ExecutionAPIClient, error) {
-=======
+	closer := io.Closer(conn)
+	return accessAPIClient, closer, nil
+}
+
 func (cf *ConnectionFactoryImpl) InvalidateAccessAPIClient(address string) {
 	if cf.ConnectionsCache != nil {
 		cf.Log.Debug().Str("cached_access_client_invalidated", address).Msg("invalidating cached access client")
@@ -232,16 +179,12 @@
 }
 
 func (cf *ConnectionFactoryImpl) GetExecutionAPIClient(address string) (execution.ExecutionAPIClient, io.Closer, error) {
->>>>>>> 138e1c32
 
 	grpcAddress, err := getGRPCAddress(address, cf.ExecutionGRPCPort)
 	if err != nil {
-		return nil, err
-	}
-
-<<<<<<< HEAD
-	conn, err := cf.retrieveConnection(grpcAddress, cf.ExecutionNodeGRPCTimeout)
-=======
+		return nil, nil, err
+	}
+
 	var conn *grpc.ClientConn
 	if cf.ConnectionsCache != nil {
 		conn, err = cf.retrieveConnection(grpcAddress, cf.ExecutionNodeGRPCTimeout)
@@ -252,21 +195,13 @@
 	}
 
 	conn, err = cf.createConnection(grpcAddress, cf.ExecutionNodeGRPCTimeout)
->>>>>>> 138e1c32
-	if err != nil {
-		return nil, err
+	if err != nil {
+		return nil, nil, err
 	}
 
 	executionAPIClient := execution.NewExecutionAPIClient(conn)
-	return executionAPIClient, nil
-}
-
-func (cf *ConnectionFactoryImpl) InvalidateExecutionAPIClient(address string) bool {
-	grpcAddress, err := getGRPCAddress(address, cf.ExecutionGRPCPort)
-	if err != nil {
-		return true
-	}
-	return cf.ConnectionsCache.Remove(grpcAddress)
+	closer := io.Closer(conn)
+	return executionAPIClient, closer, nil
 }
 
 func (cf *ConnectionFactoryImpl) InvalidateExecutionAPIClient(address string) {
