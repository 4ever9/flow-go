package util_test

import (
	"encoding/json"
	"fmt"
<<<<<<< HEAD
	"io/ioutil"
=======
	"os"
>>>>>>> 138e1c32
	"strings"
	"testing"
	"time"

	"github.com/onflow/flow-go/engine/access/rest/models"
	"github.com/onflow/flow-go/engine/access/rest/util"

	"github.com/stretchr/testify/require"
)

func TestSelectFilter(t *testing.T) {

	testVectors := []struct {
		input       string
		output      string
		keys        []string
		description string
	}{
		{
			input:       `{ "a": 1, "b": 2}`,
			output:      `{ "b": 2}`,
			keys:        []string{"b"},
			description: "single object without nested fields",
		},
		{
			input:       `[{ "a": 1, "b": 2}]`,
			output:      `[{ "b": 2}]`,
			keys:        []string{"b"},
			description: "array of objects without nested fields",
		},
		{
			input:       `{ "a": 1, "b": {"c":2, "d":3}}`,
			output:      `{ "b": {"c": 2}}`,
			keys:        []string{"b.c"},
			description: "single object with nested fields",
		},
		{
			input:       `[{ "a": 1, "b": {"c":2, "d":3}}]`,
			output:      `[{ "b": {"c": 2}}]`,
			keys:        []string{"b.c"},
			description: "array of objects with nested fields",
		},
		{
			input:       `{ "a": 1, "b": [{"c":2}, {"c": 3}]}`,
			output:      `{ "b": [{"c":2}, {"c": 3}]}`,
			keys:        []string{"b.c"},
			description: "single object with arrays as values",
		},
	}

	for _, tv := range testVectors {
		testFilter(t, tv.input, tv.output, tv.description, tv.keys...)
	}

}

func testFilter(t *testing.T, inputJson, exepectedJson string, description string, selectKeys ...string) {
	var outputInterface interface{}
	if strings.HasPrefix(inputJson, "{") {
		outputInterface = make(map[string]interface{})
	} else {
		outputInterface = make([]interface{}, 0)
	}
	err := json.Unmarshal([]byte(inputJson), &outputInterface)
	require.NoErrorf(t, err, description)
	filteredOutput, err := util.SelectFilter(outputInterface, selectKeys)
	require.NoErrorf(t, err, description)
	filteredOutputBytes, err := json.Marshal(filteredOutput)
	require.NoErrorf(t, err, description)
	actualJson := string(filteredOutputBytes)
	require.JSONEqf(t, exepectedJson, actualJson, description)
}

func TestExampleSelectFilter(t *testing.T) {

	blocks := make([]models.Block, 2)
	for i := range blocks {
		block, err := generateBlock()
		require.NoError(t, err)
		blocks[i] = block
	}

	selectKeys := []string{
		"header.id",
		"payload.collection_guarantees.signature",
		"payload.block_seals.aggregated_approval_signatures.signer_ids",
		"payload.collection_guarantees.signer_indices",
		"execution_result.events.event_index",
		"something.nonexisting",
	}

	filteredBlock, err := util.SelectFilter(blocks, selectKeys)
	require.NoError(t, err)

	marshalled, err := json.MarshalIndent(filteredBlock, "", "\t")
	require.NoError(t, err)

	// enable to update test case if there is change in the models.Block struct
<<<<<<< HEAD
	// _ = ioutil.WriteFile("example_select_filter.json", marshalled, 0644)

	byteValue, err := ioutil.ReadFile("example_select_filter.json")
=======
	// _ = os.WriteFile("example_select_filter.json", marshalled, 0644)

	byteValue, err := os.ReadFile("example_select_filter.json")
>>>>>>> 138e1c32
	require.NoError(t, err)

	require.Equal(t, string(byteValue), string(marshalled))
}

func generateBlock() (models.Block, error) {

	dummySignature := "abcdef0123456789"
	multipleDummySignatures := []string{dummySignature, dummySignature}
	dummyID := "abcd"
	dateString := "2021-11-20T11:45:26.371Z"
	t, err := time.Parse(time.RFC3339, dateString)
	if err != nil {
		return models.Block{}, err
	}

	return models.Block{
		Header: &models.BlockHeader{
			Id:                   dummyID,
			ParentId:             dummyID,
			Height:               "100",
			Timestamp:            t,
			ParentVoterSignature: dummySignature,
		},
		Payload: &models.BlockPayload{
			CollectionGuarantees: []models.CollectionGuarantee{
				{
					CollectionId:  "abcdef0123456789",
					SignerIndices: fmt.Sprintf("%x", []byte{1}),
					Signature:     dummySignature,
				},
			},
			BlockSeals: []models.BlockSeal{
				{
					BlockId:    dummyID,
					ResultId:   dummyID,
					FinalState: "final",
					AggregatedApprovalSignatures: []models.AggregatedSignature{
						{
							VerifierSignatures: multipleDummySignatures,
							SignerIds:          multipleDummySignatures,
						},
					},
				},
			},
		},
		ExecutionResult: &models.ExecutionResult{
			Id:      dummyID,
			BlockId: dummyID,
			Events: []models.Event{
				{
					Type_:            "type",
					TransactionId:    dummyID,
					TransactionIndex: "1",
					EventIndex:       "2",
					Payload:          "payload",
				},
				{
					Type_:            "type",
					TransactionId:    dummyID,
					TransactionIndex: "1",
					EventIndex:       "3",
					Payload:          "payload",
				},
			},
			Links: &models.Links{
				Self: "link",
			},
		},
	}, nil
}<|MERGE_RESOLUTION|>--- conflicted
+++ resolved
@@ -3,11 +3,7 @@
 import (
 	"encoding/json"
 	"fmt"
-<<<<<<< HEAD
-	"io/ioutil"
-=======
 	"os"
->>>>>>> 138e1c32
 	"strings"
 	"testing"
 	"time"
@@ -106,15 +102,9 @@
 	require.NoError(t, err)
 
 	// enable to update test case if there is change in the models.Block struct
-<<<<<<< HEAD
-	// _ = ioutil.WriteFile("example_select_filter.json", marshalled, 0644)
-
-	byteValue, err := ioutil.ReadFile("example_select_filter.json")
-=======
 	// _ = os.WriteFile("example_select_filter.json", marshalled, 0644)
 
 	byteValue, err := os.ReadFile("example_select_filter.json")
->>>>>>> 138e1c32
 	require.NoError(t, err)
 
 	require.Equal(t, string(byteValue), string(marshalled))
