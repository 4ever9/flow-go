--- conflicted
+++ resolved
@@ -52,10 +52,7 @@
 	state clusterkv.MutableState,
 	pending module.PendingClusterBlockBuffer,
 	voteAggregator hotstuff.VoteAggregator,
-<<<<<<< HEAD
 	timeoutAggregator hotstuff.TimeoutAggregator,
-=======
->>>>>>> 138e1c32
 	opts ...compliance.Opt,
 ) (*Core, error) {
 
@@ -158,28 +155,6 @@
 		_ = c.pending.Add(originID, proposal)
 		c.mempoolMetrics.MempoolEntries(metrics.ResourceClusterProposal, c.pending.Size())
 
-<<<<<<< HEAD
-		// go to the first missing ancestor
-		ancestorID := ancestor.Header.ParentID
-		ancestorHeight := ancestor.Header.Height - 1
-		for {
-			ancestor, found := c.pending.ByID(ancestorID)
-			if !found {
-				break
-			}
-			ancestorID = ancestor.Header.ParentID
-			ancestorHeight = ancestor.Header.Height - 1
-		}
-
-		log.Debug().
-			Uint64("ancestor_height", ancestorHeight).
-			Hex("ancestor_id", ancestorID[:]).
-			Msg("requesting missing ancestor for proposal")
-
-		c.sync.RequestBlock(ancestorID, ancestorHeight)
-
-=======
->>>>>>> 138e1c32
 		return nil
 	}
 
