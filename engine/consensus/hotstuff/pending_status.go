package hotstuff

import (
	"github.com/dapperlabs/flow-go/model/flow"
	"github.com/dapperlabs/flow-go/model/hotstuff"
)

type PendingVotes struct {
	// maps block ID to pending status for that block
	votes map[flow.Identifier]*PendingStatus
}

// PendingStatus keeps track of pending votes for the same block
type PendingStatus struct {
	// When receiving missing block, first received votes will be accumulated
	orderedVotes []*hotstuff.Vote
	// For avoiding duplicate votes
	voteMap map[flow.Identifier]struct{}
}

<<<<<<< HEAD
func (pv *PendingVotes) AddVote(vote *hotstuff.Vote) {
=======
func (pv *PendingVotes) AddVote(vote *hotstuff.Vote) bool {
>>>>>>> 1de7e434
	status, exists := pv.votes[vote.BlockID]
	if !exists {
		status = NewPendingStatus()
		pv.votes[vote.BlockID] = status
	}
	return status.AddVote(vote)
}

<<<<<<< HEAD
func (ps *PendingStatus) AddVote(vote *hotstuff.Vote) {
=======
func (ps *PendingStatus) AddVote(vote *hotstuff.Vote) bool {
>>>>>>> 1de7e434
	_, exists := ps.voteMap[vote.ID()]
	if exists {
		return false
	}
	ps.voteMap[vote.ID()] = struct{}{}
	ps.orderedVotes = append(ps.orderedVotes, vote)
	return true
}

func NewPendingVotes() *PendingVotes {
	return &PendingVotes{votes: make(map[flow.Identifier]*PendingStatus)}
}

func NewPendingStatus() *PendingStatus {
	return &PendingStatus{voteMap: make(map[flow.Identifier]struct{})}
}<|MERGE_RESOLUTION|>--- conflicted
+++ resolved
@@ -18,11 +18,7 @@
 	voteMap map[flow.Identifier]struct{}
 }
 
-<<<<<<< HEAD
-func (pv *PendingVotes) AddVote(vote *hotstuff.Vote) {
-=======
 func (pv *PendingVotes) AddVote(vote *hotstuff.Vote) bool {
->>>>>>> 1de7e434
 	status, exists := pv.votes[vote.BlockID]
 	if !exists {
 		status = NewPendingStatus()
@@ -31,11 +27,7 @@
 	return status.AddVote(vote)
 }
 
-<<<<<<< HEAD
-func (ps *PendingStatus) AddVote(vote *hotstuff.Vote) {
-=======
 func (ps *PendingStatus) AddVote(vote *hotstuff.Vote) bool {
->>>>>>> 1de7e434
 	_, exists := ps.voteMap[vote.ID()]
 	if exists {
 		return false
