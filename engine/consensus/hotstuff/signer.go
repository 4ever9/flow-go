package hotstuff

import (
	"github.com/dapperlabs/flow-go/engine/consensus/hotstuff/types"
)

// Signer defines a component that is able to sign proposals for the core
// HotStuff algorithm. This component must have use the private key used to
// stake.
type Signer interface {
<<<<<<< HEAD

	// TODO will be changed based on https://github.com/dapperlabs/flow-go/pull/2365
	SignVote(*types.UnsignedVote, uint32) *types.Signature
	SignBlockProposal(*types.UnsignedBlockProposal, uint32) *types.Signature
=======
	SignVote(*types.UnsignedVote, types.PubKey) *types.Signature
>>>>>>> 2b39f986
}<|MERGE_RESOLUTION|>--- conflicted
+++ resolved
@@ -8,12 +8,5 @@
 // HotStuff algorithm. This component must have use the private key used to
 // stake.
 type Signer interface {
-<<<<<<< HEAD
-
-	// TODO will be changed based on https://github.com/dapperlabs/flow-go/pull/2365
-	SignVote(*types.UnsignedVote, uint32) *types.Signature
-	SignBlockProposal(*types.UnsignedBlockProposal, uint32) *types.Signature
-=======
 	SignVote(*types.UnsignedVote, types.PubKey) *types.Signature
->>>>>>> 2b39f986
 }