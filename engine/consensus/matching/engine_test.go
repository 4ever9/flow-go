// (c) 2019 Dapper Labs - ALL RIGHTS RESERVED

package matching

import (
<<<<<<< HEAD
	"fmt"
=======
>>>>>>> f47430b2
	"os"
	"testing"

	"github.com/rs/zerolog"
	"github.com/stretchr/testify/mock"
	"github.com/stretchr/testify/suite"
	"go.uber.org/atomic"

	"github.com/onflow/flow-go/engine"
	"github.com/onflow/flow-go/model/chunks"
	"github.com/onflow/flow-go/model/flow"
	mempool "github.com/onflow/flow-go/module/mempool/mock"
	"github.com/onflow/flow-go/module/metrics"
	module "github.com/onflow/flow-go/module/mock"
	realproto "github.com/onflow/flow-go/state/protocol"
	protocol "github.com/onflow/flow-go/state/protocol/mock"
	storerr "github.com/onflow/flow-go/storage"
	storage "github.com/onflow/flow-go/storage/mock"
	"github.com/onflow/flow-go/utils/unittest"
)

// 1. Matching engine should validate the incoming receipt (aka ExecutionReceipt):
//     1. it should stores it to the mempool if valid
//     2. it should ignore it when:
//         1. the origin is invalid [Condition removed for now -> will be replaced by valid EN signature in future]
//         2. the role is invalid
//         3. the result (a receipt has one result, multiple receipts might have the same result) has been sealed already
//         4. the receipt has been received before
//         5. the result has been received before
// 2. Matching engine should validate the incoming approval (aka ResultApproval):
//     1. it should store it to the mempool if valid
//     2. it should ignore it when:
//         1. the origin is invalid
//         2. the role is invalid
//         3. the result has been sealed already
// 3. Matching engine should be able to find matched results:
//     1. It should find no matched result if there is no result and no approval
//     2. it should find 1 matched result if we received a receipt, and the block has no payload (impossible now, system every block will have at least one chunk to verify)
//     3. It should find no matched result if there is only result, but no approval (skip for now, because we seal results without approvals)
// 4. Matching engine should be able to seal a matched result:
//     1. It should not seal a matched result if:
//         1. the block is missing (consensus hasn’t received this executed block yet)
//         2. the approvals for a certain chunk are insufficient (skip for now, because we seal results without approvals)
//         3. there is some chunk didn’t receive enough approvals
//         4. the previous result is not known
//         5. the previous result references the wrong block
//     2. It should seal a matched result if the approvals are sufficient
// 5. Matching engine should request results from execution nodes:
//     1. If there are unsealed and finalized blocks, it should request the execution receipts from the execution nodes.
func TestMatchingEngine(t *testing.T) {
	suite.Run(t, new(MatchingSuite))
}

type MatchingSuite struct {
	suite.Suite

<<<<<<< HEAD
	// define IDs for consensus, execution, and verification nodes
=======
	// IDENTITIES
>>>>>>> f47430b2
	conID flow.Identifier
	exeID flow.Identifier
	verID flow.Identifier

	// holds of node identities by ID
	identities map[flow.Identifier]*flow.Identity
	approvers  flow.IdentityList

<<<<<<< HEAD
	// a list of identities that are assigned the verifier role
	approvers flow.IdentityList

	// state and snapshot are used by the engine to check identities
	state    *protocol.State
	snapshot *protocol.Snapshot

	// results is the backend storage for the mock resultDB
	results   map[flow.Identifier]*flow.ExecutionResult
	resultsDB *storage.ExecutionResults

	// blocks is the backend storage for the mock headersDB and indexDB
	blocks map[flow.Identifier]*flow.Block
	// holds the last sealed block
	lastSealed *flow.Header

	// mock DBs for headers and indexes
	headersDB *storage.Headers
	indexDB   *storage.Index

	// pendingResults is the backend storage for the resultsPL
	pendingResults map[flow.Identifier]*flow.IncorporatedResult
	resultsPL      *mempool.IncorporatedResults
	sealsPL        *mempool.IncorporatedResultSeals

	// mock pools for receipts and approvals
	receiptsPL  *mempool.Receipts
	approvalsPL *mempool.Approvals

	// mock requester used to test requesting missing receipts
=======
	// BLOCKS
	rootBlock            flow.Block
	latestSealedBlock    flow.Block
	latestFinalizedBlock flow.Block
	unfinalizedBlock     flow.Block
	blocks               map[flow.Identifier]*flow.Block

	// PROTOCOL STATE
	state          *protocol.State
	sealedSnapshot *protocol.Snapshot
	finalSnapshot  *protocol.Snapshot

	// MEMPOOLS and STORAGE which are injected into Matching Engine
	// mock storage.ExecutionResults: backed by in-memory map persistedResults
	resultsDB        *storage.ExecutionResults
	persistedResults map[flow.Identifier]*flow.ExecutionResult

	// mock mempool.IncorporatedResults: backed by in-memory map pendingResults
	resultsPL      *mempool.IncorporatedResults
	pendingResults map[flow.Identifier]*flow.IncorporatedResult

	// mock mempool.IncorporatedResultSeals: backed by in-memory map pendingSeals
	sealsPL      *mempool.IncorporatedResultSeals
	pendingSeals map[flow.Identifier]*flow.IncorporatedResultSeal

	// mock BLOCK STORAGE: backed by in-memory map blocks
	headersDB *storage.Headers // backed by map blocks
	indexDB   *storage.Index   // backed by map blocks

	// mock mempool.Approvals: used to test whether or not Matching Engine stores approvals
	approvalsPL *mempool.Approvals

	// misc SERVICE COMPONENTS which are injected into Matching Engine
>>>>>>> f47430b2
	requester *module.Requester
	assigner  *module.ChunkAssigner

<<<<<<< HEAD
	// mock chunk assigner
	assigner *module.ChunkAssigner

=======
	// MATCHING ENGINE
>>>>>>> f47430b2
	matching *Engine
}

func (ms *MatchingSuite) SetupTest() {

	// ~~~~~~~~~~~~~~~~~~~~~~~~~~ SETUP IDENTITIES ~~~~~~~~~~~~~~~~~~~~~~~~~~ //
	unit := engine.NewUnit()
	log := zerolog.New(os.Stderr)
	metrics := metrics.NewNoopCollector()

	// asign node identities
	con := unittest.IdentityFixture(unittest.WithRole(flow.RoleConsensus))
	exe := unittest.IdentityFixture(unittest.WithRole(flow.RoleExecution))
	ver := unittest.IdentityFixture(unittest.WithRole(flow.RoleVerification))

	ms.conID = con.NodeID
	ms.exeID = exe.NodeID
	ms.verID = ver.NodeID

	ms.identities = make(map[flow.Identifier]*flow.Identity)
	ms.identities[ms.conID] = con
	ms.identities[ms.exeID] = exe
	ms.identities[ms.verID] = ver

	// assign 4 nodes to the verification role
	ms.approvers = unittest.IdentityListFixture(4, unittest.WithRole(flow.RoleVerification))
	for _, verifier := range ms.approvers {
		ms.identities[verifier.ID()] = verifier
	}

	// ~~~~~~~~~~~~~~~~~~~~~~~~~~~~ SETUP BLOCKS ~~~~~~~~~~~~~~~~~~~~~~~~~~~~ //
	// rootBlock <- latestSealedBlock <- latestFinalizedBlock <- unfinalizedBlock
	ms.rootBlock = unittest.BlockFixture()
	ms.latestSealedBlock = unittest.BlockWithParentFixture(ms.rootBlock.Header)
	ms.latestFinalizedBlock = unittest.BlockWithParentFixture(ms.latestSealedBlock.Header)
	ms.unfinalizedBlock = unittest.BlockWithParentFixture(ms.latestFinalizedBlock.Header)

	ms.blocks = make(map[flow.Identifier]*flow.Block)
	ms.blocks[ms.rootBlock.ID()] = &ms.rootBlock
	ms.blocks[ms.latestSealedBlock.ID()] = &ms.latestSealedBlock
	ms.blocks[ms.latestFinalizedBlock.ID()] = &ms.latestFinalizedBlock
	ms.blocks[ms.unfinalizedBlock.ID()] = &ms.unfinalizedBlock

<<<<<<< HEAD
	// instantiate the mock snapshot and state objects
	ms.state = &protocol.State{}
	ms.state.On("AtBlockID", mock.Anything).Return(
		func(blockID flow.Identifier) realproto.Snapshot {
			return ms.snapshot
=======
	// ~~~~~~~~~~~~~~~~~~~~~~~~ SETUP PROTOCOL STATE ~~~~~~~~~~~~~~~~~~~~~~~~ //
	ms.state = &protocol.State{}

	// define the protocol state snapshot of the latest finalized block
	ms.state.On("Final").Return(
		func() realproto.Snapshot {
			return ms.finalSnapshot
		},
		nil,
	)
	ms.finalSnapshot = &protocol.Snapshot{}
	ms.finalSnapshot.On("Head").Return(
		func() *flow.Header {
			return ms.latestFinalizedBlock.Header
>>>>>>> f47430b2
		},
		nil,
	)

<<<<<<< HEAD
	ms.snapshot = &protocol.Snapshot{}
	ms.snapshot.On("Identity", mock.Anything).Return(
		func(nodeID flow.Identifier) *flow.Identity {
			identity := ms.identities[nodeID]
			return identity
		},
		func(nodeID flow.Identifier) error {
			_, found := ms.identities[nodeID]
			if !found {
				return fmt.Errorf("could not get identity (%x)", nodeID)
			}
			return nil
		},
	)

	// instantiate the results DB and its backend
	ms.results = make(map[flow.Identifier]*flow.ExecutionResult)
	ms.resultsDB = &storage.ExecutionResults{}
	ms.resultsDB.On("ByID", mock.Anything).Return(
		func(resultID flow.Identifier) *flow.ExecutionResult {
			return ms.results[resultID]
		},
		func(resultID flow.Identifier) error {
			_, found := ms.results[resultID]
=======
	// define the protocol state snapshot of the latest finalized and sealed block
	ms.state.On("Sealed").Return(
		func() realproto.Snapshot {
			return ms.sealedSnapshot
		},
		nil,
	)
	ms.sealedSnapshot = &protocol.Snapshot{}
	ms.sealedSnapshot.On("Head").Return(
		func() *flow.Header {
			return ms.latestSealedBlock.Header
		},
		nil,
	)

	// define the protocol state snapshot for any block in `ms.blocks`
	ms.state.On("AtBlockID", mock.Anything).Return(
		func(blockID flow.Identifier) realproto.Snapshot {
			block, found := ms.blocks[blockID]
			if !found {
				return stateSnapshotForUnknownBlock()
			}
			return stateSnapshotForKnownBlock(block.Header, ms.identities)
		},
	)

	// ~~~~~~~~~~~~~~~~~~~~~~~ SETUP RESULTS STORAGE ~~~~~~~~~~~~~~~~~~~~~~~~ //
	ms.persistedResults = make(map[flow.Identifier]*flow.ExecutionResult)
	ms.resultsDB = &storage.ExecutionResults{}
	ms.resultsDB.On("ByID", mock.Anything).Return(
		func(resultID flow.Identifier) *flow.ExecutionResult {
			return ms.persistedResults[resultID]
		},
		func(resultID flow.Identifier) error {
			_, found := ms.persistedResults[resultID]
>>>>>>> f47430b2
			if !found {
				return storerr.ErrNotFound
			}
			return nil
		},
<<<<<<< HEAD
	)

	// instantiate the blocks store and the associated mock headersDB and
	// indexDB
	ms.blocks = make(map[flow.Identifier]*flow.Block)
	// Default last sealed block. In most tests, we don't really care what the
	// block contains. Just that its height is 0.
	ms.lastSealed = &flow.Header{}
=======
	).Maybe()
	ms.resultsDB.On("Store", mock.Anything).Return(
		func(result *flow.ExecutionResult) error {
			_, found := ms.persistedResults[result.BlockID]
			if found {
				return storerr.ErrAlreadyExists
			}
			return nil
		},
	).Maybe() // this call is optional
>>>>>>> f47430b2

	// ~~~~~~~~~~~~~~~~~~~~ SETUP BLOCK HEADER STORAGE ~~~~~~~~~~~~~~~~~~~~~ //
	ms.headersDB = &storage.Headers{}
	ms.headersDB.On("ByBlockID", mock.Anything).Return(
		func(blockID flow.Identifier) *flow.Header {
			block, found := ms.blocks[blockID]
			if !found {
				return nil
			}
			return block.Header
		},
		func(blockID flow.Identifier) error {
			_, found := ms.blocks[blockID]
			if !found {
				return storerr.ErrNotFound
			}
			return nil
		},
	)
	ms.headersDB.On("ByHeight", mock.Anything).Return(
		func(blockHeight uint64) *flow.Header {
			for _, b := range ms.blocks {
				if b.Header.Height == blockHeight {
					return b.Header
				}
			}
			return nil
		},
		func(blockHeight uint64) error {
			for _, b := range ms.blocks {
				if b.Header.Height == blockHeight {
					return nil
				}
			}
			return storerr.ErrNotFound
		},
	)
	ms.headersDB.On("GetLastSealed").Return(
		func() *flow.Header {
			return ms.lastSealed
		},
		func() error {
			return nil
		},
	)

	// ~~~~~~~~~~~~~~~~~~~~ SETUP BLOCK PAYLOAD STORAGE ~~~~~~~~~~~~~~~~~~~~~ //
	ms.indexDB = &storage.Index{}
	ms.indexDB.On("ByBlockID", mock.Anything).Return(
		func(blockID flow.Identifier) *flow.Index {
			block, found := ms.blocks[blockID]
			if !found {
				return nil
			}
			if block.Payload == nil {
				return nil
			}
			return block.Payload.Index()
		},
		func(blockID flow.Identifier) error {
			block, found := ms.blocks[blockID]
			if !found {
				return storerr.ErrNotFound
			}
			if block.Payload == nil {
				return storerr.ErrNotFound
			}
			return nil
		},
	)

<<<<<<< HEAD
	// backend for mock results mempool
	ms.pendingResults = make(map[flow.Identifier]*flow.IncorporatedResult)

=======
	// ~~~~~~~~~~~~~~~~ SETUP INCORPORATED RESULTS MEMPOOL ~~~~~~~~~~~~~~~~~ //
	ms.pendingResults = make(map[flow.Identifier]*flow.IncorporatedResult)
>>>>>>> f47430b2
	ms.resultsPL = &mempool.IncorporatedResults{}
	ms.resultsPL.On("Size").Return(uint(0)).Maybe() // only for metrics
	ms.resultsPL.On("All").Return(
		func() []*flow.IncorporatedResult {
			results := make([]*flow.IncorporatedResult, 0, len(ms.pendingResults))
			for _, result := range ms.pendingResults {
				results = append(results, result)
			}
			return results
		},
	).Maybe()

<<<<<<< HEAD
	ms.sealsPL = &mempool.IncorporatedResultSeals{}
	ms.sealsPL.On("Size").Return(uint(0)) // only for metrics

	ms.receiptsPL = &mempool.Receipts{}
	ms.receiptsPL.On("Size").Return(uint(0)) // only for metrics

	ms.approvalsPL = &mempool.Approvals{}
	ms.approvalsPL.On("Size").Return(uint(0)) // only for metrics
=======
	// ~~~~~~~~~~~~~~~~~~~~~~ SETUP APPROVALS MEMPOOL ~~~~~~~~~~~~~~~~~~~~~~ //
	ms.approvalsPL = &mempool.Approvals{}
	ms.approvalsPL.On("Size").Return(uint(0)).Maybe() // only for metrics

	// ~~~~~~~~~~~~~~~~~~~~~~~~ SETUP SEALS MEMPOOL ~~~~~~~~~~~~~~~~~~~~~~~~ //
	ms.pendingSeals = make(map[flow.Identifier]*flow.IncorporatedResultSeal)
	ms.sealsPL = &mempool.IncorporatedResultSeals{}
	ms.sealsPL.On("Size").Return(uint(0)).Maybe() // only for metrics
	ms.sealsPL.On("ByID", mock.Anything).Return(
		func(sealID flow.Identifier) *flow.IncorporatedResultSeal {
			return ms.pendingSeals[sealID]
		},
		func(sealID flow.Identifier) bool {
			_, found := ms.pendingSeals[sealID]
			return found
		},
	)
>>>>>>> f47430b2

	// ~~~~~~~~~~~~~~~~~~~~~~~ SETUP MATCHING ENGINE ~~~~~~~~~~~~~~~~~~~~~~~ //
	ms.requester = new(module.Requester)

	ms.assigner = &module.ChunkAssigner{}

	ms.matching = &Engine{
		unit:                    unit,
		log:                     log,
		engineMetrics:           metrics,
		mempool:                 metrics,
		metrics:                 metrics,
		state:                   ms.state,
		requester:               ms.requester,
		resultsDB:               ms.resultsDB,
		headersDB:               ms.headersDB,
		indexDB:                 ms.indexDB,
		incorporatedResults:     ms.resultsPL,
		receipts:                ms.receiptsPL,
		approvals:               ms.approvalsPL,
		seals:                   ms.sealsPL,
		checkingSealing:         atomic.NewBool(false),
		requestReceiptThreshold: 10,
		maxResultsToRequest:     200,
		assigner:                ms.assigner,
		requireApprovals:        true,
	}
}

// Test that we reject receipts that were not sent by their execution node (as
// specified by the ExecutorID field)
func (ms *MatchingSuite) TestOnReceiptInvalidOrigin() {
	// we don't validate the origin of an execution receipt anymore, as Execution Nodes
	// might forward us Execution Receipts from others for blocks they haven't computed themselves
	ms.T().Skip()

	// this receipt has a random executor ID
	receipt := unittest.ExecutionReceiptFixture()

	// try to submit it from another random origin
	err := ms.matching.onReceipt(unittest.IdentifierFixture(), receipt)
	ms.Require().Error(err, "should reject receipt with mismatching origin and executor")

<<<<<<< HEAD
	ms.receiptsPL.AssertNumberOfCalls(ms.T(), "Add", 0)
=======
	ms.resultsDB.AssertNumberOfCalls(ms.T(), "Store", 0)
>>>>>>> f47430b2
	ms.resultsPL.AssertNumberOfCalls(ms.T(), "Add", 0)
}

<<<<<<< HEAD
// Test that we reject receipts for unknown blocks without generating an error
func (ms *MatchingSuite) TestOnReceiptUnknownBlock() {

	// This receipt has a random block ID, so the matching engine won't find it.
	receipt := unittest.ExecutionReceiptFixture()

	// onReceipt should reject the receipt without throwing an error
	err := ms.matching.onReceipt(receipt.ExecutorID, receipt)
	ms.Require().NoError(err, "should ignore receipt for unknown block")

	ms.receiptsPL.AssertNumberOfCalls(ms.T(), "Add", 0)
	ms.resultsPL.AssertNumberOfCalls(ms.T(), "Add", 0)
}

// Check that we reject receipts for blocks that are already sealed
func (ms *MatchingSuite) TestOnReceiptSealedResult() {

	// save a block and pretend that it is already sealed
	block := unittest.BlockFixture()
	ms.blocks[block.ID()] = &block
	ms.lastSealed = block.Header

	// create a receipt for this block
	receipt := unittest.ExecutionReceiptFixture(
		unittest.WithBlock(&block),
	)
=======
// try to submit a receipt from a NON-ExecutionNode  (here: consensus node)
func (ms *MatchingSuite) TestOnReceiptUnknownBlock() {
	originID := ms.conID
	receipt := unittest.ExecutionReceiptFixture(unittest.WithExecutorID(originID))
>>>>>>> f47430b2

	// onReceipt should reject the receipt without throwing and error
	err := ms.matching.onReceipt(receipt.ExecutorID, receipt)
	ms.Require().NoError(err, "should ignore receipt for sealed result")

<<<<<<< HEAD
	ms.receiptsPL.AssertNumberOfCalls(ms.T(), "Add", 0)
=======
	ms.resultsDB.AssertNumberOfCalls(ms.T(), "Store", 0)
>>>>>>> f47430b2
	ms.resultsPL.AssertNumberOfCalls(ms.T(), "Add", 0)
}

<<<<<<< HEAD
// Check that we reject receipts that were created by non-executor nodes
func (ms *MatchingSuite) TestOnReceiptInvalidRole() {

	// save a block that is not already sealed
	block := unittest.BlockFixture()
	ms.blocks[block.ID()] = &block

	// create a receipt from a verifier node
	receipt := unittest.ExecutionReceiptFixture(
		unittest.WithBlock(&block),
		unittest.WithExecutorID(ms.verID),
=======
// try to submit a receipt for a known block from a consensus node
func (ms *MatchingSuite) TestOnReceiptInvalidRole() {
	originID := ms.conID
	receipt := unittest.ExecutionReceiptFixture(
		unittest.WithExecutorID(originID),
		unittest.WithResult(unittest.ExecutionResultFixture(unittest.WithBlock(&ms.unfinalizedBlock))),
>>>>>>> f47430b2
	)

	// the receipt should be rejected with an error
	err := ms.matching.onReceipt(receipt.ExecutorID, receipt)
	ms.Require().Error(err, "should reject receipt from wrong node role")
	ms.Require().True(engine.IsInvalidInputError(err))

<<<<<<< HEAD
	ms.receiptsPL.AssertNumberOfCalls(ms.T(), "Add", 0)
=======
	ms.resultsDB.AssertNumberOfCalls(ms.T(), "Store", 0)
>>>>>>> f47430b2
	ms.resultsPL.AssertNumberOfCalls(ms.T(), "Add", 0)
}

<<<<<<< HEAD
// Check that we reject receipts from non-staked executors
func (ms *MatchingSuite) TestOnReceiptUnstakedExecutor() {

	// save a block that is not already sealed
	block := unittest.BlockFixture()
	ms.blocks[block.ID()] = &block

	// create a receipt from an executor node
	receipt := unittest.ExecutionReceiptFixture(
		unittest.WithBlock(&block),
		unittest.WithExecutorID(ms.exeID),
	)
=======
// try ot submit a receipt from an Execution node, with zero unstaked node
func (ms *MatchingSuite) TestOnReceiptUnstakedExecutor() {
	originID := ms.exeID
	receipt := unittest.ExecutionReceiptFixture(
		unittest.WithExecutorID(originID),
		unittest.WithResult(unittest.ExecutionResultFixture(unittest.WithBlock(&ms.unfinalizedBlock))),
	)
	ms.identities[originID].Stake = 0
>>>>>>> f47430b2

	// assign 0 stake to this executor node
	ms.identities[ms.exeID].Stake = 0

	// the receipt should be rejected with an error
	err := ms.matching.onReceipt(receipt.ExecutorID, receipt)
	ms.Require().Error(err, "should reject receipt from unstaked node")
	ms.Require().True(engine.IsInvalidInputError(err))

<<<<<<< HEAD
	ms.receiptsPL.AssertNumberOfCalls(ms.T(), "Add", 0)
=======
	ms.resultsDB.AssertNumberOfCalls(ms.T(), "Store", 0)
>>>>>>> f47430b2
	ms.resultsPL.AssertNumberOfCalls(ms.T(), "Add", 0)
}

<<<<<<< HEAD
// Test that we reject receipts that are already pooled
func (ms *MatchingSuite) TestOnReceiptPendingReceipt() {

	// save a block that is not already sealed
	block := unittest.BlockFixture()
	ms.blocks[block.ID()] = &block
=======
// matching engine should drop Result for known block that is already sealed
// without trying to store anything
func (ms *MatchingSuite) TestOnReceiptSealedResult() {
	originID := ms.exeID
	receipt := unittest.ExecutionReceiptFixture(
		unittest.WithExecutorID(originID),
		unittest.WithResult(unittest.ExecutionResultFixture(unittest.WithBlock(&ms.latestSealedBlock))),
	)
>>>>>>> f47430b2

	// create a receipt from an executor node that has stake
	receipt := unittest.ExecutionReceiptFixture(
		unittest.WithBlock(&block),
		unittest.WithExecutorID(ms.exeID),
	)

<<<<<<< HEAD
	// setup the receipts mempool to check if we attempted to add the receipt to
	// the mempool, and return false as if it was already in the mempool
	ms.receiptsPL.On("Add", mock.Anything).Run(
		func(args mock.Arguments) {
			added := args.Get(0).(*flow.ExecutionReceipt)
			ms.Assert().Equal(receipt, added)
		},
	).Return(false)

	// onReceipt should return immediately after trying to insert the receipt,
	// but without throwing any errors
	err := ms.matching.onReceipt(receipt.ExecutorID, receipt)
	ms.Require().NoError(err, "should ignore already pending receipt")

	ms.receiptsPL.AssertNumberOfCalls(ms.T(), "Add", 1)
=======
	ms.resultsDB.AssertNumberOfCalls(ms.T(), "Store", 0)
>>>>>>> f47430b2
	ms.resultsPL.AssertNumberOfCalls(ms.T(), "Add", 0)
}

<<<<<<< HEAD
// Check that we don't proceed when the corresponding incorporated-results is
// already in the mempool.
//
// NOTE that this is only a temporary step in phase 2 of the verification and
// sealing roadmap (https://www.notion.so/dapperlabs/Engineering-Roadmap-Proposal-e59b4f26168d43b68b865137ca200844)
// In the future, the incorporated-results mempool will be populated by the
// finalizer.
func (ms *MatchingSuite) TestOnReceiptPendingResult() {

	// save a block that is not already sealed
	block := unittest.BlockFixture()
	ms.blocks[block.ID()] = &block
=======
// try to submit a receipt for an already received result
func (ms *MatchingSuite) TestOnReceiptPendingResult() {
	originID := ms.exeID
	receipt := unittest.ExecutionReceiptFixture(
		unittest.WithExecutorID(originID),
		unittest.WithResult(unittest.ExecutionResultFixture(unittest.WithBlock(&ms.unfinalizedBlock))),
	)
>>>>>>> f47430b2

	// create a receipt from an executor node that has stake
	receipt := unittest.ExecutionReceiptFixture(
		unittest.WithBlock(&block),
		unittest.WithExecutorID(ms.exeID),
	)

	// setup the receipts mempool to check if we attempted to add the receipt to
	// the mempool
	ms.receiptsPL.On("Add", mock.Anything).Run(
		func(args mock.Arguments) {
			added := args.Get(0).(*flow.ExecutionReceipt)
			ms.Assert().Equal(receipt, added)
		},
	).Return(true)

	// setup the results mempool to check if we attempted to insert the
	// incorporated result, and return false as if it was already in the mempool
	ms.resultsPL.On("Add", mock.Anything).Run(
		func(args mock.Arguments) {
			incorporatedResult := args.Get(0).(*flow.IncorporatedResult)
			ms.Assert().Equal(incorporatedResult.Result, &receipt.ExecutionResult)
		},
	).Return(false, nil)

	// onReceipt should return immediately after trying to pool the result, but
	// without throwing any errors
	err := ms.matching.onReceipt(receipt.ExecutorID, receipt)
	ms.Require().NoError(err, "should ignore receipt for already pending result")
<<<<<<< HEAD

	ms.receiptsPL.AssertNumberOfCalls(ms.T(), "Add", 1)
	ms.resultsPL.AssertNumberOfCalls(ms.T(), "Add", 1)
}

// Check that a valid ExecutionReceipt is added to the receipts mempool, and
// that a corresponding IncorporatedResult is added to the results mempool.
func (ms *MatchingSuite) TestOnReceiptValid() {

	// save a block that is not already sealed
	block := unittest.BlockFixture()
	ms.blocks[block.ID()] = &block
=======
	ms.resultsPL.AssertNumberOfCalls(ms.T(), "Add", 1)
	ms.resultsDB.AssertNumberOfCalls(ms.T(), "Store", 1)

	// resubmit receipt
	err = ms.matching.onReceipt(originID, receipt)
	ms.Require().NoError(err, "should ignore receipt for already pending result")
	ms.resultsPL.AssertNumberOfCalls(ms.T(), "Add", 2)
	ms.resultsDB.AssertNumberOfCalls(ms.T(), "Store", 2)

	ms.sealsPL.AssertNumberOfCalls(ms.T(), "Add", 0)
}

// try to submit a receipt that should be valid
func (ms *MatchingSuite) TestOnReceiptValid() {
	originID := ms.exeID
	receipt := unittest.ExecutionReceiptFixture(
		unittest.WithExecutorID(originID),
		unittest.WithResult(unittest.ExecutionResultFixture(unittest.WithBlock(&ms.unfinalizedBlock))),
	)
>>>>>>> f47430b2

	// create a receipt from an executor node that has stake
	receipt := unittest.ExecutionReceiptFixture(
		unittest.WithBlock(&block),
		unittest.WithExecutorID(ms.exeID),
	)

	// setup the receipts mempool to check if we attempted to add the receipt to
	// the mempool
	ms.receiptsPL.On("Add", mock.Anything).Run(
		func(args mock.Arguments) {
			added := args.Get(0).(*flow.ExecutionReceipt)
			ms.Assert().Equal(receipt, added)
		},
	).Return(true)

	// setup the results mempool to check if we attempted to add the
	// incorporated result
	ms.resultsPL.On("Add", mock.Anything).Run(
		func(args mock.Arguments) {
			incorporatedResult := args.Get(0).(*flow.IncorporatedResult)
			ms.Assert().Equal(incorporatedResult.Result, &receipt.ExecutionResult)
		},
	).Return(true, nil)

	// onReceipt should run to completion without throwing an error
	err := ms.matching.onReceipt(receipt.ExecutorID, receipt)
	ms.Require().NoError(err, "should add receipt and result to mempool if valid")

	ms.receiptsPL.AssertNumberOfCalls(ms.T(), "Add", 1)
	ms.resultsPL.AssertNumberOfCalls(ms.T(), "Add", 1)
}

<<<<<<< HEAD
// Test that we reject approval that were not sent by their approver.
func (ms *MatchingSuite) TestApprovalInvalidOrigin() {

	// this approval has a random approver ID
	approval := unittest.ResultApprovalFixture()

	// try to submit it from another random origin
	err := ms.matching.onApproval(unittest.IdentifierFixture(), approval)
	ms.Require().Error(err, "should reject approval with mismatching origin and approver")
=======
// try to submit an approval where the message origin is inconsistent with the message creator
func (ms *MatchingSuite) TestApprovalInvalidOrigin() {
	// approval from valid origin (i.e. a verification node) but with random ApproverID
	originID := ms.verID
	approval := unittest.ResultApprovalFixture() // with random ApproverID

	err := ms.matching.onApproval(originID, approval)
	ms.Require().Error(err, "should reject approval with mismatching origin and executor")
	ms.Require().True(engine.IsInvalidInputError(err))
>>>>>>> f47430b2

	// approval from random origin but with valid ApproverID (i.e. a verification node)
	originID = unittest.IdentifierFixture() // random origin
	approval = unittest.ResultApprovalFixture(unittest.WithApproverID(ms.verID))

	err = ms.matching.onApproval(originID, approval)
	ms.Require().Error(err, "should reject approval with mismatching origin and executor")
	ms.Require().True(engine.IsInvalidInputError(err))

	// In both cases, we expect the approval to be rejected without hitting the mempools
	ms.approvalsPL.AssertNumberOfCalls(ms.T(), "Add", 0)
}

<<<<<<< HEAD
// Test that approvals for unknown blocks are added to the mempool, but without
// doing any other work.
func (ms *MatchingSuite) TestApprovalUnknownBlock() {

	// This approval has a random block ID, so the matching engine won't find
	// it.
	approval := unittest.ResultApprovalFixture()
=======
// Try to submit an approval for an unknown block.
// As the block is unknown, the ID of teh sender should
//not matter as there is no block to verify it against
func (ms *MatchingSuite) TestApprovalUnknownBlock() {
	originID := ms.conID
	approval := unittest.ResultApprovalFixture(unittest.WithApproverID(originID)) // generates approval for random block ID
>>>>>>> f47430b2

	// Make sure the approval is added to the cache for future processing
	ms.approvalsPL.On("Add", mock.Anything).Run(
		func(args mock.Arguments) {
			added := args.Get(0).(*flow.ResultApproval)
			ms.Assert().Equal(approval, added)
		},
	).Return(true, nil)

	// onApproval should not throw an error
	err := ms.matching.onApproval(approval.Body.ApproverID, approval)
	ms.Require().NoError(err, "should cache approvals for unknown blocks")

	ms.approvalsPL.AssertNumberOfCalls(ms.T(), "Add", 1)
}

<<<<<<< HEAD
// Check that we reject approvals for blocks that are already sealed.
func (ms *MatchingSuite) TestOnApprovalSealedResult() {

	// save a block and pretend that it is already sealed
	block := unittest.BlockFixture()
	ms.blocks[block.ID()] = &block
	ms.lastSealed = block.Header

	// create an approval for this block
	approval := unittest.ResultApprovalFixture(
		unittest.WithAttestationBlock(&block),
	)

	// onApproval should reject the approval without throwing an error
	err := ms.matching.onApproval(approval.Body.ApproverID, approval)
	ms.Require().NoError(err, "should ignore approval for sealed result")
=======
// try to submit an approval from a consensus node
func (ms *MatchingSuite) TestOnApprovalInvalidRole() {
	originID := ms.conID
	approval := unittest.ResultApprovalFixture(
		unittest.WithBlockID(ms.unfinalizedBlock.ID()),
		unittest.WithApproverID(originID),
	)

	err := ms.matching.onApproval(originID, approval)
	ms.Require().Error(err, "should reject approval from wrong approver role")
	ms.Require().True(engine.IsInvalidInputError(err))
>>>>>>> f47430b2

	ms.approvalsPL.AssertNumberOfCalls(ms.T(), "Add", 0)
}

<<<<<<< HEAD
// Check that we reject approvals that were created by non-verifier nodes.
func (ms *MatchingSuite) TestOnApprovalInvalidRole() {

	// save a block that is not already sealed
	block := unittest.BlockFixture()
	ms.blocks[block.ID()] = &block

	// create an approval from an execution node
	approval := unittest.ResultApprovalFixture(
		unittest.WithAttestationBlock(&block),
		unittest.WithApproverID(ms.exeID),
	)

	// the approval should be rejected with an error
	err := ms.matching.onApproval(approval.Body.ApproverID, approval)
	ms.Require().Error(err, "should reject approval from wrong node role")
=======
// try to submit an approval from an unstaked approver
func (ms *MatchingSuite) TestOnApprovalInvalidStake() {
	originID := ms.verID
	approval := unittest.ResultApprovalFixture(
		unittest.WithBlockID(ms.unfinalizedBlock.ID()),
		unittest.WithApproverID(originID),
	)
	ms.identities[originID].Stake = 0

	err := ms.matching.onApproval(originID, approval)
	ms.Require().Error(err, "should reject approval from unstaked approver")
	ms.Require().True(engine.IsInvalidInputError(err))
>>>>>>> f47430b2

	ms.approvalsPL.AssertNumberOfCalls(ms.T(), "Add", 0)
}

<<<<<<< HEAD
// Check that we reject approvals from non-staked verifiers
func (ms *MatchingSuite) TestOnApprovalInvalidStake() {

	// save a block that is not already sealed
	block := unittest.BlockFixture()
	ms.blocks[block.ID()] = &block
=======
// try to submit an approval for a sealed result
func (ms *MatchingSuite) TestOnApprovalSealedResult() {
	originID := ms.verID
	approval := unittest.ResultApprovalFixture(
		unittest.WithBlockID(ms.latestSealedBlock.ID()),
		unittest.WithApproverID(originID),
	)
>>>>>>> f47430b2

	// create an approval from a verifier node
	approval := unittest.ResultApprovalFixture(
		unittest.WithAttestationBlock(&block),
		unittest.WithApproverID(ms.verID),
	)

	// assign 0 stake to this verifier
	ms.identities[ms.verID].Stake = 0

	// the approval should be rejected with an error
	err := ms.matching.onApproval(approval.Body.ApproverID, approval)
	ms.Require().Error(err, "should reject approval from unstaked approver")

	ms.approvalsPL.AssertNumberOfCalls(ms.T(), "Add", 0)
}

<<<<<<< HEAD
// Test that we reject approvals that are already pooled
func (ms *MatchingSuite) TestOnApprovalPendingApproval() {

	// save a block that is not already sealed
	block := unittest.BlockFixture()
	ms.blocks[block.ID()] = &block

	// create an approval from a verifier node that has stake
	approval := unittest.ResultApprovalFixture(
		unittest.WithAttestationBlock(&block),
		unittest.WithApproverID(ms.verID),
	)
=======
// try to submit an approval that is already in the mempool
func (ms *MatchingSuite) TestOnApprovalPendingApproval() {
	originID := ms.verID
	approval := unittest.ResultApprovalFixture(unittest.WithApproverID(originID))
>>>>>>> f47430b2

	// setup the approvals mempool to check that we attempted to add the
	// approval, and return false as if it was already in the mempool
	ms.approvalsPL.On("Add", mock.Anything).Run(
		func(args mock.Arguments) {
			added := args.Get(0).(*flow.ResultApproval)
			ms.Assert().Equal(approval, added)
		},
	).Return(false, nil)

	// onApproval should return immediately after trying to insert the approval,
	// without throwing any errors
	err := ms.matching.onApproval(approval.Body.ApproverID, approval)
	ms.Require().NoError(err, "should ignore approval if already pending")

	ms.approvalsPL.AssertNumberOfCalls(ms.T(), "Add", 1)
}

<<<<<<< HEAD
// Test that valid approvals are added to the mempool
func (ms *MatchingSuite) TestOnApprovalValid() {

	// save a block that is not already sealed
	block := unittest.BlockFixture()
	ms.blocks[block.ID()] = &block

	// create an approval from a verifier node that has stake
	approval := unittest.ResultApprovalFixture(
		unittest.WithAttestationBlock(&block),
		unittest.WithApproverID(ms.verID),
=======
// try to submit an approval for a known block
func (ms *MatchingSuite) TestOnApprovalValid() {
	originID := ms.verID
	approval := unittest.ResultApprovalFixture(
		unittest.WithBlockID(ms.unfinalizedBlock.ID()),
		unittest.WithApproverID(originID),
>>>>>>> f47430b2
	)

	// check that the approval is correctly added
	ms.approvalsPL.On("Add", mock.Anything).Run(
		func(args mock.Arguments) {
			added := args.Get(0).(*flow.ResultApproval)
			ms.Assert().Equal(approval, added)
		},
	).Return(true, nil)

	// onApproval should run to completion without throwing any errors
	err := ms.matching.onApproval(approval.Body.ApproverID, approval)
	ms.Require().NoError(err, "should add approval to mempool if valid")

	ms.approvalsPL.AssertNumberOfCalls(ms.T(), "Add", 1)
}

<<<<<<< HEAD
// Test that sealableResults returns an empty list if the results mempool is
// empty.
=======
// try to get matched results with nothing in memory pools
>>>>>>> f47430b2
func (ms *MatchingSuite) TestSealableResultsEmptyMempools() {
	results, err := ms.matching.sealableResults()
	ms.Require().NoError(err, "should not error with empty mempools")
	ms.Assert().Empty(results, "should not have matched results with empty mempools")
}

<<<<<<< HEAD
// Test that we don't seal results for unknown blocks
func (ms *MatchingSuite) TestSealableResultsMissingBlock() {

	// try to seal a result for which we don't have the block
	incorporatedResult := unittest.IncorporatedResultFixture()
	ms.pendingResults[incorporatedResult.ID()] = incorporatedResult

=======
// TestSealableResultsValid tests matching.Engine.sealableResults():
//  * a well-formed incorporated result R is in the mempool
//  * sufficient number of valid result approvals for result R
//  * R.PreviousResultID references a known result (i.e. stored in resultsDB)
//  * R forms a valid sub-graph with its previous result (aka parent result)
// Method Engine.sealableResults() should return R as an element of the sealable results
func (ms *MatchingSuite) TestSealableResultsValid() {
	valSubgrph := ms.validSubgraphFixture()
	ms.addSubgraphFixtureToMempools(valSubgrph)

	// test output of Matching Engine's sealableResults()
>>>>>>> f47430b2
	results, err := ms.matching.sealableResults()
	ms.Require().NoError(err)
	ms.Assert().Equal(1, len(results), "expecting a single return value")
	ms.Assert().Equal(valSubgrph.IncorporatedResult.ID(), results[0].ID(), "expecting a single return value")
}

<<<<<<< HEAD
// Test that we don't seal results with an unknown previous result
func (ms *MatchingSuite) TestSealableResulstUnknownPrevious() {

	// save a block
	block := unittest.BlockFixture()
	ms.blocks[block.Header.ID()] = &block

	// add an IncorporatedResult for it in the mempool
	incorporatedResult := unittest.IncorporatedResultForBlockFixture(&block)
	ms.pendingResults[incorporatedResult.ID()] = incorporatedResult

	// check that it is looking for the previous result in the mempool and in
	// storage
	ms.resultsPL.On("ByResultID", mock.Anything).Run(
		func(args mock.Arguments) {
			previousResultID := args.Get(0).(flow.Identifier)
			ms.Assert().Equal(incorporatedResult.Result.PreviousResultID, previousResultID)
		},
	).Return(nil, nil)

	ms.resultsDB.On("ByID", mock.Anything).Run(
		func(args mock.Arguments) {
			previousResultID := args.Get(0).(flow.Identifier)
			ms.Assert().Equal(incorporatedResult.Result.PreviousResultID, previousResultID)
		},
	).Return(nil, nil)

	// sealableResults should skip this result without returning an error
	results, err := ms.matching.sealableResults()
	ms.Require().NoError(err)

	ms.Assert().Empty(results, "should not select result with unsealed previous")
	ms.resultsPL.AssertNumberOfCalls(ms.T(), "Rem", 0)
}

// let R1 be a result that references block A, and R2 be R1's parent result.
// Then R2 should reference A's parent. Otherwise the result should be removed
// from the mempool.
func (ms *MatchingSuite) TestSealableResultsInvalidSubgraph() {

	// save a block
	block := unittest.BlockFixture()
	ms.blocks[block.Header.ID()] = &block

	// create a previous result for a random block and add it to the storage
	previous := unittest.ExecutionResultFixture()
	ms.results[previous.ID()] = previous

	// create an incorporated result that references the block and the previous
	// result
	incorporatedResult := unittest.IncorporatedResultFixture(
		unittest.WithIRBlock(&block),
		unittest.WithIRPrevious(previous.ID()),
	)
	ms.pendingResults[incorporatedResult.ID()] = incorporatedResult

	// check that it is looking for the previous result in the mempool before
	// storage
	ms.resultsPL.On("ByResultID", mock.Anything).Run(
		func(args mock.Arguments) {
			previousResultID := args.Get(0).(flow.Identifier)
			ms.Assert().Equal(incorporatedResult.Result.PreviousResultID, previousResultID)
		},
	).Return(nil, nil)

	// check that we are trying to remove the incorporated result from mempool
	ms.resultsPL.On("Rem", mock.Anything).Run(
		func(args mock.Arguments) {
			incResult := args.Get(0).(*flow.IncorporatedResult)
			ms.Assert().Equal(incorporatedResult.ID(), incResult.ID())
		},
	).Return(true)
=======
// Try to seal a result for which we don't have the block.
// This tests verifies that Matching engine is performing self-consistency checking:
// Not finding the block for an incorporated result is a fatal
// implementation bug, as we only add results to the IncorporatedResults
// mempool, where _both_ the block that incorporates the result as well
// as the block the result pertains to are known
func (ms *MatchingSuite) TestSealableResultsMissingBlock() {
	valSubgrph := ms.validSubgraphFixture()
	ms.addSubgraphFixtureToMempools(valSubgrph)
	delete(ms.blocks, valSubgrph.Block.ID()) // remove block the execution receipt pertains to

	_, err := ms.matching.sealableResults()
	ms.Require().Error(err)
}

// Given an incorporated result in the mempool, whose previous result
// (aka parent result) is not known:
//   * skip this result
//   * this result should not be removed from the mempool
func (ms *MatchingSuite) TestSealableResultUnknownPrevious() {
	subgrph := ms.validSubgraphFixture()
	ms.addSubgraphFixtureToMempools(subgrph)
	delete(ms.persistedResults, subgrph.PreviousResult.ID()) // remove previous execution result from storage layer

	results, err := ms.matching.sealableResults()
	ms.Require().NoError(err)
	ms.Assert().Empty(results, "should not select result with unsealed previous")

	ms.resultsDB.AssertNumberOfCalls(ms.T(), "ByID", 1)
	ms.resultsPL.AssertNumberOfCalls(ms.T(), "Rem", 0)
}

// TestSealableResultsInvalidSubgraph tests matching.Engine.sealableResults():
// let R1 be a result that references block A, and R2 be R1's parent result.
//  * the execution results form a valid subgraph if and only if
//    R2 should reference A's parent.
// Method sealableResults() should
//   * neither consider R1 nor R2 sealable incorporated results and
//   * remove R1 from IncorporatedResults mempool, i.e. `resultsPL`
func (ms *MatchingSuite) TestSealableResultsInvalidSubgraph() {
	subgrph := ms.validSubgraphFixture()
	subgrph.PreviousResult.BlockID = unittest.IdentifierFixture() // invalidate subgraph
	subgrph.Result.PreviousResultID = subgrph.PreviousResult.ID()
	ms.addSubgraphFixtureToMempools(subgrph)

	// we expect business logic to remove the incorporated result with failed sub-graph check from mempool
	ms.resultsPL.On("Rem", entityWithID(subgrph.IncorporatedResult.ID())).Return(true).Once()

	results, err := ms.matching.sealableResults()
	ms.Require().NoError(err)
	ms.Assert().Empty(results, "should not select result with invalid subgraph")
	ms.resultsPL.AssertExpectations(ms.T()) // asserts that resultsPL.Rem(incorporatedResult.ID()) was called
}

// TestSealableResultsInvalidChunks tests that matching.Engine.sealableResults()
// performs the following chunk checks on the result:
//   * the number k of chunks in the execution result equals to
//     the number of collections in the corresponding block _plus_ 1 (for system chunk)
//   * for each index idx := 0, 1, ..., k
//     there exists once chunk
// Here we test that an IncorporatedResult with too _few_ chunks is not sealed and removed from the mempool
func (ms *MatchingSuite) TestSealableResults_TooFewChunks() {
	subgrph := ms.validSubgraphFixture()
	chunks := subgrph.Result.Chunks
	subgrph.Result.Chunks = chunks[0 : len(chunks)-2] // drop the last chunk
	ms.addSubgraphFixtureToMempools(subgrph)

	// we expect business logic to remove the incorporated result with failed sub-graph check from mempool
	ms.resultsPL.On("Rem", entityWithID(subgrph.IncorporatedResult.ID())).Return(true).Once()
>>>>>>> f47430b2

	results, err := ms.matching.sealableResults()
	ms.Require().NoError(err)
	ms.Assert().Empty(results, "should not select result with too many chunks")
	ms.resultsPL.AssertExpectations(ms.T()) // asserts that resultsPL.Rem(incorporatedResult.ID()) was called
}

<<<<<<< HEAD
// If an IncorporatedResult contains a result with an inconsistant number of
// chuncks, it should be skipped and removed from the mempool.
func (ms *MatchingSuite) TestSealResultInvalidChunks() {

	// save a block
	block := unittest.BlockFixture()
	ms.blocks[block.Header.ID()] = &block

	// create a previous result that references the block's parent, and add it
	// to storage
	previous := unittest.ExecutionResultFixture()
	previous.BlockID = block.Header.ParentID
	ms.results[previous.ID()] = previous

	// create an incorporated result that references the block and the previous
	// result
	incorporatedResult := unittest.IncorporatedResultFixture(
		unittest.WithIRBlock(&block),
		unittest.WithIRPrevious(previous.ID()),
	)

	// add an extra chunk to it
	chunk := unittest.ChunkFixture(block.ID())
	chunk.Index = uint64(len(block.Payload.Guarantees))
	incorporatedResult.Result.Chunks = append(incorporatedResult.Result.Chunks, chunk)

	// add the incorporated result to the mempool
	ms.pendingResults[incorporatedResult.ID()] = incorporatedResult

	// check that it is looking for the previous result in the mempool, and
	// return nil (it will be found in storage)
	ms.resultsPL.On("ByResultID", mock.Anything).Run(
		func(args mock.Arguments) {
			previousResultID := args.Get(0).(flow.Identifier)
			ms.Assert().Equal(incorporatedResult.Result.PreviousResultID, previousResultID)
		},
	).Return(nil, nil)

	// check that we are trying to remove the incorporated result from mempool
	ms.resultsPL.On("Rem", mock.Anything).Run(
		func(args mock.Arguments) {
			incResult := args.Get(0).(*flow.IncorporatedResult)
			ms.Assert().Equal(incorporatedResult.ID(), incResult.ID())
		},
	).Return(true)
=======
// TestSealableResults_TooManyChunks tests that matching.Engine.sealableResults()
// performs the following chunk checks on the result:
//   * the number k of chunks in the execution result equals to
//     the number of collections in the corresponding block _plus_ 1 (for system chunk)
//   * for each index idx := 0, 1, ..., k
//     there exists once chunk
// Here we test that an IncorporatedResult with too _many_ chunks is not sealed and removed from the mempool
func (ms *MatchingSuite) TestSealableResults_TooManyChunks() {
	subgrph := ms.validSubgraphFixture()
	chunks := subgrph.Result.Chunks
	subgrph.Result.Chunks = append(chunks, chunks[len(chunks)-1]) // duplicate the last entry
	ms.addSubgraphFixtureToMempools(subgrph)

	// we expect business logic to remove the incorporated result with failed sub-graph check from mempool
	ms.resultsPL.On("Rem", entityWithID(subgrph.IncorporatedResult.ID())).Return(true).Once()
>>>>>>> f47430b2

	results, err := ms.matching.sealableResults()
	ms.Require().NoError(err)
	ms.Assert().Empty(results, "should not select result with too few chunks")
	ms.resultsPL.AssertExpectations(ms.T()) // asserts that resultsPL.Rem(incorporatedResult.ID()) was called
}

<<<<<<< HEAD
// If a result corresponds to a block with no payload, and all the above
// conditions are satisfied, it should be sealable.
func (ms *MatchingSuite) TestSealableResultsNoPayload() {

	// save a block
	block := unittest.BlockFixture()
	ms.blocks[block.Header.ID()] = &block

	// create a previous result that references the block's parent, and add it
	// to storage
	previous := unittest.ExecutionResultFixture()
	previous.BlockID = block.Header.ParentID
	ms.results[previous.ID()] = previous

	// create an incorporated result that references the block and the previous
	// result
	incorporatedResult := unittest.IncorporatedResultFixture(
		unittest.WithIRBlock(&block),
		unittest.WithIRPrevious(previous.ID()),
	)

	// add the incorporated result to the mempool
	ms.pendingResults[incorporatedResult.ID()] = incorporatedResult

	// check that it is looking for the previous result in the mempool, and
	// return nil (it will be found in storage)
	ms.resultsPL.On("ByResultID", mock.Anything).Run(
		func(args mock.Arguments) {
			previousResultID := args.Get(0).(flow.Identifier)
			ms.Assert().Equal(incorporatedResult.Result.PreviousResultID, previousResultID)
		},
	).Return(nil, nil)

	// Setup the assigner to return an emtpy assignment for this result. This
	// happens if the block has not payload.
	assignment := chunks.NewAssignment()
	ms.assigner.On("Assign", incorporatedResult.Result, incorporatedResult.IncorporatedBlockID).Return(assignment, nil)
=======
// TestSealableResults_InvalidChunks tests that matching.Engine.sealableResults()
// performs the following chunk checks on the result:
//   * the number k of chunks in the execution result equals to
//     the number of collections in the corresponding block _plus_ 1 (for system chunk)
//   * for each index idx := 0, 1, ..., k
//     there exists once chunk
// Here we test that an IncorporatedResult with
//   * correct number of chunks
//   * but one missing chunk and one duplicated chunk
// is not sealed and removed from the mempool
func (ms *MatchingSuite) TestSealableResults_InvalidChunks() {
	subgrph := ms.validSubgraphFixture()
	chunks := subgrph.Result.Chunks
	chunks[len(chunks)-2] = chunks[len(chunks)-1] // overwrite second-last with last entry, which is now duplicated
	// yet we have the correct number of elements in the chunk list
	ms.addSubgraphFixtureToMempools(subgrph)

	// we expect business logic to remove the incorporated result with failed sub-graph check from mempool
	ms.resultsPL.On("Rem", entityWithID(subgrph.IncorporatedResult.ID())).Return(true).Once()
>>>>>>> f47430b2

	results, err := ms.matching.sealableResults()
	ms.Require().NoError(err)
	ms.Assert().Empty(results, "should not select result with invalid chunk list")
	ms.resultsPL.AssertExpectations(ms.T()) // asserts that resultsPL.Rem(incorporatedResult.ID()) was called
}

<<<<<<< HEAD
// Check that approvals from unassigned verifiers are not counted towards
// accepting a chunk.
func (ms *MatchingSuite) TestSealableResultsUnassignedVerifiers() {

	// save a block
	block := unittest.BlockFixture()
	ms.blocks[block.Header.ID()] = &block

	// create a previous result that references the block's parent, and add it
	// to storage
	previous := unittest.ExecutionResultFixture()
	previous.BlockID = block.Header.ParentID
	ms.results[previous.ID()] = previous

	// create an incorporated result that references the block and the previous
	// result
	incorporatedResult := unittest.IncorporatedResultFixture(
		unittest.WithIRBlock(&block),
		unittest.WithIRPrevious(previous.ID()),
	)

	// add the incorporated result to the mempool
	ms.pendingResults[incorporatedResult.ID()] = incorporatedResult

	// check that it is looking for the previous result in the mempool, and
	// return nil (it will be found in storage)
	ms.resultsPL.On("ByResultID", mock.Anything).Run(
		func(args mock.Arguments) {
			previousResultID := args.Get(0).(flow.Identifier)
			ms.Assert().Equal(incorporatedResult.Result.PreviousResultID, previousResultID)
		},
	).Return(nil, nil)

	// list of 3 approvers
	assignedApprovers := ms.approvers[:3]

	// create assignment with 3 verification nodes assigned to every chunk
	assignment := chunks.NewAssignment()
	for _, chunk := range incorporatedResult.Result.Chunks {
		assignment.Add(chunk, assignedApprovers.NodeIDs())
	}
	// mock assigner
	ms.assigner.On("Assign", incorporatedResult.Result, incorporatedResult.IncorporatedBlockID).Return(assignment, nil)

	// use a real approval mempool (not mock) because we need its indexing logic
	realApprovalPool, err := stdmap.NewApprovals(1000)
	ms.Require().NoError(err)
	ms.matching.approvals = realApprovalPool

	// approve every chunk by an unassigned verifier.
	unassignedApprover := ms.approvers[3]
	for index := uint64(0); index < uint64(len(incorporatedResult.Result.Chunks)); index++ {
		approval := unittest.ResultApprovalFixture()
		approval.Body.BlockID = block.Header.ID()
		approval.Body.ExecutionResultID = incorporatedResult.Result.ID()
		approval.Body.ApproverID = unassignedApprover.NodeID
		approval.Body.ChunkIndex = index
		_, err := ms.matching.approvals.Add(approval)
		ms.Require().NoError(err)
	}
=======
// TestSealableResults_NoPayload_MissingChunk tests that matching.Engine.sealableResults()
// enforces the correct number of chunks for empty blocks, i.e. blocks with no payload:
//  * execution receipt with missing system chunk should be rejected
func (ms *MatchingSuite) TestSealableResults_NoPayload_MissingChunk() {
	subgrph := ms.validSubgraphFixture()
	subgrph.Block.Payload = nil                                                              // override block's payload to nil
	subgrph.IncorporatedResult.IncorporatedBlockID = subgrph.Block.ID()                      // update block's ID
	subgrph.IncorporatedResult.Result.BlockID = subgrph.Block.ID()                           // update block's ID
	subgrph.IncorporatedResult.Result.Chunks = subgrph.IncorporatedResult.Result.Chunks[0:0] // empty chunk list
	ms.addSubgraphFixtureToMempools(subgrph)

	// we expect business logic to remove the incorporated result with failed sub-graph check from mempool
	ms.resultsPL.On("Rem", entityWithID(subgrph.IncorporatedResult.ID())).Return(true).Once()
>>>>>>> f47430b2

	// the result should not be matched
	results, err := ms.matching.sealableResults()
	ms.Require().NoError(err)
	ms.Assert().Empty(results, "should not select result with invalid chunk list")
	ms.resultsPL.AssertExpectations(ms.T()) // asserts that resultsPL.Rem(incorporatedResult.ID()) was called
}

<<<<<<< HEAD
// Insert an approval from a node that wasn't a staked verifier at that block
// (this may occur when the block wasn't know when the node received the
// approval). Ensure that the approval is removed from the mempool when the
// block becomes known.
func (ms *MatchingSuite) TestRemoveApprovalsFromInvalidVerifiers() {

	// save a block
	block := unittest.BlockFixture()
	ms.blocks[block.Header.ID()] = &block

	// create a previous result that references the block's parent, and add it
	// to storage
	previous := unittest.ExecutionResultFixture()
	previous.BlockID = block.Header.ParentID
	ms.results[previous.ID()] = previous

	// create an incorporated result that references the block and the previous
	// result
	incorporatedResult := unittest.IncorporatedResultFixture(
		unittest.WithIRBlock(&block),
		unittest.WithIRPrevious(previous.ID()),
	)

	// add the incorporated result to the mempool
	ms.pendingResults[incorporatedResult.ID()] = incorporatedResult

	// check that it is looking for the previous result in the mempool, and
	// return nil (it will be found in storage)
	ms.resultsPL.On("ByResultID", mock.Anything).Run(
		func(args mock.Arguments) {
			previousResultID := args.Get(0).(flow.Identifier)
			ms.Assert().Equal(incorporatedResult.Result.PreviousResultID, previousResultID)
		},
	).Return(nil, nil)
=======
// TestSealableResults_NoPayload_TooManyChunk tests that matching.Engine.sealableResults()
// enforces the correct number of chunks for empty blocks, i.e. blocks with no payload:
//  * execution receipt with more than one chunk should be rejected
func (ms *MatchingSuite) TestSealableResults_NoPayload_TooManyChunk() {
	subgrph := ms.validSubgraphFixture()
	subgrph.Block.Payload = nil                                                              // override block's payload to nil
	subgrph.IncorporatedResult.IncorporatedBlockID = subgrph.Block.ID()                      // update block's ID
	subgrph.IncorporatedResult.Result.BlockID = subgrph.Block.ID()                           // update block's ID
	subgrph.IncorporatedResult.Result.Chunks = subgrph.IncorporatedResult.Result.Chunks[0:2] // two chunks
	ms.addSubgraphFixtureToMempools(subgrph)
>>>>>>> f47430b2

	// we expect business logic to remove the incorporated result with failed sub-graph check from mempool
	ms.resultsPL.On("Rem", entityWithID(subgrph.IncorporatedResult.ID())).Return(true).Once()

	results, err := ms.matching.sealableResults()
	ms.Require().NoError(err)
	ms.Assert().Empty(results, "should not select result with invalid chunk list")
	ms.resultsPL.AssertExpectations(ms.T()) // asserts that resultsPL.Rem(incorporatedResult.ID()) was called
}

<<<<<<< HEAD
	// add an approval from an unstaked verifier for the first chunk
	approval := unittest.ResultApprovalFixture()
	approval.Body.BlockID = block.Header.ID()
	approval.Body.ExecutionResultID = incorporatedResult.Result.ID()
	approval.Body.ApproverID = unittest.IdentifierFixture() // this is not a staked verifier
	approval.Body.ChunkIndex = 0
	_, err = ms.matching.approvals.Add(approval)
	ms.Require().NoError(err)

	// the result should not be sealable because the approval comes from an
	// unknown verifier
=======
// TestSealableResults_NoPayload_WrongIndexChunk tests that matching.Engine.sealableResults()
// enforces the correct number of chunks for empty blocks, i.e. blocks with no payload:
//  * execution receipt with a single chunk, but wrong chunk index, should be rejected
func (ms *MatchingSuite) TestSealableResults_NoPayload_WrongIndexChunk() {
	subgrph := ms.validSubgraphFixture()
	subgrph.Block.Payload = nil                                                              // override block's payload to nil
	subgrph.IncorporatedResult.IncorporatedBlockID = subgrph.Block.ID()                      // update block's ID
	subgrph.IncorporatedResult.Result.BlockID = subgrph.Block.ID()                           // update block's ID
	subgrph.IncorporatedResult.Result.Chunks = subgrph.IncorporatedResult.Result.Chunks[2:2] // chunk with chunkIndex == 2
	ms.addSubgraphFixtureToMempools(subgrph)

	// we expect business logic to remove the incorporated result with failed sub-graph check from mempool
	ms.resultsPL.On("Rem", entityWithID(subgrph.IncorporatedResult.ID())).Return(true).Once()

>>>>>>> f47430b2
	results, err := ms.matching.sealableResults()
	ms.Require().NoError(err)
	ms.Assert().Empty(results, "should not select result with invalid chunk list")
	ms.resultsPL.AssertExpectations(ms.T()) // asserts that resultsPL.Rem(incorporatedResult.ID()) was called
}

<<<<<<< HEAD
// Check that when the requireApprovals flag is true, results without approvals
// are not matched. When requireApprovals is false, the results should be
// matched anyway.
func (ms *MatchingSuite) TestSealableResultsInsufficientApprovals() {

	// save a block
	block := unittest.BlockFixture()
	ms.blocks[block.Header.ID()] = &block

	// create a previous result that references the block's parent, and add it
	// to storage
	previous := unittest.ExecutionResultFixture()
	previous.BlockID = block.Header.ParentID
	ms.results[previous.ID()] = previous

	// create an incorporated result that references the block and the previous
	// result
	incorporatedResult := unittest.IncorporatedResultFixture(
		unittest.WithIRBlock(&block),
		unittest.WithIRPrevious(previous.ID()),
	)

	// add the incorporated result to the mempool
	ms.pendingResults[incorporatedResult.ID()] = incorporatedResult

	// check that it is looking for the previous result in the mempool, and
	// return nil (it will be found in storage)
	ms.resultsPL.On("ByResultID", mock.Anything).Run(
		func(args mock.Arguments) {
			previousResultID := args.Get(0).(flow.Identifier)
			ms.Assert().Equal(incorporatedResult.Result.PreviousResultID, previousResultID)
		},
	).Return(nil, nil)
=======
// TestSealableResultsUnassignedVerifiers tests that matching.Engine.sealableResults():
// only considers approvals from assigned verifiers
func (ms *MatchingSuite) TestSealableResultsUnassignedVerifiers() {
	subgrph := ms.validSubgraphFixture()
>>>>>>> f47430b2

	assignedVerifiersPerChunk := uint(len(ms.approvers) / 2)
	assignment := chunks.NewAssignment()
	approvals := make(map[uint64]map[flow.Identifier]*flow.ResultApproval)
	for _, chunk := range subgrph.IncorporatedResult.Result.Chunks {
		assignment.Add(chunk, ms.approvers[0:assignedVerifiersPerChunk].NodeIDs()) // assign leading half verifiers

		// generate approvals by _tailing_ half verifiers
		chunkApprovals := make(map[flow.Identifier]*flow.ResultApproval)
		for _, approver := range ms.approvers[assignedVerifiersPerChunk:len(ms.approvers)] {
			chunkApprovals[approver.NodeID] = approvalFor(subgrph.IncorporatedResult.Result, chunk.Index, approver.NodeID)
		}
		approvals[chunk.Index] = chunkApprovals
	}
	subgrph.Assignment = assignment
	subgrph.Approvals = approvals

	ms.addSubgraphFixtureToMempools(subgrph)

	results, err := ms.matching.sealableResults()
	ms.Require().NoError(err)
	ms.Assert().Empty(results, "should not select result with ")
	ms.approvalsPL.AssertExpectations(ms.T()) // asserts that resultsPL.Rem(incorporatedResult.ID()) was called
}

// TestSealableResults_UnknownVerifiers tests that matching.Engine.sealableResults():
//   * removes approvals from unknown verification nodes from mempool
func (ms *MatchingSuite) TestSealableResults_ApprovalsForUnknownBlockRemain() {
	// make child block for unfinalizedBlock, i.e.:
	//   <- unfinalizedBlock <- block
	// and create Execution result ands approval for this block
	block := unittest.BlockWithParentFixture(ms.unfinalizedBlock.Header)
	er := unittest.ExecutionResultFixture(unittest.WithBlock(&block))
	app1 := approvalFor(er, 0, unittest.IdentifierFixture()) // from unknown node

	ms.approvalsPL.On("All").Return([]*flow.ResultApproval{app1})
	chunkApprovals := make(map[flow.Identifier]*flow.ResultApproval)
	chunkApprovals[app1.Body.ApproverID] = app1
	ms.approvalsPL.On("ByChunk", er.ID(), 0).Return(chunkApprovals)

	_, err := ms.matching.sealableResults()
	ms.Require().NoError(err)
	ms.approvalsPL.AssertNumberOfCalls(ms.T(), "RemApproval", 0)
	ms.approvalsPL.AssertNumberOfCalls(ms.T(), "RemChunk", 0)
}

<<<<<<< HEAD
// Insert a well-formed incorporated result in the mempool, as well as a
// sufficient number of valid result approvals, and check that the seal is
// correctly generated.
func (ms *MatchingSuite) TestSealValid() {

	// save a block
	block := unittest.BlockFixture()
	ms.blocks[block.Header.ID()] = &block

	// create a previous result that references the block's parent, and add it
	// to storage
	previous := unittest.ExecutionResultFixture()
	previous.BlockID = block.Header.ParentID
	ms.results[previous.ID()] = previous

	// create an incorporated result that references the block and the previous
	// result
	incorporatedResult := unittest.IncorporatedResultFixture(
		unittest.WithIRBlock(&block),
		unittest.WithIRPrevious(previous.ID()),
	)

	// add the incorporated result to the mempool
	ms.pendingResults[incorporatedResult.ID()] = incorporatedResult

	// check that it is looking for the previous result in the mempool, and
	// return nil (it will be found in storage)
	ms.resultsPL.On("ByResultID", mock.Anything).Run(
		func(args mock.Arguments) {
			previousResultID := args.Get(0).(flow.Identifier)
			ms.Assert().Equal(incorporatedResult.Result.PreviousResultID, previousResultID)
		},
	).Return(nil, nil)
=======
// TestRemoveApprovalsFromInvalidVerifiers tests that matching.Engine.sealableResults():
//   * removes approvals from invalid verification nodes from mempool
// This may occur when the block wasn't know when the node received the approval.
// Note: we test a scenario here, were result is sealable; it just has additional
//      approvals from invalid nodes
func (ms *MatchingSuite) TestRemoveApprovalsFromInvalidVerifiers() {
	subgrph := ms.validSubgraphFixture()

	// add invalid approvals to leading chunk:
	app1 := approvalFor(subgrph.IncorporatedResult.Result, 0, unittest.IdentifierFixture()) // from unknown node
	app2 := approvalFor(subgrph.IncorporatedResult.Result, 0, ms.exeID)                     // from known but non-VerificationNode
	ms.identities[ms.verID].Stake = 0
	app3 := approvalFor(subgrph.IncorporatedResult.Result, 0, ms.verID) // from zero-weight VerificationNode
	subgrph.Approvals[0][app1.Body.ApproverID] = app1
	subgrph.Approvals[0][app2.Body.ApproverID] = app2
	subgrph.Approvals[0][app3.Body.ApproverID] = app3

	ms.addSubgraphFixtureToMempools(subgrph)
>>>>>>> f47430b2

	// we expect business logic to remove the approval from the unknown node
	ms.approvalsPL.On("RemApproval", entityWithID(app1.ID())).Return(true, nil).Once()
	ms.approvalsPL.On("RemApproval", entityWithID(app2.ID())).Return(true, nil).Once()
	ms.approvalsPL.On("RemApproval", entityWithID(app3.ID())).Return(true, nil).Once()

	_, err := ms.matching.sealableResults()
	ms.Require().NoError(err)
	ms.approvalsPL.AssertExpectations(ms.T()) // asserts that resultsPL.Rem(incorporatedResult.ID()) was called
}

// TestSealableResultsInsufficientApprovals tests matching.Engine.sealableResults():
//  * a result where at least one chunk has not enough approvals (require
//    currently at least one) should not be sealable
func (ms *MatchingSuite) TestSealableResultsInsufficientApprovals() {
	subgrph := ms.validSubgraphFixture()
	delete(subgrph.Approvals, uint64(len(subgrph.Result.Chunks)-1))
	ms.addSubgraphFixtureToMempools(subgrph)

<<<<<<< HEAD
	// Get the sealable results. There should be one.
	results, err := ms.matching.sealableResults()
	ms.Require().NoError(err)
	ms.Assert().Len(results, 1, "should select result with sufficient approvals")

	sealable := results[0]
	ms.Assert().Equal(incorporatedResult, sealable)

	// the incorporated result should have collected 1 signature per chunk
	// (happy path)
	ms.Assert().Equal(
		incorporatedResult.Result.Chunks.Len(),
		len(sealable.GetAggregatedSignatures()),
	)

	// check match when we are storing entities
	ms.resultsDB.On("Store", mock.Anything).Run(
		func(args mock.Arguments) {
			stored := args.Get(0).(*flow.ExecutionResult)
			ms.Assert().Equal(incorporatedResult.Result, stored)
		},
	).Return(nil)

	ms.sealsPL.On("Add", mock.Anything).Run(
		func(args mock.Arguments) {
			seal := args.Get(0).(*flow.IncorporatedResultSeal)
			ms.Assert().Equal(incorporatedResult, seal.IncorporatedResult)
			ms.Assert().Equal(incorporatedResult.Result.BlockID, seal.Seal.BlockID)
			ms.Assert().Equal(incorporatedResult.Result.ID(), seal.Seal.ResultID)
			ms.Assert().Equal(
				incorporatedResult.Result.Chunks.Len(),
				len(seal.Seal.AggregatedApprovalSigs),
			)
		},
	).Return(true)

	err = ms.matching.sealResult(incorporatedResult)
	ms.Require().NoError(err, "should generate seal on correct sealable result")

	ms.sealsPL.AssertNumberOfCalls(ms.T(), "Add", 1)
}

// Test that we request receipts for unsealed finalized blocks when the gap
// exceeds the configured threshold.
=======
	// test output of Matching Engine's sealableResults()
	results, err := ms.matching.sealableResults()
	ms.Require().NoError(err)
	ms.Assert().Empty(results, "expecting no sealable result")
}

// TestRequestReceiptsPendingBlocks tests matching.Engine.requestPending():
//   * generate n=100 consecutive blocks, where the first one is sealed and the last one is final
>>>>>>> f47430b2
func (ms *MatchingSuite) TestRequestReceiptsPendingBlocks() {
	// create blocks
	n := 100
<<<<<<< HEAD

	// Create n consecutive blocks
	// the first one is sealed and the last one is final

	headers := []flow.Header{}

	parentHeader := unittest.BlockHeaderFixture()

=======
	orderedBlocks := make([]flow.Block, 0, n)
	parentBlock := ms.unfinalizedBlock
>>>>>>> f47430b2
	for i := 0; i < n; i++ {
		block := unittest.BlockWithParentFixture(parentBlock.Header)
		ms.blocks[block.ID()] = &block
		orderedBlocks = append(orderedBlocks, block)
		parentBlock = block
	}

	// progress latest sealed and latest finalized:
	ms.latestSealedBlock = orderedBlocks[0]
	ms.latestFinalizedBlock = orderedBlocks[n-1]

	// Expecting all blocks to be requested: from sealed height + 1 up to (incl.) latest finalized
	for i := 1; i < n; i++ {
		id := orderedBlocks[i].ID()
		ms.requester.On("EntityByID", id, mock.Anything).Return().Once()
	}
	ms.sealsPL.On("All").Return([]*flow.IncorporatedResultSeal{}).Maybe()

	err := ms.matching.requestPending()
	ms.Require().NoError(err, "should request results for pending blocks")
	ms.requester.AssertExpectations(ms.T()) // asserts that requester.EntityByID(<blockID>, filter.Any) was called
}

func stateSnapshotForUnknownBlock() *protocol.Snapshot {
	snapshot := &protocol.Snapshot{}
	snapshot.On("Identity", mock.Anything).Return(
		nil, storerr.ErrNotFound,
	)
	snapshot.On("Head", mock.Anything).Return(
		nil, storerr.ErrNotFound,
	)
	return snapshot
}

func stateSnapshotForKnownBlock(block *flow.Header, identities map[flow.Identifier]*flow.Identity) *protocol.Snapshot {
	snapshot := &protocol.Snapshot{}
	snapshot.On("Identity", mock.Anything).Return(
		func(nodeID flow.Identifier) *flow.Identity {
			return identities[nodeID]
		},
		func(nodeID flow.Identifier) error {
			_, found := identities[nodeID]
			if !found {
				return realproto.IdentityNotFoundErr{NodeID: nodeID}
			}
			return nil
		},
	)
	snapshot.On("Head").Return(block, nil)
	return snapshot
}

func approvalFor(result *flow.ExecutionResult, chunkIdx uint64, approverID flow.Identifier) *flow.ResultApproval {
	return unittest.ResultApprovalFixture(
		unittest.WithBlockID(result.BlockID),
		unittest.WithExecutionResultID(result.ID()),
		unittest.WithApproverID(approverID),
		unittest.WithChunk(chunkIdx),
	)
}

func entityWithID(expectedID flow.Identifier) interface{} {
	return mock.MatchedBy(
		func(entity flow.Entity) bool {
			return expectedID == entity.ID()
		})
}

// subgraphFixture represents a subgraph of the blockchain:
//  Result   -----------------------------------> Block
//    |                                             |
//    |                                             v
//    |                                           ParentBlock
//    v
//  PreviousResult  ---> PreviousResult.BlockID
//
// Depending on validity of the subgraph:
//   *  valid:   PreviousResult.BlockID == ParentBlock.ID()
//   *  invalid: PreviousResult.BlockID != ParentBlock.ID()
type subgraphFixture struct {
	Block              *flow.Block
	ParentBlock        *flow.Block
	Result             *flow.ExecutionResult
	PreviousResult     *flow.ExecutionResult
	IncorporatedResult *flow.IncorporatedResult
	Assignment         *chunks.Assignment
	Approvals          map[uint64]map[flow.Identifier]*flow.ResultApproval // chunkIndex -> Verifier Node ID -> Approval
}

// Generates a valid subgraph:
// let
//  * R1 be a result which pertains to blockA
//  * R2 be R1's previous result,
//    where R2 pertains to blockB
// The execution results form a valid subgraph if and only if:
//    blockA.ParentID == blockB.ID
func (ms *MatchingSuite) validSubgraphFixture() subgraphFixture {
	// BLOCKS: <- previousBlock <- block
	parentBlock := unittest.BlockFixture()
	block := unittest.BlockWithParentFixture(parentBlock.Header)

	// RESULTS for blocks:
	previousResult := unittest.ExecutionResultFixture(unittest.WithBlock(&parentBlock))
	result := unittest.ExecutionResultFixture(
		unittest.WithBlock(&block),
		unittest.WithPreviousResult(*previousResult),
	)

	// Exec Receipt for block with valid subgraph
	incorporatedResult := unittest.IncorporatedResult.Fixture(unittest.IncorporatedResult.WithResult(result))

<<<<<<< HEAD
	// the receipts pool is empty, which will trigger request
	ms.receiptsPL.On("All").Return(nil)
=======
	// assign each chunk to 50% of validation Nodes and generate respective approvals
	assignment := chunks.NewAssignment()
	assignedVerifiersPerChunk := uint(len(ms.approvers) / 2)
	approvals := make(map[uint64]map[flow.Identifier]*flow.ResultApproval)
	for _, chunk := range incorporatedResult.Result.Chunks {
		assignedVerifiers := ms.approvers.Sample(assignedVerifiersPerChunk)
		assignment.Add(chunk, assignedVerifiers.NodeIDs())
>>>>>>> f47430b2

		// generate approvals
		chunkApprovals := make(map[flow.Identifier]*flow.ResultApproval)
		for _, approver := range assignedVerifiers {
			chunkApprovals[approver.NodeID] = approvalFor(incorporatedResult.Result, chunk.Index, approver.NodeID)
		}
		approvals[chunk.Index] = chunkApprovals
	}

	return subgraphFixture{
		Block:              &block,
		ParentBlock:        &parentBlock,
		Result:             result,
		PreviousResult:     previousResult,
		IncorporatedResult: incorporatedResult,
		Assignment:         assignment,
		Approvals:          approvals,
	}
}

// addSubgraphFixtureToMempools adds add entities in subgraph to mempools and persistent storage mocks
func (ms *MatchingSuite) addSubgraphFixtureToMempools(subgraph subgraphFixture) {
	ms.blocks[subgraph.ParentBlock.ID()] = subgraph.ParentBlock
	ms.blocks[subgraph.Block.ID()] = subgraph.Block
	ms.persistedResults[subgraph.PreviousResult.ID()] = subgraph.PreviousResult
	ms.persistedResults[subgraph.Result.ID()] = subgraph.Result
	ms.pendingResults[subgraph.IncorporatedResult.ID()] = subgraph.IncorporatedResult

	ms.assigner.On("Assign", subgraph.IncorporatedResult.Result, subgraph.IncorporatedResult.IncorporatedBlockID).Return(subgraph.Assignment, nil).Maybe()
	for index := uint64(0); index < uint64(len(subgraph.IncorporatedResult.Result.Chunks)); index++ {
		ms.approvalsPL.On("ByChunk", subgraph.IncorporatedResult.Result.ID(), index).Return(subgraph.Approvals[index]).Maybe()
	}
}<|MERGE_RESOLUTION|>--- conflicted
+++ resolved
@@ -3,10 +3,6 @@
 package matching
 
 import (
-<<<<<<< HEAD
-	"fmt"
-=======
->>>>>>> f47430b2
 	"os"
 	"testing"
 
@@ -63,51 +59,14 @@
 type MatchingSuite struct {
 	suite.Suite
 
-<<<<<<< HEAD
-	// define IDs for consensus, execution, and verification nodes
-=======
 	// IDENTITIES
->>>>>>> f47430b2
 	conID flow.Identifier
 	exeID flow.Identifier
 	verID flow.Identifier
 
-	// holds of node identities by ID
 	identities map[flow.Identifier]*flow.Identity
 	approvers  flow.IdentityList
 
-<<<<<<< HEAD
-	// a list of identities that are assigned the verifier role
-	approvers flow.IdentityList
-
-	// state and snapshot are used by the engine to check identities
-	state    *protocol.State
-	snapshot *protocol.Snapshot
-
-	// results is the backend storage for the mock resultDB
-	results   map[flow.Identifier]*flow.ExecutionResult
-	resultsDB *storage.ExecutionResults
-
-	// blocks is the backend storage for the mock headersDB and indexDB
-	blocks map[flow.Identifier]*flow.Block
-	// holds the last sealed block
-	lastSealed *flow.Header
-
-	// mock DBs for headers and indexes
-	headersDB *storage.Headers
-	indexDB   *storage.Index
-
-	// pendingResults is the backend storage for the resultsPL
-	pendingResults map[flow.Identifier]*flow.IncorporatedResult
-	resultsPL      *mempool.IncorporatedResults
-	sealsPL        *mempool.IncorporatedResultSeals
-
-	// mock pools for receipts and approvals
-	receiptsPL  *mempool.Receipts
-	approvalsPL *mempool.Approvals
-
-	// mock requester used to test requesting missing receipts
-=======
 	// BLOCKS
 	rootBlock            flow.Block
 	latestSealedBlock    flow.Block
@@ -140,18 +99,14 @@
 	// mock mempool.Approvals: used to test whether or not Matching Engine stores approvals
 	approvalsPL *mempool.Approvals
 
+	// mock mempool.Receipts: used to test whether or not Matching Engine stores receipts
+	receiptsPL *mempool.Receipts
+
 	// misc SERVICE COMPONENTS which are injected into Matching Engine
->>>>>>> f47430b2
 	requester *module.Requester
 	assigner  *module.ChunkAssigner
 
-<<<<<<< HEAD
-	// mock chunk assigner
-	assigner *module.ChunkAssigner
-
-=======
 	// MATCHING ENGINE
->>>>>>> f47430b2
 	matching *Engine
 }
 
@@ -195,13 +150,6 @@
 	ms.blocks[ms.latestFinalizedBlock.ID()] = &ms.latestFinalizedBlock
 	ms.blocks[ms.unfinalizedBlock.ID()] = &ms.unfinalizedBlock
 
-<<<<<<< HEAD
-	// instantiate the mock snapshot and state objects
-	ms.state = &protocol.State{}
-	ms.state.On("AtBlockID", mock.Anything).Return(
-		func(blockID flow.Identifier) realproto.Snapshot {
-			return ms.snapshot
-=======
 	// ~~~~~~~~~~~~~~~~~~~~~~~~ SETUP PROTOCOL STATE ~~~~~~~~~~~~~~~~~~~~~~~~ //
 	ms.state = &protocol.State{}
 
@@ -216,38 +164,11 @@
 	ms.finalSnapshot.On("Head").Return(
 		func() *flow.Header {
 			return ms.latestFinalizedBlock.Header
->>>>>>> f47430b2
 		},
 		nil,
 	)
 
-<<<<<<< HEAD
-	ms.snapshot = &protocol.Snapshot{}
-	ms.snapshot.On("Identity", mock.Anything).Return(
-		func(nodeID flow.Identifier) *flow.Identity {
-			identity := ms.identities[nodeID]
-			return identity
-		},
-		func(nodeID flow.Identifier) error {
-			_, found := ms.identities[nodeID]
-			if !found {
-				return fmt.Errorf("could not get identity (%x)", nodeID)
-			}
-			return nil
-		},
-	)
-
-	// instantiate the results DB and its backend
-	ms.results = make(map[flow.Identifier]*flow.ExecutionResult)
-	ms.resultsDB = &storage.ExecutionResults{}
-	ms.resultsDB.On("ByID", mock.Anything).Return(
-		func(resultID flow.Identifier) *flow.ExecutionResult {
-			return ms.results[resultID]
-		},
-		func(resultID flow.Identifier) error {
-			_, found := ms.results[resultID]
-=======
-	// define the protocol state snapshot of the latest finalized and sealed block
+	// define the protocol state snapshot of the latest sealed block
 	ms.state.On("Sealed").Return(
 		func() realproto.Snapshot {
 			return ms.sealedSnapshot
@@ -282,22 +203,11 @@
 		},
 		func(resultID flow.Identifier) error {
 			_, found := ms.persistedResults[resultID]
->>>>>>> f47430b2
 			if !found {
 				return storerr.ErrNotFound
 			}
 			return nil
 		},
-<<<<<<< HEAD
-	)
-
-	// instantiate the blocks store and the associated mock headersDB and
-	// indexDB
-	ms.blocks = make(map[flow.Identifier]*flow.Block)
-	// Default last sealed block. In most tests, we don't really care what the
-	// block contains. Just that its height is 0.
-	ms.lastSealed = &flow.Header{}
-=======
 	).Maybe()
 	ms.resultsDB.On("Store", mock.Anything).Return(
 		func(result *flow.ExecutionResult) error {
@@ -308,7 +218,6 @@
 			return nil
 		},
 	).Maybe() // this call is optional
->>>>>>> f47430b2
 
 	// ~~~~~~~~~~~~~~~~~~~~ SETUP BLOCK HEADER STORAGE ~~~~~~~~~~~~~~~~~~~~~ //
 	ms.headersDB = &storage.Headers{}
@@ -346,14 +255,6 @@
 			return storerr.ErrNotFound
 		},
 	)
-	ms.headersDB.On("GetLastSealed").Return(
-		func() *flow.Header {
-			return ms.lastSealed
-		},
-		func() error {
-			return nil
-		},
-	)
 
 	// ~~~~~~~~~~~~~~~~~~~~ SETUP BLOCK PAYLOAD STORAGE ~~~~~~~~~~~~~~~~~~~~~ //
 	ms.indexDB = &storage.Index{}
@@ -380,14 +281,8 @@
 		},
 	)
 
-<<<<<<< HEAD
-	// backend for mock results mempool
-	ms.pendingResults = make(map[flow.Identifier]*flow.IncorporatedResult)
-
-=======
 	// ~~~~~~~~~~~~~~~~ SETUP INCORPORATED RESULTS MEMPOOL ~~~~~~~~~~~~~~~~~ //
 	ms.pendingResults = make(map[flow.Identifier]*flow.IncorporatedResult)
->>>>>>> f47430b2
 	ms.resultsPL = &mempool.IncorporatedResults{}
 	ms.resultsPL.On("Size").Return(uint(0)).Maybe() // only for metrics
 	ms.resultsPL.On("All").Return(
@@ -400,19 +295,13 @@
 		},
 	).Maybe()
 
-<<<<<<< HEAD
-	ms.sealsPL = &mempool.IncorporatedResultSeals{}
-	ms.sealsPL.On("Size").Return(uint(0)) // only for metrics
-
-	ms.receiptsPL = &mempool.Receipts{}
-	ms.receiptsPL.On("Size").Return(uint(0)) // only for metrics
-
-	ms.approvalsPL = &mempool.Approvals{}
-	ms.approvalsPL.On("Size").Return(uint(0)) // only for metrics
-=======
 	// ~~~~~~~~~~~~~~~~~~~~~~ SETUP APPROVALS MEMPOOL ~~~~~~~~~~~~~~~~~~~~~~ //
 	ms.approvalsPL = &mempool.Approvals{}
 	ms.approvalsPL.On("Size").Return(uint(0)).Maybe() // only for metrics
+
+	// ~~~~~~~~~~~~~~~~~~~~~~~ SETUP RECEIPTS MEMPOOL ~~~~~~~~~~~~~~~~~~~~~~ //
+	ms.receiptsPL = &mempool.Receipts{}
+	ms.receiptsPL.On("Size").Return(uint(0)) // only for metrics
 
 	// ~~~~~~~~~~~~~~~~~~~~~~~~ SETUP SEALS MEMPOOL ~~~~~~~~~~~~~~~~~~~~~~~~ //
 	ms.pendingSeals = make(map[flow.Identifier]*flow.IncorporatedResultSeal)
@@ -427,7 +316,6 @@
 			return found
 		},
 	)
->>>>>>> f47430b2
 
 	// ~~~~~~~~~~~~~~~~~~~~~~~ SETUP MATCHING ENGINE ~~~~~~~~~~~~~~~~~~~~~~~ //
 	ms.requester = new(module.Requester)
@@ -471,15 +359,10 @@
 	err := ms.matching.onReceipt(unittest.IdentifierFixture(), receipt)
 	ms.Require().Error(err, "should reject receipt with mismatching origin and executor")
 
-<<<<<<< HEAD
-	ms.receiptsPL.AssertNumberOfCalls(ms.T(), "Add", 0)
-=======
 	ms.resultsDB.AssertNumberOfCalls(ms.T(), "Store", 0)
->>>>>>> f47430b2
 	ms.resultsPL.AssertNumberOfCalls(ms.T(), "Add", 0)
 }
 
-<<<<<<< HEAD
 // Test that we reject receipts for unknown blocks without generating an error
 func (ms *MatchingSuite) TestOnReceiptUnknownBlock() {
 
@@ -494,57 +377,12 @@
 	ms.resultsPL.AssertNumberOfCalls(ms.T(), "Add", 0)
 }
 
-// Check that we reject receipts for blocks that are already sealed
-func (ms *MatchingSuite) TestOnReceiptSealedResult() {
-
-	// save a block and pretend that it is already sealed
-	block := unittest.BlockFixture()
-	ms.blocks[block.ID()] = &block
-	ms.lastSealed = block.Header
-
-	// create a receipt for this block
-	receipt := unittest.ExecutionReceiptFixture(
-		unittest.WithBlock(&block),
-	)
-=======
-// try to submit a receipt from a NON-ExecutionNode  (here: consensus node)
-func (ms *MatchingSuite) TestOnReceiptUnknownBlock() {
-	originID := ms.conID
-	receipt := unittest.ExecutionReceiptFixture(unittest.WithExecutorID(originID))
->>>>>>> f47430b2
-
-	// onReceipt should reject the receipt without throwing and error
-	err := ms.matching.onReceipt(receipt.ExecutorID, receipt)
-	ms.Require().NoError(err, "should ignore receipt for sealed result")
-
-<<<<<<< HEAD
-	ms.receiptsPL.AssertNumberOfCalls(ms.T(), "Add", 0)
-=======
-	ms.resultsDB.AssertNumberOfCalls(ms.T(), "Store", 0)
->>>>>>> f47430b2
-	ms.resultsPL.AssertNumberOfCalls(ms.T(), "Add", 0)
-}
-
-<<<<<<< HEAD
-// Check that we reject receipts that were created by non-executor nodes
-func (ms *MatchingSuite) TestOnReceiptInvalidRole() {
-
-	// save a block that is not already sealed
-	block := unittest.BlockFixture()
-	ms.blocks[block.ID()] = &block
-
-	// create a receipt from a verifier node
-	receipt := unittest.ExecutionReceiptFixture(
-		unittest.WithBlock(&block),
-		unittest.WithExecutorID(ms.verID),
-=======
-// try to submit a receipt for a known block from a consensus node
+// try to submit a receipt for a known block from a NON-ExecutionNode (here: consensus node)
 func (ms *MatchingSuite) TestOnReceiptInvalidRole() {
 	originID := ms.conID
 	receipt := unittest.ExecutionReceiptFixture(
 		unittest.WithExecutorID(originID),
 		unittest.WithResult(unittest.ExecutionResultFixture(unittest.WithBlock(&ms.unfinalizedBlock))),
->>>>>>> f47430b2
 	)
 
 	// the receipt should be rejected with an error
@@ -552,38 +390,17 @@
 	ms.Require().Error(err, "should reject receipt from wrong node role")
 	ms.Require().True(engine.IsInvalidInputError(err))
 
-<<<<<<< HEAD
-	ms.receiptsPL.AssertNumberOfCalls(ms.T(), "Add", 0)
-=======
 	ms.resultsDB.AssertNumberOfCalls(ms.T(), "Store", 0)
->>>>>>> f47430b2
 	ms.resultsPL.AssertNumberOfCalls(ms.T(), "Add", 0)
 }
 
-<<<<<<< HEAD
-// Check that we reject receipts from non-staked executors
-func (ms *MatchingSuite) TestOnReceiptUnstakedExecutor() {
-
-	// save a block that is not already sealed
-	block := unittest.BlockFixture()
-	ms.blocks[block.ID()] = &block
-
-	// create a receipt from an executor node
-	receipt := unittest.ExecutionReceiptFixture(
-		unittest.WithBlock(&block),
-		unittest.WithExecutorID(ms.exeID),
-	)
-=======
-// try ot submit a receipt from an Execution node, with zero unstaked node
+// try ot submit a receipt from an Execution node with zero stake
 func (ms *MatchingSuite) TestOnReceiptUnstakedExecutor() {
 	originID := ms.exeID
 	receipt := unittest.ExecutionReceiptFixture(
 		unittest.WithExecutorID(originID),
 		unittest.WithResult(unittest.ExecutionResultFixture(unittest.WithBlock(&ms.unfinalizedBlock))),
 	)
-	ms.identities[originID].Stake = 0
->>>>>>> f47430b2
-
 	// assign 0 stake to this executor node
 	ms.identities[ms.exeID].Stake = 0
 
@@ -592,22 +409,10 @@
 	ms.Require().Error(err, "should reject receipt from unstaked node")
 	ms.Require().True(engine.IsInvalidInputError(err))
 
-<<<<<<< HEAD
-	ms.receiptsPL.AssertNumberOfCalls(ms.T(), "Add", 0)
-=======
 	ms.resultsDB.AssertNumberOfCalls(ms.T(), "Store", 0)
->>>>>>> f47430b2
 	ms.resultsPL.AssertNumberOfCalls(ms.T(), "Add", 0)
 }
 
-<<<<<<< HEAD
-// Test that we reject receipts that are already pooled
-func (ms *MatchingSuite) TestOnReceiptPendingReceipt() {
-
-	// save a block that is not already sealed
-	block := unittest.BlockFixture()
-	ms.blocks[block.ID()] = &block
-=======
 // matching engine should drop Result for known block that is already sealed
 // without trying to store anything
 func (ms *MatchingSuite) TestOnReceiptSealedResult() {
@@ -616,15 +421,21 @@
 		unittest.WithExecutorID(originID),
 		unittest.WithResult(unittest.ExecutionResultFixture(unittest.WithBlock(&ms.latestSealedBlock))),
 	)
->>>>>>> f47430b2
-
-	// create a receipt from an executor node that has stake
+
+	err := ms.matching.onReceipt(originID, receipt)
+	ms.Require().NoError(err, "should ignore receipt for sealed result")
+
+	ms.resultsDB.AssertNumberOfCalls(ms.T(), "Store", 0)
+	ms.resultsPL.AssertNumberOfCalls(ms.T(), "Add", 0)
+}
+
+// Test that we reject receipts that are already pooled
+func (ms *MatchingSuite) TestOnReceiptPendingReceipt() {
 	receipt := unittest.ExecutionReceiptFixture(
-		unittest.WithBlock(&block),
 		unittest.WithExecutorID(ms.exeID),
-	)
-
-<<<<<<< HEAD
+		unittest.WithResult(unittest.ExecutionResultFixture(unittest.WithBlock(&ms.unfinalizedBlock))),
+	)
+
 	// setup the receipts mempool to check if we attempted to add the receipt to
 	// the mempool, and return false as if it was already in the mempool
 	ms.receiptsPL.On("Add", mock.Anything).Run(
@@ -640,26 +451,9 @@
 	ms.Require().NoError(err, "should ignore already pending receipt")
 
 	ms.receiptsPL.AssertNumberOfCalls(ms.T(), "Add", 1)
-=======
-	ms.resultsDB.AssertNumberOfCalls(ms.T(), "Store", 0)
->>>>>>> f47430b2
 	ms.resultsPL.AssertNumberOfCalls(ms.T(), "Add", 0)
 }
 
-<<<<<<< HEAD
-// Check that we don't proceed when the corresponding incorporated-results is
-// already in the mempool.
-//
-// NOTE that this is only a temporary step in phase 2 of the verification and
-// sealing roadmap (https://www.notion.so/dapperlabs/Engineering-Roadmap-Proposal-e59b4f26168d43b68b865137ca200844)
-// In the future, the incorporated-results mempool will be populated by the
-// finalizer.
-func (ms *MatchingSuite) TestOnReceiptPendingResult() {
-
-	// save a block that is not already sealed
-	block := unittest.BlockFixture()
-	ms.blocks[block.ID()] = &block
-=======
 // try to submit a receipt for an already received result
 func (ms *MatchingSuite) TestOnReceiptPendingResult() {
 	originID := ms.exeID
@@ -667,13 +461,6 @@
 		unittest.WithExecutorID(originID),
 		unittest.WithResult(unittest.ExecutionResultFixture(unittest.WithBlock(&ms.unfinalizedBlock))),
 	)
->>>>>>> f47430b2
-
-	// create a receipt from an executor node that has stake
-	receipt := unittest.ExecutionReceiptFixture(
-		unittest.WithBlock(&block),
-		unittest.WithExecutorID(ms.exeID),
-	)
 
 	// setup the receipts mempool to check if we attempted to add the receipt to
 	// the mempool
@@ -697,30 +484,14 @@
 	// without throwing any errors
 	err := ms.matching.onReceipt(receipt.ExecutorID, receipt)
 	ms.Require().NoError(err, "should ignore receipt for already pending result")
-<<<<<<< HEAD
-
-	ms.receiptsPL.AssertNumberOfCalls(ms.T(), "Add", 1)
-	ms.resultsPL.AssertNumberOfCalls(ms.T(), "Add", 1)
-}
-
-// Check that a valid ExecutionReceipt is added to the receipts mempool, and
-// that a corresponding IncorporatedResult is added to the results mempool.
-func (ms *MatchingSuite) TestOnReceiptValid() {
-
-	// save a block that is not already sealed
-	block := unittest.BlockFixture()
-	ms.blocks[block.ID()] = &block
-=======
 	ms.resultsPL.AssertNumberOfCalls(ms.T(), "Add", 1)
 	ms.resultsDB.AssertNumberOfCalls(ms.T(), "Store", 1)
 
 	// resubmit receipt
-	err = ms.matching.onReceipt(originID, receipt)
+	err = ms.matching.onReceipt(receipt.ExecutorID, receipt)
 	ms.Require().NoError(err, "should ignore receipt for already pending result")
 	ms.resultsPL.AssertNumberOfCalls(ms.T(), "Add", 2)
 	ms.resultsDB.AssertNumberOfCalls(ms.T(), "Store", 2)
-
-	ms.sealsPL.AssertNumberOfCalls(ms.T(), "Add", 0)
 }
 
 // try to submit a receipt that should be valid
@@ -730,13 +501,6 @@
 		unittest.WithExecutorID(originID),
 		unittest.WithResult(unittest.ExecutionResultFixture(unittest.WithBlock(&ms.unfinalizedBlock))),
 	)
->>>>>>> f47430b2
-
-	// create a receipt from an executor node that has stake
-	receipt := unittest.ExecutionReceiptFixture(
-		unittest.WithBlock(&block),
-		unittest.WithExecutorID(ms.exeID),
-	)
 
 	// setup the receipts mempool to check if we attempted to add the receipt to
 	// the mempool
@@ -764,17 +528,6 @@
 	ms.resultsPL.AssertNumberOfCalls(ms.T(), "Add", 1)
 }
 
-<<<<<<< HEAD
-// Test that we reject approval that were not sent by their approver.
-func (ms *MatchingSuite) TestApprovalInvalidOrigin() {
-
-	// this approval has a random approver ID
-	approval := unittest.ResultApprovalFixture()
-
-	// try to submit it from another random origin
-	err := ms.matching.onApproval(unittest.IdentifierFixture(), approval)
-	ms.Require().Error(err, "should reject approval with mismatching origin and approver")
-=======
 // try to submit an approval where the message origin is inconsistent with the message creator
 func (ms *MatchingSuite) TestApprovalInvalidOrigin() {
 	// approval from valid origin (i.e. a verification node) but with random ApproverID
@@ -784,7 +537,6 @@
 	err := ms.matching.onApproval(originID, approval)
 	ms.Require().Error(err, "should reject approval with mismatching origin and executor")
 	ms.Require().True(engine.IsInvalidInputError(err))
->>>>>>> f47430b2
 
 	// approval from random origin but with valid ApproverID (i.e. a verification node)
 	originID = unittest.IdentifierFixture() // random origin
@@ -798,22 +550,12 @@
 	ms.approvalsPL.AssertNumberOfCalls(ms.T(), "Add", 0)
 }
 
-<<<<<<< HEAD
-// Test that approvals for unknown blocks are added to the mempool, but without
-// doing any other work.
-func (ms *MatchingSuite) TestApprovalUnknownBlock() {
-
-	// This approval has a random block ID, so the matching engine won't find
-	// it.
-	approval := unittest.ResultApprovalFixture()
-=======
 // Try to submit an approval for an unknown block.
-// As the block is unknown, the ID of teh sender should
-//not matter as there is no block to verify it against
+// As the block is unknown, the ID of the sender should
+// not matter as there is no block to verify it against
 func (ms *MatchingSuite) TestApprovalUnknownBlock() {
 	originID := ms.conID
 	approval := unittest.ResultApprovalFixture(unittest.WithApproverID(originID)) // generates approval for random block ID
->>>>>>> f47430b2
 
 	// Make sure the approval is added to the cache for future processing
 	ms.approvalsPL.On("Add", mock.Anything).Run(
@@ -830,24 +572,6 @@
 	ms.approvalsPL.AssertNumberOfCalls(ms.T(), "Add", 1)
 }
 
-<<<<<<< HEAD
-// Check that we reject approvals for blocks that are already sealed.
-func (ms *MatchingSuite) TestOnApprovalSealedResult() {
-
-	// save a block and pretend that it is already sealed
-	block := unittest.BlockFixture()
-	ms.blocks[block.ID()] = &block
-	ms.lastSealed = block.Header
-
-	// create an approval for this block
-	approval := unittest.ResultApprovalFixture(
-		unittest.WithAttestationBlock(&block),
-	)
-
-	// onApproval should reject the approval without throwing an error
-	err := ms.matching.onApproval(approval.Body.ApproverID, approval)
-	ms.Require().NoError(err, "should ignore approval for sealed result")
-=======
 // try to submit an approval from a consensus node
 func (ms *MatchingSuite) TestOnApprovalInvalidRole() {
 	originID := ms.conID
@@ -859,29 +583,10 @@
 	err := ms.matching.onApproval(originID, approval)
 	ms.Require().Error(err, "should reject approval from wrong approver role")
 	ms.Require().True(engine.IsInvalidInputError(err))
->>>>>>> f47430b2
 
 	ms.approvalsPL.AssertNumberOfCalls(ms.T(), "Add", 0)
 }
 
-<<<<<<< HEAD
-// Check that we reject approvals that were created by non-verifier nodes.
-func (ms *MatchingSuite) TestOnApprovalInvalidRole() {
-
-	// save a block that is not already sealed
-	block := unittest.BlockFixture()
-	ms.blocks[block.ID()] = &block
-
-	// create an approval from an execution node
-	approval := unittest.ResultApprovalFixture(
-		unittest.WithAttestationBlock(&block),
-		unittest.WithApproverID(ms.exeID),
-	)
-
-	// the approval should be rejected with an error
-	err := ms.matching.onApproval(approval.Body.ApproverID, approval)
-	ms.Require().Error(err, "should reject approval from wrong node role")
-=======
 // try to submit an approval from an unstaked approver
 func (ms *MatchingSuite) TestOnApprovalInvalidStake() {
 	originID := ms.verID
@@ -894,19 +599,10 @@
 	err := ms.matching.onApproval(originID, approval)
 	ms.Require().Error(err, "should reject approval from unstaked approver")
 	ms.Require().True(engine.IsInvalidInputError(err))
->>>>>>> f47430b2
 
 	ms.approvalsPL.AssertNumberOfCalls(ms.T(), "Add", 0)
 }
 
-<<<<<<< HEAD
-// Check that we reject approvals from non-staked verifiers
-func (ms *MatchingSuite) TestOnApprovalInvalidStake() {
-
-	// save a block that is not already sealed
-	block := unittest.BlockFixture()
-	ms.blocks[block.ID()] = &block
-=======
 // try to submit an approval for a sealed result
 func (ms *MatchingSuite) TestOnApprovalSealedResult() {
 	originID := ms.verID
@@ -914,43 +610,17 @@
 		unittest.WithBlockID(ms.latestSealedBlock.ID()),
 		unittest.WithApproverID(originID),
 	)
->>>>>>> f47430b2
-
-	// create an approval from a verifier node
-	approval := unittest.ResultApprovalFixture(
-		unittest.WithAttestationBlock(&block),
-		unittest.WithApproverID(ms.verID),
-	)
-
-	// assign 0 stake to this verifier
-	ms.identities[ms.verID].Stake = 0
-
-	// the approval should be rejected with an error
-	err := ms.matching.onApproval(approval.Body.ApproverID, approval)
-	ms.Require().Error(err, "should reject approval from unstaked approver")
+
+	err := ms.matching.onApproval(originID, approval)
+	ms.Require().NoError(err, "should ignore approval for sealed result")
 
 	ms.approvalsPL.AssertNumberOfCalls(ms.T(), "Add", 0)
 }
 
-<<<<<<< HEAD
-// Test that we reject approvals that are already pooled
-func (ms *MatchingSuite) TestOnApprovalPendingApproval() {
-
-	// save a block that is not already sealed
-	block := unittest.BlockFixture()
-	ms.blocks[block.ID()] = &block
-
-	// create an approval from a verifier node that has stake
-	approval := unittest.ResultApprovalFixture(
-		unittest.WithAttestationBlock(&block),
-		unittest.WithApproverID(ms.verID),
-	)
-=======
 // try to submit an approval that is already in the mempool
 func (ms *MatchingSuite) TestOnApprovalPendingApproval() {
 	originID := ms.verID
 	approval := unittest.ResultApprovalFixture(unittest.WithApproverID(originID))
->>>>>>> f47430b2
 
 	// setup the approvals mempool to check that we attempted to add the
 	// approval, and return false as if it was already in the mempool
@@ -969,26 +639,12 @@
 	ms.approvalsPL.AssertNumberOfCalls(ms.T(), "Add", 1)
 }
 
-<<<<<<< HEAD
-// Test that valid approvals are added to the mempool
-func (ms *MatchingSuite) TestOnApprovalValid() {
-
-	// save a block that is not already sealed
-	block := unittest.BlockFixture()
-	ms.blocks[block.ID()] = &block
-
-	// create an approval from a verifier node that has stake
-	approval := unittest.ResultApprovalFixture(
-		unittest.WithAttestationBlock(&block),
-		unittest.WithApproverID(ms.verID),
-=======
 // try to submit an approval for a known block
 func (ms *MatchingSuite) TestOnApprovalValid() {
 	originID := ms.verID
 	approval := unittest.ResultApprovalFixture(
 		unittest.WithBlockID(ms.unfinalizedBlock.ID()),
 		unittest.WithApproverID(originID),
->>>>>>> f47430b2
 	)
 
 	// check that the approval is correctly added
@@ -1006,27 +662,13 @@
 	ms.approvalsPL.AssertNumberOfCalls(ms.T(), "Add", 1)
 }
 
-<<<<<<< HEAD
-// Test that sealableResults returns an empty list if the results mempool is
-// empty.
-=======
 // try to get matched results with nothing in memory pools
->>>>>>> f47430b2
 func (ms *MatchingSuite) TestSealableResultsEmptyMempools() {
 	results, err := ms.matching.sealableResults()
 	ms.Require().NoError(err, "should not error with empty mempools")
 	ms.Assert().Empty(results, "should not have matched results with empty mempools")
 }
 
-<<<<<<< HEAD
-// Test that we don't seal results for unknown blocks
-func (ms *MatchingSuite) TestSealableResultsMissingBlock() {
-
-	// try to seal a result for which we don't have the block
-	incorporatedResult := unittest.IncorporatedResultFixture()
-	ms.pendingResults[incorporatedResult.ID()] = incorporatedResult
-
-=======
 // TestSealableResultsValid tests matching.Engine.sealableResults():
 //  * a well-formed incorporated result R is in the mempool
 //  * sufficient number of valid result approvals for result R
@@ -1038,87 +680,12 @@
 	ms.addSubgraphFixtureToMempools(valSubgrph)
 
 	// test output of Matching Engine's sealableResults()
->>>>>>> f47430b2
 	results, err := ms.matching.sealableResults()
 	ms.Require().NoError(err)
 	ms.Assert().Equal(1, len(results), "expecting a single return value")
 	ms.Assert().Equal(valSubgrph.IncorporatedResult.ID(), results[0].ID(), "expecting a single return value")
 }
 
-<<<<<<< HEAD
-// Test that we don't seal results with an unknown previous result
-func (ms *MatchingSuite) TestSealableResulstUnknownPrevious() {
-
-	// save a block
-	block := unittest.BlockFixture()
-	ms.blocks[block.Header.ID()] = &block
-
-	// add an IncorporatedResult for it in the mempool
-	incorporatedResult := unittest.IncorporatedResultForBlockFixture(&block)
-	ms.pendingResults[incorporatedResult.ID()] = incorporatedResult
-
-	// check that it is looking for the previous result in the mempool and in
-	// storage
-	ms.resultsPL.On("ByResultID", mock.Anything).Run(
-		func(args mock.Arguments) {
-			previousResultID := args.Get(0).(flow.Identifier)
-			ms.Assert().Equal(incorporatedResult.Result.PreviousResultID, previousResultID)
-		},
-	).Return(nil, nil)
-
-	ms.resultsDB.On("ByID", mock.Anything).Run(
-		func(args mock.Arguments) {
-			previousResultID := args.Get(0).(flow.Identifier)
-			ms.Assert().Equal(incorporatedResult.Result.PreviousResultID, previousResultID)
-		},
-	).Return(nil, nil)
-
-	// sealableResults should skip this result without returning an error
-	results, err := ms.matching.sealableResults()
-	ms.Require().NoError(err)
-
-	ms.Assert().Empty(results, "should not select result with unsealed previous")
-	ms.resultsPL.AssertNumberOfCalls(ms.T(), "Rem", 0)
-}
-
-// let R1 be a result that references block A, and R2 be R1's parent result.
-// Then R2 should reference A's parent. Otherwise the result should be removed
-// from the mempool.
-func (ms *MatchingSuite) TestSealableResultsInvalidSubgraph() {
-
-	// save a block
-	block := unittest.BlockFixture()
-	ms.blocks[block.Header.ID()] = &block
-
-	// create a previous result for a random block and add it to the storage
-	previous := unittest.ExecutionResultFixture()
-	ms.results[previous.ID()] = previous
-
-	// create an incorporated result that references the block and the previous
-	// result
-	incorporatedResult := unittest.IncorporatedResultFixture(
-		unittest.WithIRBlock(&block),
-		unittest.WithIRPrevious(previous.ID()),
-	)
-	ms.pendingResults[incorporatedResult.ID()] = incorporatedResult
-
-	// check that it is looking for the previous result in the mempool before
-	// storage
-	ms.resultsPL.On("ByResultID", mock.Anything).Run(
-		func(args mock.Arguments) {
-			previousResultID := args.Get(0).(flow.Identifier)
-			ms.Assert().Equal(incorporatedResult.Result.PreviousResultID, previousResultID)
-		},
-	).Return(nil, nil)
-
-	// check that we are trying to remove the incorporated result from mempool
-	ms.resultsPL.On("Rem", mock.Anything).Run(
-		func(args mock.Arguments) {
-			incResult := args.Get(0).(*flow.IncorporatedResult)
-			ms.Assert().Equal(incorporatedResult.ID(), incResult.ID())
-		},
-	).Return(true)
-=======
 // Try to seal a result for which we don't have the block.
 // This tests verifies that Matching engine is performing self-consistency checking:
 // Not finding the block for an incorporated result is a fatal
@@ -1188,7 +755,6 @@
 
 	// we expect business logic to remove the incorporated result with failed sub-graph check from mempool
 	ms.resultsPL.On("Rem", entityWithID(subgrph.IncorporatedResult.ID())).Return(true).Once()
->>>>>>> f47430b2
 
 	results, err := ms.matching.sealableResults()
 	ms.Require().NoError(err)
@@ -1196,53 +762,6 @@
 	ms.resultsPL.AssertExpectations(ms.T()) // asserts that resultsPL.Rem(incorporatedResult.ID()) was called
 }
 
-<<<<<<< HEAD
-// If an IncorporatedResult contains a result with an inconsistant number of
-// chuncks, it should be skipped and removed from the mempool.
-func (ms *MatchingSuite) TestSealResultInvalidChunks() {
-
-	// save a block
-	block := unittest.BlockFixture()
-	ms.blocks[block.Header.ID()] = &block
-
-	// create a previous result that references the block's parent, and add it
-	// to storage
-	previous := unittest.ExecutionResultFixture()
-	previous.BlockID = block.Header.ParentID
-	ms.results[previous.ID()] = previous
-
-	// create an incorporated result that references the block and the previous
-	// result
-	incorporatedResult := unittest.IncorporatedResultFixture(
-		unittest.WithIRBlock(&block),
-		unittest.WithIRPrevious(previous.ID()),
-	)
-
-	// add an extra chunk to it
-	chunk := unittest.ChunkFixture(block.ID())
-	chunk.Index = uint64(len(block.Payload.Guarantees))
-	incorporatedResult.Result.Chunks = append(incorporatedResult.Result.Chunks, chunk)
-
-	// add the incorporated result to the mempool
-	ms.pendingResults[incorporatedResult.ID()] = incorporatedResult
-
-	// check that it is looking for the previous result in the mempool, and
-	// return nil (it will be found in storage)
-	ms.resultsPL.On("ByResultID", mock.Anything).Run(
-		func(args mock.Arguments) {
-			previousResultID := args.Get(0).(flow.Identifier)
-			ms.Assert().Equal(incorporatedResult.Result.PreviousResultID, previousResultID)
-		},
-	).Return(nil, nil)
-
-	// check that we are trying to remove the incorporated result from mempool
-	ms.resultsPL.On("Rem", mock.Anything).Run(
-		func(args mock.Arguments) {
-			incResult := args.Get(0).(*flow.IncorporatedResult)
-			ms.Assert().Equal(incorporatedResult.ID(), incResult.ID())
-		},
-	).Return(true)
-=======
 // TestSealableResults_TooManyChunks tests that matching.Engine.sealableResults()
 // performs the following chunk checks on the result:
 //   * the number k of chunks in the execution result equals to
@@ -1258,7 +777,6 @@
 
 	// we expect business logic to remove the incorporated result with failed sub-graph check from mempool
 	ms.resultsPL.On("Rem", entityWithID(subgrph.IncorporatedResult.ID())).Return(true).Once()
->>>>>>> f47430b2
 
 	results, err := ms.matching.sealableResults()
 	ms.Require().NoError(err)
@@ -1266,45 +784,6 @@
 	ms.resultsPL.AssertExpectations(ms.T()) // asserts that resultsPL.Rem(incorporatedResult.ID()) was called
 }
 
-<<<<<<< HEAD
-// If a result corresponds to a block with no payload, and all the above
-// conditions are satisfied, it should be sealable.
-func (ms *MatchingSuite) TestSealableResultsNoPayload() {
-
-	// save a block
-	block := unittest.BlockFixture()
-	ms.blocks[block.Header.ID()] = &block
-
-	// create a previous result that references the block's parent, and add it
-	// to storage
-	previous := unittest.ExecutionResultFixture()
-	previous.BlockID = block.Header.ParentID
-	ms.results[previous.ID()] = previous
-
-	// create an incorporated result that references the block and the previous
-	// result
-	incorporatedResult := unittest.IncorporatedResultFixture(
-		unittest.WithIRBlock(&block),
-		unittest.WithIRPrevious(previous.ID()),
-	)
-
-	// add the incorporated result to the mempool
-	ms.pendingResults[incorporatedResult.ID()] = incorporatedResult
-
-	// check that it is looking for the previous result in the mempool, and
-	// return nil (it will be found in storage)
-	ms.resultsPL.On("ByResultID", mock.Anything).Run(
-		func(args mock.Arguments) {
-			previousResultID := args.Get(0).(flow.Identifier)
-			ms.Assert().Equal(incorporatedResult.Result.PreviousResultID, previousResultID)
-		},
-	).Return(nil, nil)
-
-	// Setup the assigner to return an emtpy assignment for this result. This
-	// happens if the block has not payload.
-	assignment := chunks.NewAssignment()
-	ms.assigner.On("Assign", incorporatedResult.Result, incorporatedResult.IncorporatedBlockID).Return(assignment, nil)
-=======
 // TestSealableResults_InvalidChunks tests that matching.Engine.sealableResults()
 // performs the following chunk checks on the result:
 //   * the number k of chunks in the execution result equals to
@@ -1324,7 +803,6 @@
 
 	// we expect business logic to remove the incorporated result with failed sub-graph check from mempool
 	ms.resultsPL.On("Rem", entityWithID(subgrph.IncorporatedResult.ID())).Return(true).Once()
->>>>>>> f47430b2
 
 	results, err := ms.matching.sealableResults()
 	ms.Require().NoError(err)
@@ -1332,68 +810,6 @@
 	ms.resultsPL.AssertExpectations(ms.T()) // asserts that resultsPL.Rem(incorporatedResult.ID()) was called
 }
 
-<<<<<<< HEAD
-// Check that approvals from unassigned verifiers are not counted towards
-// accepting a chunk.
-func (ms *MatchingSuite) TestSealableResultsUnassignedVerifiers() {
-
-	// save a block
-	block := unittest.BlockFixture()
-	ms.blocks[block.Header.ID()] = &block
-
-	// create a previous result that references the block's parent, and add it
-	// to storage
-	previous := unittest.ExecutionResultFixture()
-	previous.BlockID = block.Header.ParentID
-	ms.results[previous.ID()] = previous
-
-	// create an incorporated result that references the block and the previous
-	// result
-	incorporatedResult := unittest.IncorporatedResultFixture(
-		unittest.WithIRBlock(&block),
-		unittest.WithIRPrevious(previous.ID()),
-	)
-
-	// add the incorporated result to the mempool
-	ms.pendingResults[incorporatedResult.ID()] = incorporatedResult
-
-	// check that it is looking for the previous result in the mempool, and
-	// return nil (it will be found in storage)
-	ms.resultsPL.On("ByResultID", mock.Anything).Run(
-		func(args mock.Arguments) {
-			previousResultID := args.Get(0).(flow.Identifier)
-			ms.Assert().Equal(incorporatedResult.Result.PreviousResultID, previousResultID)
-		},
-	).Return(nil, nil)
-
-	// list of 3 approvers
-	assignedApprovers := ms.approvers[:3]
-
-	// create assignment with 3 verification nodes assigned to every chunk
-	assignment := chunks.NewAssignment()
-	for _, chunk := range incorporatedResult.Result.Chunks {
-		assignment.Add(chunk, assignedApprovers.NodeIDs())
-	}
-	// mock assigner
-	ms.assigner.On("Assign", incorporatedResult.Result, incorporatedResult.IncorporatedBlockID).Return(assignment, nil)
-
-	// use a real approval mempool (not mock) because we need its indexing logic
-	realApprovalPool, err := stdmap.NewApprovals(1000)
-	ms.Require().NoError(err)
-	ms.matching.approvals = realApprovalPool
-
-	// approve every chunk by an unassigned verifier.
-	unassignedApprover := ms.approvers[3]
-	for index := uint64(0); index < uint64(len(incorporatedResult.Result.Chunks)); index++ {
-		approval := unittest.ResultApprovalFixture()
-		approval.Body.BlockID = block.Header.ID()
-		approval.Body.ExecutionResultID = incorporatedResult.Result.ID()
-		approval.Body.ApproverID = unassignedApprover.NodeID
-		approval.Body.ChunkIndex = index
-		_, err := ms.matching.approvals.Add(approval)
-		ms.Require().NoError(err)
-	}
-=======
 // TestSealableResults_NoPayload_MissingChunk tests that matching.Engine.sealableResults()
 // enforces the correct number of chunks for empty blocks, i.e. blocks with no payload:
 //  * execution receipt with missing system chunk should be rejected
@@ -1407,7 +823,6 @@
 
 	// we expect business logic to remove the incorporated result with failed sub-graph check from mempool
 	ms.resultsPL.On("Rem", entityWithID(subgrph.IncorporatedResult.ID())).Return(true).Once()
->>>>>>> f47430b2
 
 	// the result should not be matched
 	results, err := ms.matching.sealableResults()
@@ -1416,42 +831,6 @@
 	ms.resultsPL.AssertExpectations(ms.T()) // asserts that resultsPL.Rem(incorporatedResult.ID()) was called
 }
 
-<<<<<<< HEAD
-// Insert an approval from a node that wasn't a staked verifier at that block
-// (this may occur when the block wasn't know when the node received the
-// approval). Ensure that the approval is removed from the mempool when the
-// block becomes known.
-func (ms *MatchingSuite) TestRemoveApprovalsFromInvalidVerifiers() {
-
-	// save a block
-	block := unittest.BlockFixture()
-	ms.blocks[block.Header.ID()] = &block
-
-	// create a previous result that references the block's parent, and add it
-	// to storage
-	previous := unittest.ExecutionResultFixture()
-	previous.BlockID = block.Header.ParentID
-	ms.results[previous.ID()] = previous
-
-	// create an incorporated result that references the block and the previous
-	// result
-	incorporatedResult := unittest.IncorporatedResultFixture(
-		unittest.WithIRBlock(&block),
-		unittest.WithIRPrevious(previous.ID()),
-	)
-
-	// add the incorporated result to the mempool
-	ms.pendingResults[incorporatedResult.ID()] = incorporatedResult
-
-	// check that it is looking for the previous result in the mempool, and
-	// return nil (it will be found in storage)
-	ms.resultsPL.On("ByResultID", mock.Anything).Run(
-		func(args mock.Arguments) {
-			previousResultID := args.Get(0).(flow.Identifier)
-			ms.Assert().Equal(incorporatedResult.Result.PreviousResultID, previousResultID)
-		},
-	).Return(nil, nil)
-=======
 // TestSealableResults_NoPayload_TooManyChunk tests that matching.Engine.sealableResults()
 // enforces the correct number of chunks for empty blocks, i.e. blocks with no payload:
 //  * execution receipt with more than one chunk should be rejected
@@ -1462,7 +841,6 @@
 	subgrph.IncorporatedResult.Result.BlockID = subgrph.Block.ID()                           // update block's ID
 	subgrph.IncorporatedResult.Result.Chunks = subgrph.IncorporatedResult.Result.Chunks[0:2] // two chunks
 	ms.addSubgraphFixtureToMempools(subgrph)
->>>>>>> f47430b2
 
 	// we expect business logic to remove the incorporated result with failed sub-graph check from mempool
 	ms.resultsPL.On("Rem", entityWithID(subgrph.IncorporatedResult.ID())).Return(true).Once()
@@ -1473,19 +851,6 @@
 	ms.resultsPL.AssertExpectations(ms.T()) // asserts that resultsPL.Rem(incorporatedResult.ID()) was called
 }
 
-<<<<<<< HEAD
-	// add an approval from an unstaked verifier for the first chunk
-	approval := unittest.ResultApprovalFixture()
-	approval.Body.BlockID = block.Header.ID()
-	approval.Body.ExecutionResultID = incorporatedResult.Result.ID()
-	approval.Body.ApproverID = unittest.IdentifierFixture() // this is not a staked verifier
-	approval.Body.ChunkIndex = 0
-	_, err = ms.matching.approvals.Add(approval)
-	ms.Require().NoError(err)
-
-	// the result should not be sealable because the approval comes from an
-	// unknown verifier
-=======
 // TestSealableResults_NoPayload_WrongIndexChunk tests that matching.Engine.sealableResults()
 // enforces the correct number of chunks for empty blocks, i.e. blocks with no payload:
 //  * execution receipt with a single chunk, but wrong chunk index, should be rejected
@@ -1500,53 +865,16 @@
 	// we expect business logic to remove the incorporated result with failed sub-graph check from mempool
 	ms.resultsPL.On("Rem", entityWithID(subgrph.IncorporatedResult.ID())).Return(true).Once()
 
->>>>>>> f47430b2
 	results, err := ms.matching.sealableResults()
 	ms.Require().NoError(err)
 	ms.Assert().Empty(results, "should not select result with invalid chunk list")
 	ms.resultsPL.AssertExpectations(ms.T()) // asserts that resultsPL.Rem(incorporatedResult.ID()) was called
 }
 
-<<<<<<< HEAD
-// Check that when the requireApprovals flag is true, results without approvals
-// are not matched. When requireApprovals is false, the results should be
-// matched anyway.
-func (ms *MatchingSuite) TestSealableResultsInsufficientApprovals() {
-
-	// save a block
-	block := unittest.BlockFixture()
-	ms.blocks[block.Header.ID()] = &block
-
-	// create a previous result that references the block's parent, and add it
-	// to storage
-	previous := unittest.ExecutionResultFixture()
-	previous.BlockID = block.Header.ParentID
-	ms.results[previous.ID()] = previous
-
-	// create an incorporated result that references the block and the previous
-	// result
-	incorporatedResult := unittest.IncorporatedResultFixture(
-		unittest.WithIRBlock(&block),
-		unittest.WithIRPrevious(previous.ID()),
-	)
-
-	// add the incorporated result to the mempool
-	ms.pendingResults[incorporatedResult.ID()] = incorporatedResult
-
-	// check that it is looking for the previous result in the mempool, and
-	// return nil (it will be found in storage)
-	ms.resultsPL.On("ByResultID", mock.Anything).Run(
-		func(args mock.Arguments) {
-			previousResultID := args.Get(0).(flow.Identifier)
-			ms.Assert().Equal(incorporatedResult.Result.PreviousResultID, previousResultID)
-		},
-	).Return(nil, nil)
-=======
 // TestSealableResultsUnassignedVerifiers tests that matching.Engine.sealableResults():
 // only considers approvals from assigned verifiers
 func (ms *MatchingSuite) TestSealableResultsUnassignedVerifiers() {
 	subgrph := ms.validSubgraphFixture()
->>>>>>> f47430b2
 
 	assignedVerifiersPerChunk := uint(len(ms.approvers) / 2)
 	assignment := chunks.NewAssignment()
@@ -1593,41 +921,6 @@
 	ms.approvalsPL.AssertNumberOfCalls(ms.T(), "RemChunk", 0)
 }
 
-<<<<<<< HEAD
-// Insert a well-formed incorporated result in the mempool, as well as a
-// sufficient number of valid result approvals, and check that the seal is
-// correctly generated.
-func (ms *MatchingSuite) TestSealValid() {
-
-	// save a block
-	block := unittest.BlockFixture()
-	ms.blocks[block.Header.ID()] = &block
-
-	// create a previous result that references the block's parent, and add it
-	// to storage
-	previous := unittest.ExecutionResultFixture()
-	previous.BlockID = block.Header.ParentID
-	ms.results[previous.ID()] = previous
-
-	// create an incorporated result that references the block and the previous
-	// result
-	incorporatedResult := unittest.IncorporatedResultFixture(
-		unittest.WithIRBlock(&block),
-		unittest.WithIRPrevious(previous.ID()),
-	)
-
-	// add the incorporated result to the mempool
-	ms.pendingResults[incorporatedResult.ID()] = incorporatedResult
-
-	// check that it is looking for the previous result in the mempool, and
-	// return nil (it will be found in storage)
-	ms.resultsPL.On("ByResultID", mock.Anything).Run(
-		func(args mock.Arguments) {
-			previousResultID := args.Get(0).(flow.Identifier)
-			ms.Assert().Equal(incorporatedResult.Result.PreviousResultID, previousResultID)
-		},
-	).Return(nil, nil)
-=======
 // TestRemoveApprovalsFromInvalidVerifiers tests that matching.Engine.sealableResults():
 //   * removes approvals from invalid verification nodes from mempool
 // This may occur when the block wasn't know when the node received the approval.
@@ -1646,7 +939,6 @@
 	subgrph.Approvals[0][app3.Body.ApproverID] = app3
 
 	ms.addSubgraphFixtureToMempools(subgrph)
->>>>>>> f47430b2
 
 	// we expect business logic to remove the approval from the unknown node
 	ms.approvalsPL.On("RemApproval", entityWithID(app1.ID())).Return(true, nil).Once()
@@ -1666,52 +958,6 @@
 	delete(subgrph.Approvals, uint64(len(subgrph.Result.Chunks)-1))
 	ms.addSubgraphFixtureToMempools(subgrph)
 
-<<<<<<< HEAD
-	// Get the sealable results. There should be one.
-	results, err := ms.matching.sealableResults()
-	ms.Require().NoError(err)
-	ms.Assert().Len(results, 1, "should select result with sufficient approvals")
-
-	sealable := results[0]
-	ms.Assert().Equal(incorporatedResult, sealable)
-
-	// the incorporated result should have collected 1 signature per chunk
-	// (happy path)
-	ms.Assert().Equal(
-		incorporatedResult.Result.Chunks.Len(),
-		len(sealable.GetAggregatedSignatures()),
-	)
-
-	// check match when we are storing entities
-	ms.resultsDB.On("Store", mock.Anything).Run(
-		func(args mock.Arguments) {
-			stored := args.Get(0).(*flow.ExecutionResult)
-			ms.Assert().Equal(incorporatedResult.Result, stored)
-		},
-	).Return(nil)
-
-	ms.sealsPL.On("Add", mock.Anything).Run(
-		func(args mock.Arguments) {
-			seal := args.Get(0).(*flow.IncorporatedResultSeal)
-			ms.Assert().Equal(incorporatedResult, seal.IncorporatedResult)
-			ms.Assert().Equal(incorporatedResult.Result.BlockID, seal.Seal.BlockID)
-			ms.Assert().Equal(incorporatedResult.Result.ID(), seal.Seal.ResultID)
-			ms.Assert().Equal(
-				incorporatedResult.Result.Chunks.Len(),
-				len(seal.Seal.AggregatedApprovalSigs),
-			)
-		},
-	).Return(true)
-
-	err = ms.matching.sealResult(incorporatedResult)
-	ms.Require().NoError(err, "should generate seal on correct sealable result")
-
-	ms.sealsPL.AssertNumberOfCalls(ms.T(), "Add", 1)
-}
-
-// Test that we request receipts for unsealed finalized blocks when the gap
-// exceeds the configured threshold.
-=======
 	// test output of Matching Engine's sealableResults()
 	results, err := ms.matching.sealableResults()
 	ms.Require().NoError(err)
@@ -1720,23 +966,11 @@
 
 // TestRequestReceiptsPendingBlocks tests matching.Engine.requestPending():
 //   * generate n=100 consecutive blocks, where the first one is sealed and the last one is final
->>>>>>> f47430b2
 func (ms *MatchingSuite) TestRequestReceiptsPendingBlocks() {
 	// create blocks
 	n := 100
-<<<<<<< HEAD
-
-	// Create n consecutive blocks
-	// the first one is sealed and the last one is final
-
-	headers := []flow.Header{}
-
-	parentHeader := unittest.BlockHeaderFixture()
-
-=======
 	orderedBlocks := make([]flow.Block, 0, n)
 	parentBlock := ms.unfinalizedBlock
->>>>>>> f47430b2
 	for i := 0; i < n; i++ {
 		block := unittest.BlockWithParentFixture(parentBlock.Header)
 		ms.blocks[block.ID()] = &block
@@ -1848,10 +1082,6 @@
 	// Exec Receipt for block with valid subgraph
 	incorporatedResult := unittest.IncorporatedResult.Fixture(unittest.IncorporatedResult.WithResult(result))
 
-<<<<<<< HEAD
-	// the receipts pool is empty, which will trigger request
-	ms.receiptsPL.On("All").Return(nil)
-=======
 	// assign each chunk to 50% of validation Nodes and generate respective approvals
 	assignment := chunks.NewAssignment()
 	assignedVerifiersPerChunk := uint(len(ms.approvers) / 2)
@@ -1859,7 +1089,6 @@
 	for _, chunk := range incorporatedResult.Result.Chunks {
 		assignedVerifiers := ms.approvers.Sample(assignedVerifiersPerChunk)
 		assignment.Add(chunk, assignedVerifiers.NodeIDs())
->>>>>>> f47430b2
 
 		// generate approvals
 		chunkApprovals := make(map[flow.Identifier]*flow.ResultApproval)
