--- conflicted
+++ resolved
@@ -580,37 +580,6 @@
 // further processing.
 func (e *Engine) sealResult(result *flow.ExecutionResult) error {
 
-<<<<<<< HEAD
-=======
-	// we create one chunk per collection (at least for now), so we can check if
-	// the chunk number matches with the number of guarantees; this will ensure
-	// the execution receipt can not lie about having less chunks and having the
-	// remaining ones approved
-	index, err := e.indexDB.ByBlockID(result.BlockID)
-	if errors.Is(err, storage.ErrNotFound) {
-		// if we have not received the block yet, we will just keep
-		// rechecking until the block has been received or the result has
-		// been purged
-		return errUnknownBlock
-	}
-	if err != nil {
-		return fmt.Errorf("could not retrieve payload index: %w", err)
-	}
-
-	// ER contains c + 1 chunks where c is number of collections in a block
-	// the extra chunk is the SystemChunk
-	if len(result.Chunks) != len(index.CollectionIDs) {
-		return errInvalidChunks
-	}
-
-	// ensure that previous result is known and sealed.
-	previousID := result.PreviousResultID
-	_, err = e.sealedResultsDB.ByID(previousID)
-	if err != nil {
-		return errUnsealedPrevious
-	}
-
->>>>>>> 2b3cf13c
 	// store the result to make it persistent for later checks
 	err := e.resultsDB.Store(result)
 	if err != nil && !errors.Is(err, storage.ErrAlreadyExists) {
@@ -621,17 +590,8 @@
 		return fmt.Errorf("could not index sealing result: %w", err)
 	}
 
-<<<<<<< HEAD
-	previous, err := e.resultsDB.ByID(result.PreviousResultID)
-	if err != nil {
-		// at this point the result should be sealable which implies that the
-		// previous result is known and sealed. Any error here is not expected.
-		return err
-	}
-=======
 	// collect aggregate signatures
 	aggregatedSigs := e.collectAggregateSignatures(result)
->>>>>>> 2b3cf13c
 
 	// generate & store seal
 	seal := &flow.Seal{
