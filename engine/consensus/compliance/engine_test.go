package compliance

import (
	"context"
	"math/rand"
	"sync"
	"testing"
	"time"

	"github.com/stretchr/testify/assert"
	"github.com/stretchr/testify/mock"
	"github.com/stretchr/testify/require"
	"github.com/stretchr/testify/suite"

	"github.com/onflow/flow-go/consensus/hotstuff/model"
	"github.com/onflow/flow-go/engine"
	"github.com/onflow/flow-go/model/flow"
	"github.com/onflow/flow-go/model/messages"
	"github.com/onflow/flow-go/module/irrecoverable"
	modulemock "github.com/onflow/flow-go/module/mock"
<<<<<<< HEAD
	"github.com/onflow/flow-go/module/util"
	"github.com/onflow/flow-go/network"
	"github.com/onflow/flow-go/network/mocknetwork"
=======
	"github.com/onflow/flow-go/network/channels"
>>>>>>> 6a39c8c6
	"github.com/onflow/flow-go/utils/unittest"
)

func TestComplianceEngine(t *testing.T) {
	suite.Run(t, new(EngineSuite))
}

// EngineSuite tests the compliance engine.
type EngineSuite struct {
	CommonSuite

	ctx    irrecoverable.SignalerContext
	cancel context.CancelFunc
	errs   <-chan error
	engine *Engine
}

func (cs *EngineSuite) SetupTest() {
	cs.CommonSuite.SetupTest()
	cs.hotstuff.On("Start", mock.Anything)
	cs.hotstuff.On("Ready", mock.Anything).Return(unittest.ClosedChannel()).Maybe()
	cs.hotstuff.On("Done", mock.Anything).Return(unittest.ClosedChannel()).Maybe()

	e, err := NewEngine(unittest.Logger(), cs.net, cs.me, cs.prov, cs.core)
	require.NoError(cs.T(), err)
	e.WithConsensus(cs.hotstuff)
	cs.engine = e

	cs.ctx, cs.cancel, cs.errs = irrecoverable.WithSignallerAndCancel(context.Background())
	cs.engine.Start(cs.ctx)
	go unittest.FailOnIrrecoverableError(cs.T(), cs.ctx.Done(), cs.errs)

	unittest.AssertClosesBefore(cs.T(), cs.engine.Ready(), time.Second)
}

// TearDownTest stops the engine and checks there are no errors thrown to the SignallerContext.
func (cs *EngineSuite) TearDownTest() {
	cs.cancel()
	unittest.RequireCloseBefore(cs.T(), cs.engine.Done(), time.Second, "engine failed to stop")
	select {
	case err := <-cs.errs:
		assert.NoError(cs.T(), err)
	default:
	}
}

// TestSendVote tests that single vote can be sent and properly processed
func (cs *EngineSuite) TestSendVote() {
	// create parameters to send a vote
	blockID := unittest.IdentifierFixture()
	view := rand.Uint64()
	sig := unittest.SignatureFixture()
	recipientID := unittest.IdentifierFixture()
	vote := &messages.BlockVote{
		BlockID: blockID,
		View:    view,
		SigData: sig,
	}

	done := make(chan struct{})
	*cs.con = *mocknetwork.NewConduit(cs.T())
	cs.con.On("Unicast", vote, recipientID).
		Run(func(_ mock.Arguments) { close(done) }).
		Return(nil).
		Once()

	// submit the vote
	err := cs.engine.SendVote(blockID, view, sig, recipientID)
	require.NoError(cs.T(), err, "should pass send vote")

	// wait for vote to be sent
	unittest.AssertClosesBefore(cs.T(), done, time.Second)
}

// TestBroadcastProposalWithDelay tests broadcasting proposals with different inputs
func (cs *EngineSuite) TestBroadcastProposalWithDelay() {
	// add execution node to participants to make sure we exclude them from broadcast
	cs.participants = append(cs.participants, unittest.IdentityFixture(unittest.WithRole(flow.RoleExecution)))

	// generate a parent with height and chain ID set
	parent := unittest.BlockHeaderFixture()
	parent.ChainID = "test"
	parent.Height = 10
	cs.headerDB[parent.ID()] = parent

	// create a block with the parent and store the payload with correct ID
	block := unittest.BlockWithParentFixture(parent)
	block.Header.ProposerID = cs.myID
	cs.payloadDB[block.ID()] = block.Payload

	cs.Run("should fail with wrong proposer", func() {
		header := *block.Header
		header.ProposerID = unittest.IdentifierFixture()
		err := cs.engine.BroadcastProposalWithDelay(&header, 0)
		require.Error(cs.T(), err, "should fail with wrong proposer")
		header.ProposerID = cs.myID
	})

	// should fail with changed (missing) parent
	cs.Run("should fail with changed/missing parent", func() {
		header := *block.Header
		header.ParentID[0]++
		err := cs.engine.BroadcastProposalWithDelay(&header, 0)
		require.Error(cs.T(), err, "should fail with missing parent")
		header.ParentID[0]--
	})

<<<<<<< HEAD
	// should fail with wrong block ID (payload unavailable)
	cs.Run("should fail with wrong block ID", func() {
		header := *block.Header
		header.View++
		err := cs.engine.BroadcastProposalWithDelay(&header, 0)
		require.Error(cs.T(), err, "should fail with missing payload")
		header.View--
	})
=======
	cs.hotstuff.On("SubmitProposal", block.Header, parent.View).Once()
>>>>>>> 6a39c8c6

	// unset chain and height to make sure they are correctly reconstructed
	headerFromHotstuff := *block.Header // copy header
	headerFromHotstuff.ChainID = ""
	headerFromHotstuff.Height = 0

	// keep a duplicate of the correct header to check against leader
	header := block.Header
	// make sure chain ID and height were reconstructed and we broadcast to correct nodes
	header.ChainID = "test"
	header.Height = 11
	expectedBroadcastMsg := &messages.BlockProposal{
		Header:  header,
		Payload: block.Payload,
	}

	submitted := make(chan struct{}) // closed when proposal is submitted to hotstuff
	cs.hotstuff.On("SubmitProposal", &headerFromHotstuff, parent.View).
		Run(func(args mock.Arguments) { close(submitted) }).
		Once()

	broadcasted := make(chan struct{}) // closed when proposal is broadcast
	*cs.con = *mocknetwork.NewConduit(cs.T())
	cs.con.On("Publish", expectedBroadcastMsg, cs.participants[1].NodeID, cs.participants[2].NodeID).
		Run(func(_ mock.Arguments) { close(broadcasted) }).
		Return(nil).
		Once()

	// submit to broadcast proposal
	err := cs.engine.BroadcastProposalWithDelay(&headerFromHotstuff, 0)
	require.NoError(cs.T(), err, "header broadcast should pass")

	unittest.AssertClosesBefore(cs.T(), util.AllClosed(broadcasted, submitted), time.Second)
}

// TestSubmittingMultipleVotes tests that we can send multiple votes and they
// are queued and processed in expected way
<<<<<<< HEAD
func (cs *EngineSuite) TestSubmittingMultipleEntries() {
=======
func (cs *ComplianceSuite) TestSubmittingMultipleEntries() {

>>>>>>> 6a39c8c6
	// create a vote
	originID := unittest.IdentifierFixture()
	voteCount := 15

	var wg sync.WaitGroup
	wg.Add(1)
	go func() {
		for i := 0; i < voteCount; i++ {
			vote := messages.BlockVote{
				BlockID: unittest.IdentifierFixture(),
				View:    rand.Uint64(),
				SigData: unittest.SignatureFixture(),
			}
			cs.voteAggregator.On("AddVote", &model.Vote{
				View:     vote.View,
				BlockID:  vote.BlockID,
				SignerID: originID,
				SigData:  vote.SigData,
			}).Return().Once()
			// execute the vote submission
<<<<<<< HEAD
			err := cs.engine.Process(network.ConsensusCommittee, originID, &vote)
			cs.Assert().NoError(err)
=======
			_ = cs.engine.Process(channels.ConsensusCommittee, originID, &vote)
>>>>>>> 6a39c8c6
		}
		wg.Done()
	}()
	wg.Add(1)
	go func() {
		// create a proposal that directly descends from the latest finalized header
		originID := cs.participants[1].NodeID
		block := unittest.BlockWithParentFixture(cs.head)
		proposal := unittest.ProposalFromBlock(block)

		// store the data for retrieval
		cs.headerDB[block.Header.ParentID] = cs.head
<<<<<<< HEAD
		cs.hotstuff.On("SubmitProposal", block.Header, cs.head.View).Return()
		err := cs.engine.Process(network.ConsensusCommittee, originID, proposal)
		cs.Assert().NoError(err)
=======
		cs.hotstuff.On("SubmitProposal", block.Header, cs.head.View)
		_ = cs.engine.Process(channels.ConsensusCommittee, originID, proposal)
>>>>>>> 6a39c8c6
		wg.Done()
	}()

	// wait for all messages to be delivered to the engine message queue
	wg.Wait()
	// wait for the votes queue to drain
	assert.Eventually(cs.T(), func() bool {
		return cs.engine.pendingVotes.(*engine.FifoMessageStore).Len() == 0
	}, time.Second, time.Millisecond*10)
}

// TestOnFinalizedBlock tests if finalized block gets processed when send through `Engine`.
// Tests the whole processing pipeline.
func (cs *EngineSuite) TestOnFinalizedBlock() {
	finalizedBlock := unittest.BlockHeaderFixture()
	cs.head = finalizedBlock

	*cs.pending = *modulemock.NewPendingBlockBuffer(cs.T())
	// wait for both expected calls before ending the test
	wg := new(sync.WaitGroup)
	wg.Add(2)
	cs.pending.On("PruneByView", finalizedBlock.View).
		Run(func(_ mock.Arguments) { wg.Done() }).
		Return(nil).Once()
	cs.pending.On("Size").
		Run(func(_ mock.Arguments) { wg.Done() }).
		Return(uint(0)).Once()

	cs.engine.OnFinalizedBlock(model.BlockFromFlow(finalizedBlock, finalizedBlock.View-1))
	unittest.AssertReturnsBefore(cs.T(), wg.Wait, time.Second, "an expected call to block buffer wasn't made")
}<|MERGE_RESOLUTION|>--- conflicted
+++ resolved
@@ -18,13 +18,9 @@
 	"github.com/onflow/flow-go/model/messages"
 	"github.com/onflow/flow-go/module/irrecoverable"
 	modulemock "github.com/onflow/flow-go/module/mock"
-<<<<<<< HEAD
 	"github.com/onflow/flow-go/module/util"
-	"github.com/onflow/flow-go/network"
+	"github.com/onflow/flow-go/network/channels"
 	"github.com/onflow/flow-go/network/mocknetwork"
-=======
-	"github.com/onflow/flow-go/network/channels"
->>>>>>> 6a39c8c6
 	"github.com/onflow/flow-go/utils/unittest"
 )
 
@@ -132,7 +128,6 @@
 		header.ParentID[0]--
 	})
 
-<<<<<<< HEAD
 	// should fail with wrong block ID (payload unavailable)
 	cs.Run("should fail with wrong block ID", func() {
 		header := *block.Header
@@ -141,9 +136,6 @@
 		require.Error(cs.T(), err, "should fail with missing payload")
 		header.View--
 	})
-=======
-	cs.hotstuff.On("SubmitProposal", block.Header, parent.View).Once()
->>>>>>> 6a39c8c6
 
 	// unset chain and height to make sure they are correctly reconstructed
 	headerFromHotstuff := *block.Header // copy header
@@ -181,12 +173,7 @@
 
 // TestSubmittingMultipleVotes tests that we can send multiple votes and they
 // are queued and processed in expected way
-<<<<<<< HEAD
 func (cs *EngineSuite) TestSubmittingMultipleEntries() {
-=======
-func (cs *ComplianceSuite) TestSubmittingMultipleEntries() {
-
->>>>>>> 6a39c8c6
 	// create a vote
 	originID := unittest.IdentifierFixture()
 	voteCount := 15
@@ -207,12 +194,8 @@
 				SigData:  vote.SigData,
 			}).Return().Once()
 			// execute the vote submission
-<<<<<<< HEAD
-			err := cs.engine.Process(network.ConsensusCommittee, originID, &vote)
+			err := cs.engine.Process(channels.ConsensusCommittee, originID, &vote)
 			cs.Assert().NoError(err)
-=======
-			_ = cs.engine.Process(channels.ConsensusCommittee, originID, &vote)
->>>>>>> 6a39c8c6
 		}
 		wg.Done()
 	}()
@@ -225,14 +208,9 @@
 
 		// store the data for retrieval
 		cs.headerDB[block.Header.ParentID] = cs.head
-<<<<<<< HEAD
 		cs.hotstuff.On("SubmitProposal", block.Header, cs.head.View).Return()
-		err := cs.engine.Process(network.ConsensusCommittee, originID, proposal)
+		err := cs.engine.Process(channels.ConsensusCommittee, originID, proposal)
 		cs.Assert().NoError(err)
-=======
-		cs.hotstuff.On("SubmitProposal", block.Header, cs.head.View)
-		_ = cs.engine.Process(channels.ConsensusCommittee, originID, proposal)
->>>>>>> 6a39c8c6
 		wg.Done()
 	}()
 
