package follower

import (
	"context"
	"errors"
	"fmt"

	"github.com/hashicorp/go-multierror"
	"github.com/rs/zerolog"

	"github.com/onflow/flow-go/engine"
	"github.com/onflow/flow-go/model/events"
	"github.com/onflow/flow-go/model/flow"
	"github.com/onflow/flow-go/model/messages"
	"github.com/onflow/flow-go/module"
	"github.com/onflow/flow-go/module/compliance"
	"github.com/onflow/flow-go/module/metrics"
	"github.com/onflow/flow-go/module/trace"
	"github.com/onflow/flow-go/network"
	"github.com/onflow/flow-go/network/channels"
	"github.com/onflow/flow-go/state"
	"github.com/onflow/flow-go/state/protocol"
	"github.com/onflow/flow-go/storage"
	"github.com/onflow/flow-go/utils/logging"
)

// Engine follows and maintains the local copy of the protocol state. It is a
// passive (read-only) version of the compliance engine. The compliance engine
// is employed by consensus nodes (active consensus participants) where the
// Follower engine is employed by all other node roles.
// TODO use ComponentManager, message queues https://github.com/dapperlabs/flow-go/issues/6173
type Engine struct {
	unit           *engine.Unit
	log            zerolog.Logger
	config         compliance.Config
	me             module.Local
	engMetrics     module.EngineMetrics
	mempoolMetrics module.MempoolMetrics
	cleaner        storage.Cleaner
	headers        storage.Headers
	payloads       storage.Payloads
	state          protocol.MutableState
	pending        module.PendingBlockBuffer
	follower       module.HotStuffFollower
	con            network.Conduit
	sync           module.BlockRequester
	tracer         module.Tracer
	channel        channels.Channel
}

type Option func(*Engine)

// WithComplianceOptions sets options for the engine's compliance config
func WithComplianceOptions(opts ...compliance.Opt) Option {
	return func(e *Engine) {
		for _, apply := range opts {
			apply(&e.config)
		}
	}
}

// WithChannel sets the channel the follower engine will use to receive blocks.
func WithChannel(channel channels.Channel) Option {
	return func(e *Engine) {
		e.channel = channel
	}
}

var _ network.MessageProcessor = (*Engine)(nil)

func New(
	log zerolog.Logger,
	net network.Network,
	me module.Local,
	engMetrics module.EngineMetrics,
	mempoolMetrics module.MempoolMetrics,
	cleaner storage.Cleaner,
	headers storage.Headers,
	payloads storage.Payloads,
	state protocol.MutableState,
	pending module.PendingBlockBuffer,
	follower module.HotStuffFollower,
	sync module.BlockRequester,
	tracer module.Tracer,
	opts ...Option,
) (*Engine, error) {
	e := &Engine{
		unit:           engine.NewUnit(),
		log:            log.With().Str("engine", "follower").Logger(),
		config:         compliance.DefaultConfig(),
		me:             me,
		engMetrics:     engMetrics,
		mempoolMetrics: mempoolMetrics,
		cleaner:        cleaner,
		headers:        headers,
		payloads:       payloads,
		state:          state,
		pending:        pending,
		follower:       follower,
		sync:           sync,
		tracer:         tracer,
		channel:        channels.ReceiveBlocks,
	}

	for _, apply := range opts {
		apply(e)
	}

	con, err := net.Register(e.channel, e)
	if err != nil {
		return nil, fmt.Errorf("could not register engine to network: %w", err)
	}
	e.con = con

	return e, nil
}

// Ready returns a ready channel that is closed once the engine has fully
// started. For consensus engine, this is true once the underlying consensus
// algorithm has started.
func (e *Engine) Ready() <-chan struct{} {
	return e.unit.Ready(func() {
		<-e.follower.Ready()
	})
}

// Done returns a done channel that is closed once the engine has fully stopped.
// For the consensus engine, we wait for hotstuff to finish.
func (e *Engine) Done() <-chan struct{} {
	return e.unit.Done(func() {
		<-e.follower.Done()
	})
}

// SubmitLocal submits an event originating on the local node.
func (e *Engine) SubmitLocal(event interface{}) {
	e.unit.Launch(func() {
		err := e.process(e.me.NodeID(), event)
		if err != nil {
			engine.LogError(e.log, err)
		}
	})
}

// Submit submits the given event from the node with the given origin ID
// for processing in a non-blocking manner. It returns instantly and logs
// a potential processing error internally when done.
func (e *Engine) Submit(channel channels.Channel, originID flow.Identifier, event interface{}) {
	e.unit.Launch(func() {
		err := e.Process(channel, originID, event)
		if err != nil {
			engine.LogError(e.log, err)
		}
	})
}

// ProcessLocal processes an event originating on the local node.
func (e *Engine) ProcessLocal(event interface{}) error {
	return e.unit.Do(func() error {
		return e.process(e.me.NodeID(), event)
	})
}

// Process processes the given event from the node with the given origin ID in
// a blocking manner. It returns the potential processing error when done.
<<<<<<< HEAD
func (e *Engine) Process(_ network.Channel, originID flow.Identifier, event interface{}) error {
=======
func (e *Engine) Process(channel channels.Channel, originID flow.Identifier, event interface{}) error {
>>>>>>> 6a39c8c6
	return e.unit.Do(func() error {
		return e.process(originID, event)
	})
}

func (e *Engine) process(originID flow.Identifier, input interface{}) error {
	switch v := input.(type) {
	case *messages.BlockResponse:
		e.engMetrics.MessageReceived(metrics.EngineFollower, metrics.MessageBlockResponse)
		defer e.engMetrics.MessageHandled(metrics.EngineFollower, metrics.MessageBlockResponse)
		e.unit.Lock()
		defer e.unit.Unlock()
		return e.onBlockResponse(originID, v)
	case *events.SyncedBlock:
		e.engMetrics.MessageReceived(metrics.EngineFollower, metrics.MessageSyncedBlock)
		defer e.engMetrics.MessageHandled(metrics.EngineFollower, metrics.MessageSyncedBlock)
		e.unit.Lock()
		defer e.unit.Unlock()
		return e.onSyncedBlock(originID, v)
	case *messages.BlockProposal:
		e.engMetrics.MessageReceived(metrics.EngineFollower, metrics.MessageBlockProposal)
		defer e.engMetrics.MessageHandled(metrics.EngineFollower, metrics.MessageBlockProposal)
		e.unit.Lock()
		defer e.unit.Unlock()
		return e.onBlockProposal(originID, v)
	default:
		return fmt.Errorf("invalid event type (%T)", input)
	}
}

func (e *Engine) onSyncedBlock(originID flow.Identifier, synced *events.SyncedBlock) error {

	// a block that is synced has to come locally, from the synchronization engine
	// the block itself will contain the proposer to indicate who created it
	if originID != e.me.NodeID() {
		return fmt.Errorf("synced block with non-local origin (local: %x, origin: %x)", e.me.NodeID(), originID)
	}

	// process as proposal
	proposal := &messages.BlockProposal{
		Header:  synced.Block.Header,
		Payload: synced.Block.Payload,
	}
	return e.onBlockProposal(originID, proposal)
}

func (e *Engine) onBlockResponse(originID flow.Identifier, res *messages.BlockResponse) error {
	for i, block := range res.Blocks {
		proposal := &messages.BlockProposal{
			Header:  block.Header,
			Payload: block.Payload,
		}

		// process block proposal
		if err := e.onBlockProposal(originID, proposal); err != nil {
			return fmt.Errorf("fail to process the block at index %v in a range block response that contains %v blocks: %w", i, len(res.Blocks), err)
		}
	}

	return nil
}

// onBlockProposal handles incoming block proposals.
func (e *Engine) onBlockProposal(originID flow.Identifier, proposal *messages.BlockProposal) error {

	span, ctx, _ := e.tracer.StartBlockSpan(context.Background(), proposal.Header.ID(), trace.FollowerOnBlockProposal)
	defer span.End()

	header := proposal.Header

	log := e.log.With().
		Hex("origin_id", originID[:]).
		Str("chain_id", header.ChainID.String()).
		Uint64("block_height", header.Height).
		Uint64("block_view", header.View).
		Hex("block_id", logging.Entity(header)).
		Hex("parent_id", header.ParentID[:]).
		Hex("payload_hash", header.PayloadHash[:]).
		Time("timestamp", header.Timestamp).
		Hex("proposer", header.ProposerID[:]).
		Logger()

	log.Info().Msg("block proposal received")

	e.prunePendingCache()

	// first, we reject all blocks that we don't need to process:
	// 1) blocks already in the cache; they will already be processed later
	// 2) blocks already on disk; they were processed and await finalization
	// 3) blocks at a height below finalized height; they can not be finalized

	// ignore proposals that are already cached
	_, cached := e.pending.ByID(header.ID())
	if cached {
		log.Debug().Msg("skipping already cached proposal")
		return nil
	}

	// ignore proposals that were already processed
	_, err := e.headers.ByBlockID(header.ID())
	if err == nil {
		log.Debug().Msg("skipping already processed proposal")
		return nil
	}
	if !errors.Is(err, storage.ErrNotFound) {
		return fmt.Errorf("could not check proposal: %w", err)
	}

	// ignore proposals which are too far ahead of our local finalized state
	// instead, rely on sync engine to catch up finalization more effectively, and avoid
	// large subtree of blocks to be cached.
	final, err := e.state.Final().Head()
	if err != nil {
		return fmt.Errorf("could not get latest finalized header: %w", err)
	}
	if header.Height > final.Height && header.Height-final.Height > e.config.SkipNewProposalsThreshold {
		log.Debug().
			Uint64("final_height", final.Height).
			Msg("dropping block too far ahead of locally finalized height")
		return nil
	}

	// there are two possibilities if the proposal is neither already pending
	// processing in the cache, nor has already been processed:
	// 1) the proposal is unverifiable because parent or ancestor is unknown
	// => we cache the proposal and request the missing link
	// 2) the proposal is connected to finalized state through an unbroken chain
	// => we verify the proposal and forward it to hotstuff if valid

	// if we can connect the proposal to an ancestor in the cache, it means
	// there is a missing link; we cache it and request the missing link
	ancestor, found := e.pending.ByID(header.ParentID)
	if found {

		// add the block to the cache
		_ = e.pending.Add(originID, proposal)

		// go to the first missing ancestor
		ancestorID := ancestor.Header.ParentID
		ancestorHeight := ancestor.Header.Height - 1
		for {
			ancestor, found = e.pending.ByID(ancestorID)
			if !found {
				break
			}
			ancestorID = ancestor.Header.ParentID
			ancestorHeight = ancestor.Header.Height - 1
		}

		log.Debug().
			Uint64("ancestor_height", ancestorHeight).
			Hex("ancestor_id", ancestorID[:]).
			Msg("requesting missing ancestor for proposal")

		e.sync.RequestBlock(ancestorID, ancestorHeight)

		return nil
	}

	// if the proposal is connected to a block that is neither in the cache, nor
	// in persistent storage, its direct parent is missing; cache the proposal
	// and request the parent
	_, err = e.headers.ByBlockID(header.ParentID)
	if errors.Is(err, storage.ErrNotFound) {

		_ = e.pending.Add(originID, proposal)

		log.Debug().Msg("requesting missing parent for proposal")

		e.sync.RequestBlock(header.ParentID, header.Height-1)

		return nil
	}
	if err != nil {
		return fmt.Errorf("could not check parent: %w", err)
	}

	// at this point, we should be able to connect the proposal to the finalized
	// state and should process it to see whether to forward to hotstuff or not
	err = e.processBlockAndDescendants(ctx, proposal)
	if err != nil {
		return fmt.Errorf("could not process block proposal: %w", err)
	}

	// most of the heavy database checks are done at this point, so this is a
	// good moment to potentially kick-off a garbage collection of the DB
	// NOTE: this is only effectively run every 1000th calls, which corresponds
	// to every 1000th successfully processed block
	e.cleaner.RunGC()

	return nil
}

// processBlockAndDescendants processes `proposal` and its pending descendants recursively.
// The function assumes that `proposal` is connected to the finalized state. By induction,
// any children are therefore also connected to the finalized state and can be processed as well.
// No errors are expected during normal operations.
func (e *Engine) processBlockAndDescendants(ctx context.Context, proposal *messages.BlockProposal) error {

	span, ctx := e.tracer.StartSpanFromContext(ctx, trace.FollowerProcessBlockProposal)
	defer span.End()

	header := proposal.Header

	log := e.log.With().
		Str("chain_id", header.ChainID.String()).
		Uint64("block_height", header.Height).
		Uint64("block_view", header.View).
		Hex("block_id", logging.Entity(header)).
		Hex("parent_id", header.ParentID[:]).
		Hex("payload_hash", header.PayloadHash[:]).
		Time("timestamp", header.Timestamp).
		Hex("proposer", header.ProposerID[:]).
		Logger()

	log.Info().Msg("processing block proposal")

	// see if the block is a valid extension of the protocol state
	block := &flow.Block{
		Header:  proposal.Header,
		Payload: proposal.Payload,
	}

	// check whether the block is a valid extension of the chain.
	// it only checks the block header, since checking block body is expensive.
	// The full block check is done by the consensus participants.
	err := e.state.Extend(ctx, block)
	if err != nil {
		// block is outdated by the time we started processing it
		// => some other node generating the proposal is probably behind is catching up.
		if state.IsOutdatedExtensionError(err) {
			log.Info().Err(err).Msg("dropped processing of abandoned fork; this might be an indicator that some consensus node is behind")
			return nil
		}
		// the block is invalid; log as error as we desire honest participation
		// ToDo: potential slashing
		if state.IsInvalidExtensionError(err) {
			log.Warn().Err(err).Msg("received invalid block from other node (potential slashing evidence?)")
			return nil
		}

		return fmt.Errorf("could not extend protocol state: %w", err)
	}

	// retrieve the parent
	parent, err := e.headers.ByBlockID(header.ParentID)
	if err != nil {
		return fmt.Errorf("could not retrieve proposal parent: %w", err)
	}

	log.Info().Msg("forwarding block proposal to hotstuff")

	// submit the model to follower for processing
	e.follower.SubmitProposal(header, parent.View)

	// check for any descendants of the block to process
	err = e.processPendingChildren(ctx, header)
	if err != nil {
		return fmt.Errorf("could not process pending children: %w", err)
	}

	return nil
}

// processPendingChildren checks if there are proposals connected to the given
// parent block that was just processed; if this is the case, they should now
// all be validly connected to the finalized state and we should process them.
func (e *Engine) processPendingChildren(ctx context.Context, header *flow.Header) error {

	span, ctx := e.tracer.StartSpanFromContext(ctx, trace.FollowerProcessPendingChildren)
	defer span.End()

	blockID := header.ID()

	// check if there are any children for this parent in the cache
	children, has := e.pending.ByParentID(blockID)
	if !has {
		return nil
	}

	// then try to process children only this once
	var result *multierror.Error
	for _, child := range children {
		proposal := &messages.BlockProposal{
			Header:  child.Header,
			Payload: child.Payload,
		}
		err := e.processBlockAndDescendants(ctx, proposal)
		if err != nil {
			result = multierror.Append(result, err)
		}
	}

	// drop all the children that should have been processed now
	e.pending.DropForParent(blockID)

	return result.ErrorOrNil()
}

// prunePendingCache prunes the pending block cache.
func (e *Engine) prunePendingCache() {

	// retrieve the finalized height
	final, err := e.state.Final().Head()
	if err != nil {
		e.log.Warn().Err(err).Msg("could not get finalized head to prune pending blocks")
		return
	}

	// remove all pending blocks at or below the finalized view
	e.pending.PruneByView(final.View)

	// always record the metric
	e.mempoolMetrics.MempoolEntries(metrics.ResourceProposal, e.pending.Size())
}<|MERGE_RESOLUTION|>--- conflicted
+++ resolved
@@ -163,11 +163,8 @@
 
 // Process processes the given event from the node with the given origin ID in
 // a blocking manner. It returns the potential processing error when done.
-<<<<<<< HEAD
-func (e *Engine) Process(_ network.Channel, originID flow.Identifier, event interface{}) error {
-=======
-func (e *Engine) Process(channel channels.Channel, originID flow.Identifier, event interface{}) error {
->>>>>>> 6a39c8c6
+func (e *Engine) Process(_ channels.Channel, originID flow.Identifier, event interface{}) error {
+
 	return e.unit.Do(func() error {
 		return e.process(originID, event)
 	})
