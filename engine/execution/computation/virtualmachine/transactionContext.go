package virtualmachine

import (
	"bytes"
	"encoding/hex"
	"fmt"

	"github.com/onflow/cadence"
	jsoncdc "github.com/onflow/cadence/encoding/json"
	"github.com/onflow/cadence/runtime"
	"github.com/onflow/cadence/runtime/ast"

	"github.com/dapperlabs/flow-go/crypto/hash"
	"github.com/dapperlabs/flow-go/model/flow"
)

const scriptGasLimit = 100000

type CheckerFunc func([]byte, runtime.Location) error

type TransactionContext struct {
	bc                        BlockContext
	ledger                    LedgerDAL
	astCache                  ASTCache
	signingAccounts           []runtime.Address
	checker                   CheckerFunc
	logs                      []string
	events                    []cadence.Event
	tx                        *flow.TransactionBody
	gasLimit                  uint64
	uuid                      uint64 // TODO: implement proper UUID
	skipVerification          bool
	skipDeploymentRestriction bool
}

type TransactionContextOption func(*TransactionContext)

func SkipVerification(ctx *TransactionContext) {
	ctx.skipVerification = true
}

func SkipDeploymentRestriction(ctx *TransactionContext) {
	ctx.skipDeploymentRestriction = true
}

// GetSigningAccounts gets the signing accounts for this context.
//
// Signing accounts are the accounts that signed the transaction executing
// inside this context.
func (r *TransactionContext) GetSigningAccounts() []runtime.Address {
	return r.signingAccounts
}

// SetChecker sets the semantic checker function for this context.
func (r *TransactionContext) SetChecker(checker CheckerFunc) {
	r.checker = checker
}

// Events returns all events emitted by the runtime to this context.
func (r *TransactionContext) Events() []cadence.Event {
	return r.events
}

// Logs returns all logs emitted by the runtime to this context.
func (r *TransactionContext) Logs() []string {
	return r.logs
}

// GetValue gets a register value from the world state.
func (r *TransactionContext) GetValue(owner, controller, key []byte) ([]byte, error) {
	v, _ := r.ledger.Get(fullKeyHash(string(owner), string(controller), string(key)))
	return v, nil
}

// SetValue sets a register value in the world state.
func (r *TransactionContext) SetValue(owner, controller, key, value []byte) error {
	r.ledger.Set(fullKeyHash(string(owner), string(controller), string(key)), value)
	return nil
}

func (r *TransactionContext) ValueExists(owner, controller, key []byte) (exists bool, err error) {
	v, err := r.GetValue(owner, controller, key)
	if err != nil {
		return false, err
	}

	return len(v) > 0, nil
}

// CreateAccount creates a new account and inserts it into the world state.
//
// This function returns an error if the input is invalid.
func (r *TransactionContext) CreateAccount(payer runtime.Address) (runtime.Address, error) {
	flowErr, fatalErr := r.deductAccountCreationFee(flow.Address(payer))
	if fatalErr != nil {
		return runtime.Address{}, fatalErr
	}

	if flowErr != nil {
		// TODO: properly propagate this error

		switch err := flowErr.(type) {
		case *CodeExecutionError:
			return runtime.Address{}, err.RuntimeError.Unwrap()
		default:
			// Account creation should fail due to insufficient balance, which is reported in `flowErr`.
			// Should we tree other FlowErrors as fatal?
			return runtime.Address{}, fmt.Errorf(
				"failed to deduct account creation fee: %s",
				err.ErrorMessage(),
			)
		}
	}

	var err error

	addr, err := r.ledger.CreateAccount(nil)
	if err != nil {
		return runtime.Address{}, err
	}

	flowErr, fatalErr = r.initDefaultToken(addr)
	if fatalErr != nil {
		return runtime.Address{}, fatalErr
	}

	if flowErr != nil {
		// TODO: properly propagate this error

		switch err := flowErr.(type) {
		case *CodeExecutionError:
			return runtime.Address{}, err.RuntimeError.Unwrap()
		default:
			return runtime.Address{}, fmt.Errorf(
				"failed to initialize default token: %s",
				err.ErrorMessage(),
			)
		}
	}

	r.Log(fmt.Sprintf("Created new account with address: 0x%s", addr))

	return runtime.Address(addr), nil
}

func (r *TransactionContext) initDefaultToken(addr flow.Address) (FlowError, error) {
	tx := flow.NewTransactionBody().
		SetScript(InitDefaultTokenTransaction()).
		AddAuthorizer(addr)

	// TODO: propagate computation limit
	result, err := r.bc.ExecuteTransaction(r.ledger, tx, SkipVerification)
	if err != nil {
		return nil, err
	}

	if result.Error != nil {
		return result.Error, nil
	}

	return nil, nil
}

func (r *TransactionContext) deductTransactionFee(addr flow.Address) (FlowError, error) {
	tx := flow.NewTransactionBody().
		SetScript(DeductTransactionFeeTransaction()).
		AddAuthorizer(addr)

	// TODO: propagate computation limit
	result, err := r.bc.ExecuteTransaction(r.ledger, tx, SkipVerification)
	if err != nil {
		return nil, err
	}

	if result.Error != nil {
		return result.Error, nil
	}

	return nil, nil
}

func (r *TransactionContext) deductAccountCreationFee(addr flow.Address) (FlowError, error) {
	tx := flow.NewTransactionBody().
		SetScript(DeductAccountCreationFeeTransaction()).
		AddAuthorizer(addr)

	// TODO: propagate computation limit
	result, err := r.bc.ExecuteTransaction(r.ledger, tx, SkipVerification)
	if err != nil {
		return nil, err
	}

	if result.Error != nil {
		return result.Error, nil
	}

	return nil, nil
}

// AddAccountKey adds a public key to an existing account.
//
// This function returns an error if the specified account does not exist or
// if the key insertion fails.
func (r *TransactionContext) AddAccountKey(address runtime.Address, publicKey []byte) error {
	accountAddress := address.Bytes()

	err := r.ledger.CheckAccountExists(accountAddress)
	if err != nil {
		return err
	}

	runtimePublicKey, err := flow.DecodeRuntimeAccountPublicKey(publicKey, 0)
	if err != nil {
		return fmt.Errorf("cannot decode runtime public account key: %w", err)
	}

	publicKeys, err := r.ledger.GetAccountPublicKeys(accountAddress)
	if err != nil {
		return err
	}

	publicKeys = append(publicKeys, runtimePublicKey)

	return r.ledger.SetAccountPublicKeys(accountAddress, publicKeys)
}

// RemoveAccountKey removes a public key by index from an existing account.
//
// This function returns an error if the specified account does not exist, the
// provided key is invalid, or if key deletion fails.
func (r *TransactionContext) RemoveAccountKey(address runtime.Address, index int) (publicKey []byte, err error) {
	accountAddress := address.Bytes()

	err = r.ledger.CheckAccountExists(accountAddress)
	if err != nil {
		return nil, err
	}

	publicKeys, err := r.ledger.GetAccountPublicKeys(accountAddress)
	if err != nil {
		return publicKey, err
	}

	if index < 0 || index > len(publicKeys)-1 {
		return publicKey, fmt.Errorf("invalid key index %d, account has %d keys", index, len(publicKeys))
	}

	removedKey := publicKeys[index]

	publicKeys = append(publicKeys[:index], publicKeys[index+1:]...)

	err = r.ledger.SetAccountPublicKeys(accountAddress, publicKeys)
	if err != nil {
		return publicKey, err
	}

	removedKeyBytes, err := flow.EncodeRuntimeAccountPublicKey(removedKey)
	if err != nil {
		return nil, fmt.Errorf("cannot encode removed runtime account key: %w", err)
	}
	return removedKeyBytes, nil
}

// CheckCode checks the code for its validity.
func (r *TransactionContext) CheckCode(address runtime.Address, code []byte) (err error) {
	return r.checkProgram(code, address)
}

// UpdateAccountCode updates the deployed code on an existing account.
//
// This function returns an error if the specified account does not exist or is
// not a valid signing account.
func (r *TransactionContext) UpdateAccountCode(address runtime.Address, code []byte, checkPermission bool) (err error) {
	accountAddress := address.Bytes()

	key := fullKeyHash(string(accountAddress), string(accountAddress), keyCode)

	prevCode, err := r.ledger.Get(key)
	if err != nil {
		return fmt.Errorf("cannot retreive previous code: %w", err)
	}

	// skip checks and updating if the new code equals the old
	if bytes.Equal(prevCode, code) {
		return nil
	}

	// currently, every transaction that sets account code (deploys/updates contracts)
	// must be signed by the service account
	if !r.skipDeploymentRestriction && !r.isValidSigningAccount(runtime.Address(flow.ServiceAddress())) {
		return fmt.Errorf("code deployment requires authorization from the service account")
	}

	err = r.ledger.CheckAccountExists(accountAddress)
	if err != nil {
		return err
	}

	r.ledger.Set(key, code)

	return nil
}

// ResolveImport imports code for the provided import location.
//
// This function returns an error if the import location is not an account address,
// or if there is no code deployed at the specified address.
func (r *TransactionContext) ResolveImport(location runtime.Location) ([]byte, error) {
	addressLocation, ok := location.(runtime.AddressLocation)
	if !ok {
		return nil, fmt.Errorf("import location must be an account address")
	}

	address := flow.BytesToAddress(addressLocation)

	accountAddress := address.Bytes()

	code, err := r.ledger.Get(fullKeyHash(string(accountAddress), string(accountAddress), keyCode))
	if err != nil {
		return nil, err
	}

	if code == nil {
		return nil, fmt.Errorf("no code deployed at address %x", accountAddress)
	}

	return code, nil
}

// GetCachedProgram attempts to get a parsed program from a cache.
func (r *TransactionContext) GetCachedProgram(location ast.Location) (*ast.Program, error) {
	return r.astCache.GetProgram(location)
}

// CacheProgram adds a parsed program to a cache.
func (r *TransactionContext) CacheProgram(location ast.Location, program *ast.Program) error {
	return r.astCache.SetProgram(location, program)
}

// Log captures a log message from the runtime.
func (r *TransactionContext) Log(message string) {
	r.logs = append(r.logs, message)
}

// EmitEvent is called when an event is emitted by the runtime.
func (r *TransactionContext) EmitEvent(event cadence.Event) {
	r.events = append(r.events, event)
}

func (r *TransactionContext) GenerateUUID() uint64 {
	defer func() { r.uuid++ }()
	return r.uuid
}

func (r *TransactionContext) GetComputationLimit() uint64 {
	return r.gasLimit
}

func (r *TransactionContext) DecodeArgument(b []byte, t cadence.Type) (cadence.Value, error) {
	return jsoncdc.Decode(b)
}

func (r *TransactionContext) GetCurrentBlockHeight() uint64 {
	panic("implement me")
}

func (r *TransactionContext) GetBlockAtHeight(height uint64) (hash runtime.BlockHash, timestamp int64, exists bool) {
	panic("implement me")
}

// checkProgram checks the given code for syntactic and semantic correctness.
func (r *TransactionContext) checkProgram(code []byte, address runtime.Address) error {
	if code == nil {
		return nil
	}

	location := runtime.AddressLocation(address[:])

	return r.checker(code, location)
}

// verifySignatures verifies that a transaction contains the necessary signatures.
//
// An error is returned if any of the expected signatures are invalid or missing.
func (r *TransactionContext) verifySignatures() FlowError {
	if r.skipVerification {
		return nil
	}

	if r.tx.Payer == flow.EmptyAddress {
		return &MissingPayerError{}
	}

	payloadWeights, proposalKeyVerifiedInPayload, err := r.aggregateAccountSignatures(
		r.tx.PayloadSignatures,
		r.tx.PayloadMessage(),
		r.tx.ProposalKey,
	)
	if err != nil {
		return err
	}

	envelopeWeights, proposalKeyVerifiedInEnvelope, err := r.aggregateAccountSignatures(
		r.tx.EnvelopeSignatures,
		r.tx.EnvelopeMessage(),
		r.tx.ProposalKey,
	)
	if err != nil {
		return err
	}

	proposalKeyVerified := proposalKeyVerifiedInPayload || proposalKeyVerifiedInEnvelope

	if !proposalKeyVerified {
		return &MissingSignatureForProposalKeyError{
			Address: r.tx.ProposalKey.Address,
			KeyID:   r.tx.ProposalKey.KeyID,
		}
	}

	for _, addr := range r.tx.Authorizers {
		// Skip this authorizer if it is also the payer. In the case where an account is
		// both a PAYER as well as an AUTHORIZER or PROPOSER, that account is required
		// to sign only the envelope.
		if addr == r.tx.Payer {
			continue
		}

		if !hasSufficientKeyWeight(payloadWeights, addr) {
			return &MissingSignatureError{addr}
		}
	}

	if !hasSufficientKeyWeight(envelopeWeights, r.tx.Payer) {
		return &MissingSignatureError{r.tx.Payer}
	}

	return nil
}

// checkAndIncrementSequenceNumber validates and increments a sequence number for an account key.
//
// This function first checks that the provided sequence number matches the version stored on-chain.
// If they are equal, the on-chain sequence number is incremented.
// If they are not equal, the on-chain sequence number is not incremented.
//
// This function returns an error if any problem occurred during checking or the check failed
func (r *TransactionContext) checkAndIncrementSequenceNumber() (FlowError, error) {
	proposalKey := r.tx.ProposalKey

	account := r.ledger.GetAccount(proposalKey.Address)

	if int(proposalKey.KeyID) >= len(account.Keys) {
		return &InvalidProposalKeyError{
			Address: proposalKey.Address,
			KeyID:   proposalKey.KeyID,
		}, nil
	}

	accountKey := account.Keys[proposalKey.KeyID]

	valid := accountKey.SeqNumber == proposalKey.SequenceNumber

	if !valid {
		return &InvalidProposalSequenceNumberError{
			Address:           proposalKey.Address,
			KeyID:             proposalKey.KeyID,
			CurrentSeqNumber:  accountKey.SeqNumber,
			ProvidedSeqNumber: proposalKey.SequenceNumber,
		}, nil
	}

	accountKey.SeqNumber++

	updatedAccountBytes, err := flow.EncodeAccountPublicKey(accountKey)
	if err != nil {
		return nil, err
	}
	r.ledger.setAccountPublicKey(account.Address.Bytes(), proposalKey.KeyID, updatedAccountBytes)

	return nil, nil
}

func (r *TransactionContext) aggregateAccountSignatures(
	signatures []flow.TransactionSignature,
	message []byte,
	proposalKey flow.ProposalKey,
) (
	weights map[flow.Address]int,
	proposalKeyVerified bool,
	err FlowError,
) {
	weights = make(map[flow.Address]int)

	for _, txSig := range signatures {
		accountKey, err := r.verifyAccountSignature(txSig, message)
		if err != nil {
			return nil, false, err
		}

		if sigIsForProposalKey(txSig, proposalKey) {
			proposalKeyVerified = true
		}

		weights[txSig.Address] += accountKey.Weight
	}

	return
}

// verifyAccountSignature verifies that an account signature is valid for the
// account and given message.
//
// If the signature is valid, this function returns the associated account key.
//
// An error is returned if the account does not contain a public key that
// correctly verifies the signature against the given message.
func (r *TransactionContext) verifyAccountSignature(
	txSig flow.TransactionSignature,
	message []byte,
) (*flow.AccountPublicKey, FlowError) {
	account := r.ledger.GetAccount(txSig.Address)
	if account == nil {
		return nil, &InvalidSignatureAccountError{Address: txSig.Address}
	}

	if int(txSig.KeyID) >= len(account.Keys) {
		return nil, &InvalidSignatureAccountError{Address: txSig.Address}
	}

	accountKey := &account.Keys[txSig.KeyID]

	hasher, err := hash.NewHasher(accountKey.HashAlgo)
	if err != nil {
		return accountKey, &InvalidHashingAlgorithmError{
			Address:          txSig.Address,
			KeyID:            txSig.KeyID,
			HashingAlgorithm: accountKey.HashAlgo,
		}
	}

	valid, err := accountKey.PublicKey.Verify(txSig.Signature, message, hasher)
	if err != nil {
		return accountKey, &PublicKeyVerificationError{
			Address: txSig.Address,
			KeyID:   txSig.KeyID,
			Err:     err,
		}
	}

	if !valid {
		return accountKey, &InvalidSignaturePublicKeyError{Address: txSig.Address, KeyID: txSig.KeyID}
	}

	return accountKey, nil
}

func sigIsForProposalKey(txSig flow.TransactionSignature, proposalKey flow.ProposalKey) bool {
	return txSig.Address == proposalKey.Address && txSig.KeyID == proposalKey.KeyID
}

func hasSufficientKeyWeight(weights map[flow.Address]int, address flow.Address) bool {
	return weights[address] >= AccountKeyWeightThreshold
}

func (r *TransactionContext) isValidSigningAccount(address runtime.Address) bool {
	for _, accountAddress := range r.GetSigningAccounts() {
		if accountAddress == address {
			return true
		}
	}

	return false
}

func InitDefaultTokenTransaction() []byte {
	return []byte(fmt.Sprintf(`
		import FlowServiceAccount from 0x%s
	
		transaction {
			prepare(acct: AuthAccount) {
				FlowServiceAccount.initDefaultToken(acct)
			}
		}
	`, flow.ServiceAddress()))
}

func DefaultTokenBalanceScript(addr flow.Address) []byte {
	return []byte(fmt.Sprintf(`
        import FlowServiceAccount from 0x%s
    
        pub fun main(): UFix64 {
            let acct = getAccount(0x%s)
            return FlowServiceAccount.defaultTokenBalance(acct)
        }
    `, flow.ServiceAddress(), addr))
}

func DeductAccountCreationFeeTransaction() []byte {
	return []byte(fmt.Sprintf(`
		import FlowServiceAccount from 0x%s
	
		transaction {
			prepare(acct: AuthAccount) {
				if !FlowServiceAccount.isAccountCreator(acct.address) {
					panic("Account not authorized to create accounts")
				}
	
				FlowServiceAccount.deductAccountCreationFee(acct)
			}
		}
	`, flow.ServiceAddress()))
}

func DeductTransactionFeeTransaction() []byte {
	return []byte(fmt.Sprintf(`
		import FlowServiceAccount from 0x%s
	
		transaction {
			prepare(acct: AuthAccount) {
				FlowServiceAccount.deductTransactionFee(acct)
			}
		}
	`, flow.ServiceAddress()))
}

func DeployDefaultTokenTransaction(contract []byte) []byte {
	return []byte(fmt.Sprintf(`
        transaction {
          prepare(flowTokenAcct: AuthAccount, serviceAcct: AuthAccount) {
            let adminAcct = serviceAcct
            flowTokenAcct.setCode("%s".decodeHex(), adminAcct)
          }
        }
    `, hex.EncodeToString(contract)))
}

func DeployFlowFeesTransaction(contract []byte) []byte {
	return []byte(fmt.Sprintf(`
        transaction {
          prepare(flowFees: AuthAccount, serviceAcct: AuthAccount) {
            let adminAcct = serviceAcct
            flowFees.setCode("%s".decodeHex(), adminAcct)
          }
        }
    `, hex.EncodeToString(contract)))
}

func MintDefaultTokenTransaction() []byte {
	return []byte(fmt.Sprintf(`
		import FungibleToken from 0x%s
		import FlowToken from 0x%s
	
		transaction(amount: UFix64) {
	
		  let tokenAdmin: &FlowToken.Administrator
		  let tokenReceiver: &FlowToken.Vault{FungibleToken.Receiver}
	
		  prepare(signer: AuthAccount) {
			self.tokenAdmin = signer
			  .borrow<&FlowToken.Administrator>(from: /storage/flowTokenAdmin) 
			  ?? panic("Signer is not the token admin")
	
			self.tokenReceiver = signer
			  .getCapability(/public/flowTokenReceiver)!
			  .borrow<&FlowToken.Vault{FungibleToken.Receiver}>()
			  ?? panic("Unable to borrow receiver reference for recipient")
		  }
	
		  execute {
			let minter <- self.tokenAdmin.createNewMinter(allowedAmount: amount)
			let mintedVault <- minter.mintTokens(amount: amount)
	
			self.tokenReceiver.deposit(from: <-mintedVault)
		
			destroy minter
		  }
		}
	`, FungibleTokenAddress(), FlowTokenAddress()))
}

func FungibleTokenAddress() flow.Address {
	address, _, _ := flow.AccountAddress(flow.AddressState(1))
	return address
}

<<<<<<< HEAD
        self.tokenReceiver.deposit(from: <-mintedVault)
    
        destroy minter
      }
    }
`, FungibleTokenAddress(), FlowTokenAddress()))

func FungibleTokenAddress() flow.Address {
	address, _ := flow.AddressAtIndex(2)
	return address
}

func FlowTokenAddress() flow.Address {
	address, _ := flow.AddressAtIndex(3)
=======
func FlowTokenAddress() flow.Address {
	address, _, _ := flow.AccountAddress(flow.AddressState(2))
>>>>>>> 2d1c93e2
	return address
}<|MERGE_RESOLUTION|>--- conflicted
+++ resolved
@@ -680,28 +680,11 @@
 }
 
 func FungibleTokenAddress() flow.Address {
-	address, _, _ := flow.AccountAddress(flow.AddressState(1))
-	return address
-}
-
-<<<<<<< HEAD
-        self.tokenReceiver.deposit(from: <-mintedVault)
-    
-        destroy minter
-      }
-    }
-`, FungibleTokenAddress(), FlowTokenAddress()))
-
-func FungibleTokenAddress() flow.Address {
 	address, _ := flow.AddressAtIndex(2)
 	return address
 }
 
 func FlowTokenAddress() flow.Address {
 	address, _ := flow.AddressAtIndex(3)
-=======
-func FlowTokenAddress() flow.Address {
-	address, _, _ := flow.AccountAddress(flow.AddressState(2))
->>>>>>> 2d1c93e2
 	return address
 }