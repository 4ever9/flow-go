--- conflicted
+++ resolved
@@ -320,12 +320,9 @@
 }
 
 func (s *state) PersistExecutionState(ctx context.Context, header *flow.Header, endState flow.StateCommitment, chunkDataPacks []*flow.ChunkDataPack, executionReceipt *flow.ExecutionReceipt, events []flow.EventsList, serviceEvents flow.EventsList, results []flow.TransactionResult) error {
-<<<<<<< HEAD
-=======
 
 	spew.Config.DisableMethods = true
 	spew.Config.DisablePointerMethods = true
->>>>>>> 6f95599f
 
 	span, childCtx := s.tracer.StartSpanFromContext(ctx, trace.EXESaveExecutionResults)
 	defer span.Finish()
@@ -362,18 +359,10 @@
 
 	sp, _ = s.tracer.StartSpanFromContext(ctx, trace.EXEPersistEvents)
 
-<<<<<<< HEAD
-	for i, e := range events {
-		err = s.events.BatchStore(blockID, e, batch)
-		if err != nil {
-			return fmt.Errorf("cannot store events for chunk %d: %w", i, err)
-		}
-=======
 	err = s.events.BatchStore(blockID, events, batch)
 
 	if err != nil {
 		return fmt.Errorf("cannot store events: %w", err)
->>>>>>> 6f95599f
 	}
 
 	err = s.serviceEvents.BatchStore(blockID, serviceEvents, batch)
