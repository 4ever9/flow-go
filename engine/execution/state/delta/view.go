--- conflicted
+++ resolved
@@ -71,11 +71,6 @@
 		reads[i] = id
 	}
 
-<<<<<<< HEAD
-=======
-	spockSecret := v.spockSecretHasher.SumHash()
-
->>>>>>> 17a7b7ce
 	return &SpockSnapshot{
 		Snapshot: Snapshot{
 			Delta: delta,
