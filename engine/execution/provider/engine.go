--- conflicted
+++ resolved
@@ -132,20 +132,12 @@
 
 	var err error
 
-<<<<<<< HEAD
-	eng.receiptCon, err = net.Register(network.PushReceipts, &eng)
-=======
 	engine.receiptCon, err = net.Register(channels.PushReceipts, &engine)
->>>>>>> 138e1c32
 	if err != nil {
 		return nil, fmt.Errorf("could not register receipt provider engine: %w", err)
 	}
 
-<<<<<<< HEAD
-	chunksConduit, err := net.Register(network.ProvideChunks, &eng)
-=======
 	chunksConduit, err := net.Register(channels.ProvideChunks, &engine)
->>>>>>> 138e1c32
 	if err != nil {
 		return nil, fmt.Errorf("could not register chunk data pack provider engine: %w", err)
 	}
