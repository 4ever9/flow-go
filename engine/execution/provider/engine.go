package provider

import (
	"context"
	"errors"
	"fmt"
	"math/rand"

	"github.com/rs/zerolog"

	"github.com/onflow/flow-go/engine"
	"github.com/onflow/flow-go/engine/execution/state"
	"github.com/onflow/flow-go/model/flow"
	"github.com/onflow/flow-go/model/flow/filter"
	"github.com/onflow/flow-go/model/messages"
	"github.com/onflow/flow-go/module"
	"github.com/onflow/flow-go/module/epochs"
	"github.com/onflow/flow-go/module/trace"
	"github.com/onflow/flow-go/network"
	"github.com/onflow/flow-go/state/protocol"
	"github.com/onflow/flow-go/storage"
	"github.com/onflow/flow-go/utils/logging"
)

type ProviderEngine interface {
	network.Engine
	BroadcastExecutionReceipt(context.Context, *flow.ExecutionReceipt) error
}

// An Engine provides means of accessing data about execution state and broadcasts execution receipts to nodes in the network.
// Also generates and saves execution receipts
type Engine struct {
	unit          *engine.Unit
	log           zerolog.Logger
	tracer        module.Tracer
	receiptCon    network.Conduit
	state         protocol.State
	execState     state.ReadOnlyExecutionState
	me            module.Local
	chunksConduit network.Conduit
	metrics       module.ExecutionMetrics
	staker        epochs.Staker
}

func New(
	logger zerolog.Logger,
	tracer module.Tracer,
	net module.Network,
	state protocol.State,
	me module.Local,
	execState state.ReadOnlyExecutionState,
	metrics module.ExecutionMetrics,
	staker epochs.Staker,
) (*Engine, error) {

	log := logger.With().Str("engine", "receipts").Logger()

	eng := Engine{
		unit:      engine.NewUnit(),
		log:       log,
		tracer:    tracer,
		state:     state,
		me:        me,
		execState: execState,
		metrics:   metrics,
		staker:    staker,
	}

	var err error

	eng.receiptCon, err = net.Register(engine.PushReceipts, &eng)
	if err != nil {
		return nil, fmt.Errorf("could not register receipt provider engine: %w", err)
	}

	chunksConduit, err := net.Register(engine.ProvideChunks, &eng)
	if err != nil {
		return nil, fmt.Errorf("could not register chunk data pack provider engine: %w", err)
	}
	eng.chunksConduit = chunksConduit

	return &eng, nil
}

func (e *Engine) SubmitLocal(event interface{}) {
	e.Submit(e.me.NodeID(), event)
}

func (e *Engine) Submit(originID flow.Identifier, event interface{}) {
	e.unit.Launch(func() {
		err := e.Process(originID, event)
		if err != nil {
			engine.LogError(e.log, err)
		}
	})
}

func (e *Engine) ProcessLocal(event interface{}) error {
	return e.Process(e.me.NodeID(), event)
}

// Ready returns a channel that will close when the engine has
// successfully started.
func (e *Engine) Ready() <-chan struct{} {
	return e.unit.Ready()
}

// Done returns a channel that will close when the engine has
// successfully stopped.
func (e *Engine) Done() <-chan struct{} {
	return e.unit.Done()
}

func (e *Engine) Process(originID flow.Identifier, event interface{}) error {
	return e.unit.Do(func() error {
		return e.process(originID, event)
	})
}

func (e *Engine) process(originID flow.Identifier, event interface{}) error {
	ctx := context.Background()
	switch v := event.(type) {
	case *messages.ChunkDataRequest:
		err := e.onChunkDataRequest(ctx, originID, v)
		if err != nil {
			return fmt.Errorf("could not answer chunk data request: %w", err)
		}
		return err
	default:
		return fmt.Errorf("invalid event type (%T)", event)
	}
}

// onChunkDataRequest receives a request for the chunk data pack associated with chunkID from the
// requester `originID`. If such a chunk data pack is available in the execution state, it is sent to the
// requester.
func (e *Engine) onChunkDataRequest(
	ctx context.Context,
	originID flow.Identifier,
	req *messages.ChunkDataRequest,
) error {

	// extracts list of verifier nodes id
	chunkID := req.ChunkID

	log := e.log.With().
		Hex("origin_id", logging.ID(originID)).
		Hex("chunk_id", logging.ID(chunkID)).
		Logger()

	log.Debug().Msg("received chunk data pack request")

	// increases collector metric
	e.metrics.ChunkDataPackRequested()

<<<<<<< HEAD
	if !e.staker.AmIStaked() {
		e.log.Warn().Str("origin_id", originID.String()).Msg("node not staked, but received chunk data pack request")
		return nil
	}

	origin, err := e.state.Final().Identity(originID)
	if err != nil {
		return engine.NewInvalidInputErrorf("invalid origin id (%s): %w", origin, err)
	}

	// only verifier nodes are allowed to request chunk data packs
	if origin.Role != flow.RoleVerification {
		return engine.NewInvalidInputErrorf("invalid role for receiving collection: %s", origin.Role)
	}

=======
>>>>>>> b743a80a
	cdp, err := e.execState.ChunkDataPackByChunkID(ctx, chunkID)
	// we might be behind when we don't have the requested chunk.
	// if this happen, log it and return nil
	if errors.Is(err, storage.ErrNotFound) {
		log.Warn().Msg("chunk not found")
		return nil
	}

	if err != nil {
		return fmt.Errorf("could not retrieve chunk ID (%s): %w", originID, err)
	}

	origin, err := e.ensureStaked(cdp.ChunkID, originID)
	if err != nil {
		return err
	}

	var collection flow.Collection
	if cdp.CollectionID != flow.ZeroID {
		// retrieves collection of non-zero chunks
		coll, err := e.execState.GetCollection(cdp.CollectionID)
		if err != nil {
			return fmt.Errorf("cannot retrieve collection %x for chunk %x: %w", cdp.CollectionID, cdp.ChunkID, err)
		}
		collection = *coll
	}

	response := &messages.ChunkDataResponse{
		ChunkDataPack: *cdp,
		Nonce:         rand.Uint64(),
		Collection:    collection,
	}

	// sends requested chunk data pack to the requester
	err = e.chunksConduit.Unicast(response, originID)
	if err != nil {
		return fmt.Errorf("could not send requested chunk data pack to (%s): %w", origin, err)
	}

	log.Debug().
		Hex("collection_id", logging.ID(response.Collection.ID())).
		Msg("chunk data pack request successfully replied")

	return nil
}

func (e *Engine) ensureStaked(chunkID flow.Identifier, originID flow.Identifier) (*flow.Identity, error) {
	blockID, err := e.execState.GetBlockIDByChunkID(chunkID)
	if err != nil {
		return nil, engine.NewInvalidInputErrorf("cannot find blockID corresponding to chunk data pack: %w", err)
	}

	origin, err := e.state.AtBlockID(blockID).Identity(originID)
	if err != nil {
		return nil, engine.NewInvalidInputErrorf("invalid origin id (%s): %w", origin, err)
	}

	// only verifier nodes are allowed to request chunk data packs
	if origin.Role != flow.RoleVerification {
		return nil, engine.NewInvalidInputErrorf("invalid role for receiving collection: %s", origin.Role)
	}

	if origin.Stake == 0 {
		return nil, engine.NewInvalidInputErrorf("node %s is not staked for the epoch corresponding to the requested chunk data pack", origin.NodeID)
	}
	return origin, nil
}

func (e *Engine) BroadcastExecutionReceipt(ctx context.Context, receipt *flow.ExecutionReceipt) error {
	finalState, ok := receipt.ExecutionResult.FinalStateCommitment()
	if !ok {
		return fmt.Errorf("could not get final state: no chunks found")
	}

	span, _ := e.tracer.StartSpanFromContext(ctx, trace.EXEBroadcastExecutionReceipt)
	defer span.Finish()

	e.log.Debug().
		Hex("block_id", logging.ID(receipt.ExecutionResult.BlockID)).
		Hex("receipt_id", logging.Entity(receipt)).
		Hex("final_state", finalState).
		Msg("broadcasting execution receipt")

	identities, err := e.state.Final().Identities(filter.HasRole(flow.RoleAccess, flow.RoleConsensus,
		flow.RoleVerification))
	if err != nil {
		return fmt.Errorf("could not get consensus and verification identities: %w", err)
	}

	err = e.receiptCon.Publish(receipt, identities.NodeIDs()...)
	if err != nil {
		return fmt.Errorf("could not submit execution receipts: %w", err)
	}

	return nil
}<|MERGE_RESOLUTION|>--- conflicted
+++ resolved
@@ -153,24 +153,6 @@
 	// increases collector metric
 	e.metrics.ChunkDataPackRequested()
 
-<<<<<<< HEAD
-	if !e.staker.AmIStaked() {
-		e.log.Warn().Str("origin_id", originID.String()).Msg("node not staked, but received chunk data pack request")
-		return nil
-	}
-
-	origin, err := e.state.Final().Identity(originID)
-	if err != nil {
-		return engine.NewInvalidInputErrorf("invalid origin id (%s): %w", origin, err)
-	}
-
-	// only verifier nodes are allowed to request chunk data packs
-	if origin.Role != flow.RoleVerification {
-		return engine.NewInvalidInputErrorf("invalid role for receiving collection: %s", origin.Role)
-	}
-
-=======
->>>>>>> b743a80a
 	cdp, err := e.execState.ChunkDataPackByChunkID(ctx, chunkID)
 	// we might be behind when we don't have the requested chunk.
 	// if this happen, log it and return nil
