package utils

import (
	"context"
	"testing"

	"github.com/rs/zerolog"
	"github.com/stretchr/testify/require"

	"github.com/onflow/flow-go/engine/execution/computation/committer"
	"github.com/onflow/flow-go/engine/execution/computation/computer"
	"github.com/onflow/flow-go/engine/execution/state"
	"github.com/onflow/flow-go/engine/execution/state/bootstrap"
	"github.com/onflow/flow-go/engine/execution/state/delta"
	"github.com/onflow/flow-go/engine/execution/testutil"
	"github.com/onflow/flow-go/fvm"
	"github.com/onflow/flow-go/fvm/programs"
	"github.com/onflow/flow-go/ledger"
	completeLedger "github.com/onflow/flow-go/ledger/complete"
	"github.com/onflow/flow-go/ledger/complete/wal/fixtures"

	fvmMock "github.com/onflow/flow-go/fvm/mock"
	"github.com/onflow/flow-go/model/flow"
	"github.com/onflow/flow-go/module/mempool/entity"
	"github.com/onflow/flow-go/module/metrics"
	"github.com/onflow/flow-go/module/trace"
	"github.com/onflow/flow-go/utils/unittest"
)

// ExecutionReceiptData is a test helper struct that represents all data required
// to verify the result of an execution receipt.
type ExecutionReceiptData struct {
	ReferenceBlock *flow.Block // block that execution receipt refers to
	Collections    []*flow.Collection
	ChunkDataPacks []*flow.ChunkDataPack
	SpockSecrets   [][]byte
}

// CompleteExecutionReceipt is a test helper struct that represents a container block accompanied with all
// data required to verify its execution receipts.
// TODO update this as needed based on execution requirements
type CompleteExecutionReceipt struct {
	ContainerBlock *flow.Block // block that contains execution receipt of reference block

	// TODO: this is a temporary field to support finder engine logic
	// It should be removed once we replace finder engine.
	Receipts     []*flow.ExecutionReceipt // copy of execution receipts in container block
	ReceiptsData []*ExecutionReceiptData  // execution receipts data of the container block
}

// CompleteExecutionReceiptBuilder is a test helper struct that specifies the parameters to build a CompleteExecutionReceipt.
type CompleteExecutionReceiptBuilder struct {
	resultsCount int // number of execution results in the container block.
	copyCount    int // number of times each execution result is copied in a block (by different receipts).
	chunksCount  int // number of chunks in each execution result.
	chain        flow.Chain
}

type CompleteExecutionReceiptBuilderOpt func(builder *CompleteExecutionReceiptBuilder)

func WithResults(count int) CompleteExecutionReceiptBuilderOpt {
	return func(builder *CompleteExecutionReceiptBuilder) {
		builder.resultsCount = count
	}
}

func WithChunks(count int) CompleteExecutionReceiptBuilderOpt {
	return func(builder *CompleteExecutionReceiptBuilder) {
		builder.chunksCount = count
	}
}

func WithCopies(count int) CompleteExecutionReceiptBuilderOpt {
	return func(builder *CompleteExecutionReceiptBuilder) {
		builder.copyCount = count
	}
}

func WithChain(chain flow.Chain) CompleteExecutionReceiptBuilderOpt {
	return func(builder *CompleteExecutionReceiptBuilder) {
		builder.chain = chain
	}
}

// CompleteExecutionReceiptFixture returns complete execution receipt with an
// execution receipt referencing the block collections.
//
// chunks determines the number of chunks inside each receipt.
// The output is an execution result with chunks+1 chunks, where the last chunk accounts
// for the system chunk.
// TODO: remove this function once new verification architecture is in place.
func CompleteExecutionReceiptFixture(t *testing.T, chunks int, chain flow.Chain, root *flow.Header) *CompleteExecutionReceipt {
	return CompleteExecutionReceiptChainFixture(t, root, 1, WithChunks(chunks), WithChain(chain))[0]
}

// ExecutionResultFixture is a test helper that returns an execution result for the reference block header as well as the execution receipt data
// for that result.
func ExecutionResultFixture(t *testing.T, chunkCount int, chain flow.Chain, refBlkHeader *flow.Header) (*flow.ExecutionResult,
	*ExecutionReceiptData) {
	// setups up the first collection of block consists of three transactions
	tx1 := testutil.DeployCounterContractTransaction(chain.ServiceAddress(), chain)
	err := testutil.SignTransactionAsServiceAccount(tx1, 0, chain)
	require.NoError(t, err)
	tx2 := testutil.CreateCounterTransaction(chain.ServiceAddress(), chain.ServiceAddress())
	err = testutil.SignTransactionAsServiceAccount(tx2, 1, chain)
	require.NoError(t, err)
	tx3 := testutil.CreateCounterPanicTransaction(chain.ServiceAddress(), chain.ServiceAddress())
	err = testutil.SignTransactionAsServiceAccount(tx3, 2, chain)
	require.NoError(t, err)
	transactions := []*flow.TransactionBody{tx1, tx2, tx3}
	collection := flow.Collection{Transactions: transactions}
	collections := []*flow.Collection{&collection}
	guarantee := unittest.CollectionGuaranteeFixture(unittest.WithCollection(&collection), unittest.WithCollRef(refBlkHeader.ParentID))
	guarantees := []*flow.CollectionGuarantee{guarantee}

	metricsCollector := &metrics.NoopCollector{}
	log := zerolog.Nop()

	// setups execution outputs:
	spockSecrets := make([][]byte, 0)
	chunks := make([]*flow.Chunk, 0)
	chunkDataPacks := make([]*flow.ChunkDataPack, 0)

	var payload flow.Payload
	var referenceBlock flow.Block

	unittest.RunWithTempDir(t, func(dir string) {

		w := &fixtures.NoopWAL{}

		led, err := completeLedger.NewLedger(w, 100, metricsCollector, zerolog.Nop(), completeLedger.DefaultPathFinderVersion)
		require.NoError(t, err)
		defer led.Done()

		startStateCommitment, err := bootstrap.NewBootstrapper(log).BootstrapLedger(
			led,
			unittest.ServiceAccountPublicKey,
			chain,
			fvm.WithInitialTokenSupply(unittest.GenesisTokenSupply),
		)
		require.NoError(t, err)

		rt := fvm.NewInterpreterRuntime()

		vm := fvm.NewVirtualMachine(rt)

		blocks := new(fvmMock.Blocks)

		execCtx := fvm.NewContext(
			log,
			fvm.WithChain(chain),
			fvm.WithBlocks(blocks),
		)

		// create state.View
		view := delta.NewView(state.LedgerGetRegister(led, startStateCommitment))
		committer := committer.NewLedgerViewCommitter(led, trace.NewNoopTracer())
		programs := programs.NewEmptyPrograms()

		// create BlockComputer
		bc, err := computer.NewBlockComputer(vm, execCtx, nil, trace.NewNoopTracer(), log, committer)
		require.NoError(t, err)

		completeColls := make(map[flow.Identifier]*entity.CompleteCollection)
		completeColls[guarantee.ID()] = &entity.CompleteCollection{
			Guarantee:    guarantee,
			Transactions: collection.Transactions,
		}

		for i := 1; i < chunkCount; i++ {
			tx := testutil.CreateCounterTransaction(chain.ServiceAddress(), chain.ServiceAddress())
			err = testutil.SignTransactionAsServiceAccount(tx, 3+uint64(i), chain)
			require.NoError(t, err)

			collection := flow.Collection{Transactions: []*flow.TransactionBody{tx}}
			guarantee := unittest.CollectionGuaranteeFixture(unittest.WithCollection(&collection), unittest.WithCollRef(refBlkHeader.ParentID))
			collections = append(collections, &collection)
			guarantees = append(guarantees, guarantee)

			completeColls[guarantee.ID()] = &entity.CompleteCollection{
				Guarantee:    guarantee,
				Transactions: collection.Transactions,
			}
		}

		payload = flow.Payload{
			Guarantees: guarantees,
		}
		referenceBlock = flow.Block{
			Header: refBlkHeader,
		}
		referenceBlock.SetPayload(payload)

		executableBlock := &entity.ExecutableBlock{
			Block:               &referenceBlock,
			CompleteCollections: completeColls,
			StartState:          startStateCommitment,
		}
		computationResult, err := bc.ExecuteBlock(context.Background(), executableBlock, view, programs)
		require.NoError(t, err)

		for i, stateSnapshot := range computationResult.StateSnapshots {

			ids, values := view.Delta().RegisterUpdates()
			keys := state.RegisterIDSToKeys(ids)
			flowValues := state.RegisterValuesToValues(values)

			update, err := ledger.NewUpdate(startStateCommitment, keys, flowValues)
			require.NoError(t, err)

			// TODO: update CommitDelta to also return proofs
			endStateCommitment, err := led.Set(update)
			require.NoError(t, err, "error updating registers")

			var collectionID flow.Identifier

			// account for system chunk being last
			if i < len(computationResult.StateSnapshots)-1 {
				collectionGuarantee := executableBlock.Block.Payload.Guarantees[i]
				completeCollection := executableBlock.CompleteCollections[collectionGuarantee.ID()]
				collectionID = completeCollection.Collection().ID()
			} else {
				collectionID = flow.ZeroID
			}

			chunk := &flow.Chunk{
				ChunkBody: flow.ChunkBody{
					CollectionIndex: uint(i),
					StartState:      startStateCommitment,
					// TODO: include real, event collection hash, currently using the collection ID to generate a different Chunk ID
					// Otherwise, the chances of there being chunks with the same ID before all these TODOs are done is large, since
					// startState stays the same if blocks are empty
					EventCollection: collectionID,
					BlockID:         executableBlock.ID(),
					// TODO: record gas used
					TotalComputationUsed: 0,
					// TODO: record number of txs
					NumberOfTransactions: 0,
				},
				Index:    uint64(i),
				EndState: endStateCommitment,
			}

			// chunkDataPack
			allRegisters := view.Interactions().AllRegisters()
			allKeys := state.RegisterIDSToKeys(allRegisters)

			query, err := ledger.NewQuery(chunk.StartState, allKeys)
			require.NoError(t, err)

			//values, proofs, err := led.GetRegistersWithProof(allRegisters, chunk.StartState)
			proof, err := led.Prove(query)
			require.NoError(t, err, "error reading registers with proofs from ledger")

			chunkDataPack := &flow.ChunkDataPack{
				ChunkID:      chunk.ID(),
				StartState:   chunk.StartState,
				Proof:        proof,
				CollectionID: collection.ID(),
			}

			chunks = append(chunks, chunk)
			chunkDataPacks = append(chunkDataPacks, chunkDataPack)
			spockSecrets = append(spockSecrets, stateSnapshot.SpockSecret)
			startStateCommitment = endStateCommitment
		}

	})

	// makes sure all chunks are referencing the correct block id.
	blockID := referenceBlock.ID()
	for _, chunk := range chunks {
		require.Equal(t, blockID, chunk.BlockID, "inconsistent block id in chunk fixture")
	}

	result := &flow.ExecutionResult{
		BlockID: blockID,
		Chunks:  chunks,
	}

	return result, &ExecutionReceiptData{
		ReferenceBlock: &referenceBlock,
		Collections:    collections,
		ChunkDataPacks: chunkDataPacks,
		SpockSecrets:   spockSecrets,
	}
}

// LightExecutionResultFixture returns a light mocked version of execution result with an
// execution receipt referencing the block/collections. In the light version of execution result,
// everything is wired properly, but with the minimum viable content provided. This version is basically used
// for profiling.
// TODO: remove this once new architecture of verification node is in place.
func LightExecutionResultFixture(chunkCount int) *CompleteExecutionReceipt {
	collections := make([]*flow.Collection, 0, chunkCount)
	guarantees := make([]*flow.CollectionGuarantee, 0, chunkCount)
	chunkDataPacks := make([]*flow.ChunkDataPack, 0, chunkCount)

	// creates collections and guarantees
	for i := 0; i < chunkCount; i++ {
		coll := unittest.CollectionFixture(1)
		guarantee := coll.Guarantee()
		collections = append(collections, &coll)
		guarantees = append(guarantees, &guarantee)
	}

	payload := flow.Payload{
		Guarantees: guarantees,
	}

	header := unittest.BlockHeaderFixture()
	header.Height = 0
	header.PayloadHash = payload.Hash()

	referenceBlock := flow.Block{
		Header:  &header,
		Payload: &payload,
	}
	blockID := referenceBlock.ID()

	// creates chunks
	chunks := make([]*flow.Chunk, 0)
	for i := 0; i < chunkCount; i++ {
		chunk := &flow.Chunk{
			ChunkBody: flow.ChunkBody{
				CollectionIndex: uint(i),
				BlockID:         blockID,
				EventCollection: unittest.IdentifierFixture(),
			},
			Index: uint64(i),
		}
		chunks = append(chunks, chunk)

		// creates a light (quite empty) chunk data pack for the chunk at bare minimum
		chunkDataPack := flow.ChunkDataPack{
			ChunkID: chunk.ID(),
		}
		chunkDataPacks = append(chunkDataPacks, &chunkDataPack)
	}

	result := flow.ExecutionResult{
		BlockID: blockID,
		Chunks:  chunks,
	}

	receipt := &flow.ExecutionReceipt{
		ExecutionResult: result,
	}

	// container block contains the execution receipt and points back to reference block
	// as its parent.
	containerBlock := unittest.BlockWithParentFixture(referenceBlock.Header)
	containerBlock.Payload.Receipts = []*flow.ExecutionReceiptMeta{receipt.Meta()}
	containerBlock.Payload.Results = []*flow.ExecutionResult{&receipt.ExecutionResult}

	return &CompleteExecutionReceipt{
		ContainerBlock: &containerBlock,
		Receipts:       []*flow.ExecutionReceipt{receipt},
		ReceiptsData: []*ExecutionReceiptData{
			{
				ReferenceBlock: &referenceBlock,
				Collections:    collections,
				ChunkDataPacks: chunkDataPacks,
			},
		},
	}
}

// CompleteExecutionReceiptChainFixture is a test fixture that creates a chain of blocks of size `count`.
// The chain is in the form of root <- R1,1 <- R1,2 <- ... <- C1 <- R2,1 <- R2,2 <- ... <- C2 <- ...
// In this chain R refers to reference blocks that contain guarantees.
// C refers to a container block that contains an execution receipt for its preceding reference blocks.
// e.g., C1 contains an execution receipt for R1,1, R1,2, etc, and C2 contains a receipt for R2,1, R2,2, etc.
// For sake of simplicity and test, container blocks (i.e., C) do not contain any guarantee.
//
// It returns a slice of complete execution receipt fixtures that contains a container block as well as all data to verify its contained receipts.
func CompleteExecutionReceiptChainFixture(t *testing.T, root *flow.Header, count int, opts ...CompleteExecutionReceiptBuilderOpt) []*CompleteExecutionReceipt {
	completeERs := make([]*CompleteExecutionReceipt, 0, count)
	parent := root

	builder := &CompleteExecutionReceiptBuilder{
		resultsCount: 1,
		copyCount:    1,
		chunksCount:  1,
		chain:        flow.Testnet.Chain(),
	}

	for _, apply := range opts {
		apply(builder)
	}

	for i := 0; i < count; i++ {
		// Generates two blocks as parent <- R <- C where R is a reference block containing guarantees,
		// and C is a container block containing execution receipt for R.
		allResults, allData, head := ExecutionResultsFromParentBlockFixture(t, parent, builder)
		containerBlock, receipts := ContainerBlockFixture(head, allResults)
		completeERs = append(completeERs, &CompleteExecutionReceipt{
			ContainerBlock: containerBlock,
			Receipts:       receipts,
			ReceiptsData:   allData,
		})

		parent = containerBlock.Header
	}
	return completeERs
}

// ExecutionResultsFromParentBlockFixture creates a chain of results from a parent block.
//
// By default each result refers to a distinct reference block, and it extends the block chain after generating each
// result (i.e., for the next result).
//
// Each result may appear in more than one receipt depending on the builder parameters.
func ExecutionResultsFromParentBlockFixture(t *testing.T, parent *flow.Header, builder *CompleteExecutionReceiptBuilder) ([]*flow.ExecutionResult,
	[]*ExecutionReceiptData, *flow.Header) {
	allData := make([]*ExecutionReceiptData, 0, builder.resultsCount)
	allResults := make([]*flow.ExecutionResult, 0, builder.resultsCount)

	for i := 0; i < builder.resultsCount; i++ {
		result, data := ExecutionResultFromParentBlockFixture(t, parent, builder)

		// makes several copies of the same result
		for cp := 0; cp < builder.copyCount; cp++ {
			allData = append(allData, data)
			allResults = append(allResults, result)
		}
		parent = data.ReferenceBlock.Header
	}

	return allResults, allData, parent
}

// ExecutionResultFromParentBlockFixture is a test helper that creates a child (reference) block from the parent, as well as an execution for it.
func ExecutionResultFromParentBlockFixture(t *testing.T, parent *flow.Header, builder *CompleteExecutionReceiptBuilder) (*flow.ExecutionResult,
	*ExecutionReceiptData) {
	refBlkHeader := unittest.BlockHeaderWithParentFixture(parent)
	return ExecutionResultFixture(t, builder.chunksCount, builder.chain, &refBlkHeader)
}

<<<<<<< HEAD
	update, err := ledger.NewUpdate(ledger.State(startStateCommitment), keys, flowValues)
	require.NoError(t, err)

	// TODO: update CommitDelta to also return proofs
	endStateCommitment, err := led.Set(update)
	require.NoError(t, err, "error updating registers")

	chunk := &flow.Chunk{
		ChunkBody: flow.ChunkBody{
			CollectionIndex: chunkIndex,
			StartState:      startStateCommitment,
			// TODO: include event collection hash
			EventCollection: flow.ZeroID,
			BlockID:         blockID,
			// TODO: record gas used
			TotalComputationUsed: 0,
			// TODO: record number of txs
			NumberOfTransactions: 0,
		},
		Index:    uint64(chunkIndex),
		EndState: flow.StateCommitment(endStateCommitment),
	}

	// chunkDataPack
	allRegisters := view.Interactions().AllRegisters()
	allKeys := state.RegisterIDSToKeys(allRegisters)

	query, err := ledger.NewQuery(ledger.State(chunk.StartState), allKeys)
	require.NoError(t, err)

	//values, proofs, err := led.GetRegistersWithProof(allRegisters, chunk.StartState)
	proof, err := led.Prove(query)
	require.NoError(t, err, "error reading registers with proofs from ledger")

	chunkDataPack := &flow.ChunkDataPack{
		ChunkID:      chunk.ID(),
		StartState:   chunk.StartState,
		Proof:        proof,
		CollectionID: collection.ID(),
	}

	return chunk, chunkDataPack, flow.StateCommitment(endStateCommitment), spock
=======
// ContainerBlockFixture builds and returns a block that contains an execution receipt for the
// input result.
func ContainerBlockFixture(parent *flow.Header, results []*flow.ExecutionResult) (*flow.Block, []*flow.ExecutionReceipt) {
	receipts := make([]*flow.ExecutionReceipt, 0, len(results))

	for _, result := range results {
		receipts = append(receipts, &flow.ExecutionReceipt{
			ExecutorID:      unittest.IdentifierFixture(),
			ExecutionResult: *result,
		})
	}

	// container block is the block that contains the execution receipt of reference block
	containerBlock := unittest.BlockWithParentFixture(parent)
	containerBlock.SetPayload(unittest.PayloadFixture(unittest.WithReceipts(receipts...)))

	return &containerBlock, receipts
>>>>>>> e01a7f68
}<|MERGE_RESOLUTION|>--- conflicted
+++ resolved
@@ -205,7 +205,7 @@
 			keys := state.RegisterIDSToKeys(ids)
 			flowValues := state.RegisterValuesToValues(values)
 
-			update, err := ledger.NewUpdate(startStateCommitment, keys, flowValues)
+			update, err := ledger.NewUpdate(ledger.State(startStateCommitment), keys, flowValues)
 			require.NoError(t, err)
 
 			// TODO: update CommitDelta to also return proofs
@@ -238,14 +238,14 @@
 					NumberOfTransactions: 0,
 				},
 				Index:    uint64(i),
-				EndState: endStateCommitment,
+				EndState: flow.StateCommitment(endStateCommitment),
 			}
 
 			// chunkDataPack
 			allRegisters := view.Interactions().AllRegisters()
 			allKeys := state.RegisterIDSToKeys(allRegisters)
 
-			query, err := ledger.NewQuery(chunk.StartState, allKeys)
+			query, err := ledger.NewQuery(ledger.State(chunk.StartState), allKeys)
 			require.NoError(t, err)
 
 			//values, proofs, err := led.GetRegistersWithProof(allRegisters, chunk.StartState)
@@ -262,7 +262,7 @@
 			chunks = append(chunks, chunk)
 			chunkDataPacks = append(chunkDataPacks, chunkDataPack)
 			spockSecrets = append(spockSecrets, stateSnapshot.SpockSecret)
-			startStateCommitment = endStateCommitment
+			startStateCommitment = flow.StateCommitment(endStateCommitment)
 		}
 
 	})
@@ -437,50 +437,6 @@
 	return ExecutionResultFixture(t, builder.chunksCount, builder.chain, &refBlkHeader)
 }
 
-<<<<<<< HEAD
-	update, err := ledger.NewUpdate(ledger.State(startStateCommitment), keys, flowValues)
-	require.NoError(t, err)
-
-	// TODO: update CommitDelta to also return proofs
-	endStateCommitment, err := led.Set(update)
-	require.NoError(t, err, "error updating registers")
-
-	chunk := &flow.Chunk{
-		ChunkBody: flow.ChunkBody{
-			CollectionIndex: chunkIndex,
-			StartState:      startStateCommitment,
-			// TODO: include event collection hash
-			EventCollection: flow.ZeroID,
-			BlockID:         blockID,
-			// TODO: record gas used
-			TotalComputationUsed: 0,
-			// TODO: record number of txs
-			NumberOfTransactions: 0,
-		},
-		Index:    uint64(chunkIndex),
-		EndState: flow.StateCommitment(endStateCommitment),
-	}
-
-	// chunkDataPack
-	allRegisters := view.Interactions().AllRegisters()
-	allKeys := state.RegisterIDSToKeys(allRegisters)
-
-	query, err := ledger.NewQuery(ledger.State(chunk.StartState), allKeys)
-	require.NoError(t, err)
-
-	//values, proofs, err := led.GetRegistersWithProof(allRegisters, chunk.StartState)
-	proof, err := led.Prove(query)
-	require.NoError(t, err, "error reading registers with proofs from ledger")
-
-	chunkDataPack := &flow.ChunkDataPack{
-		ChunkID:      chunk.ID(),
-		StartState:   chunk.StartState,
-		Proof:        proof,
-		CollectionID: collection.ID(),
-	}
-
-	return chunk, chunkDataPack, flow.StateCommitment(endStateCommitment), spock
-=======
 // ContainerBlockFixture builds and returns a block that contains an execution receipt for the
 // input result.
 func ContainerBlockFixture(parent *flow.Header, results []*flow.ExecutionResult) (*flow.Block, []*flow.ExecutionReceipt) {
@@ -498,5 +454,4 @@
 	containerBlock.SetPayload(unittest.PayloadFixture(unittest.WithReceipts(receipts...)))
 
 	return &containerBlock, receipts
->>>>>>> e01a7f68
 }