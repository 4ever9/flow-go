--- conflicted
+++ resolved
@@ -98,11 +98,6 @@
 		collector,
 		collector)
 
-<<<<<<< HEAD
-	// inject block
-	err := verNode.Blocks.Store(completeER.Block)
-	assert.Nil(t, err)
-=======
 	// generate a child block out of root block of state in verification node,
 	// and creates its corresponding execution result.
 	root, err := verNode.State.Params().Root()
@@ -126,7 +121,6 @@
 	}
 
 	assigner.On("Assign", result, result.BlockID).Return(assignment, nil)
->>>>>>> dd2d6fc4
 
 	// starts all the engines
 	<-verNode.FinderEngine.Ready()
