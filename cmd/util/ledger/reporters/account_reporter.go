package reporters

import (
	"context"
	"fmt"
	"math"
	goRuntime "runtime"
	"sync"

	"github.com/rs/zerolog"
	"github.com/schollz/progressbar/v3"

	"github.com/onflow/cadence"
	jsoncdc "github.com/onflow/cadence/encoding/json"
	"github.com/onflow/cadence/runtime"
	"github.com/onflow/cadence/runtime/common"

	"github.com/onflow/flow-go/cmd/util/ledger/migrations"
	"github.com/onflow/flow-go/fvm"
	"github.com/onflow/flow-go/fvm/environment"
	"github.com/onflow/flow-go/fvm/programs"
	"github.com/onflow/flow-go/fvm/state"
	"github.com/onflow/flow-go/ledger"
	"github.com/onflow/flow-go/model/flow"
)

// AccountReporter iterates through registers keeping a map of register sizes
// reports on storage metrics
type AccountReporter struct {
	Log   zerolog.Logger
	RWF   ReportWriterFactory
	Chain flow.Chain
}

var _ ledger.Reporter = &AccountReporter{}

func (r *AccountReporter) Name() string {
	return "Account Reporter"
}

type accountRecord struct {
	Address        string `json:"address"`
	StorageUsed    uint64 `json:"storageUsed"`
	AccountBalance uint64 `json:"accountBalance"`
	FUSDBalance    uint64 `json:"fusdBalance"`
	HasVault       bool   `json:"hasVault"`
	HasReceiver    bool   `json:"hasReceiver"`
	IsDapper       bool   `json:"isDapper"`
}

type contractRecord struct {
	Address  string `json:"address"`
	Contract string `json:"contract"`
}

type momentsRecord struct {
	Address string `json:"address"`
	Moments int    `json:"moments"`
}

func (r *AccountReporter) Report(payload []ledger.Payload, commit ledger.State) error {
	rwa := r.RWF.ReportWriter("account_report")
	rwc := r.RWF.ReportWriter("contract_report")
	rwm := r.RWF.ReportWriter("moments_report")
	defer rwa.Close()
	defer rwc.Close()
	defer rwm.Close()

	l := migrations.NewView(payload)
	stTxn := state.NewStateTransaction(
		l,
		state.DefaultParameters().WithMaxInteractionSizeAllowed(math.MaxUint64),
	)
	gen := environment.NewAccountCreator(stTxn, r.Chain)

	progress := progressbar.Default(int64(gen.AddressCount()), "Processing:")

	workerCount := goRuntime.NumCPU() / 2
	if workerCount == 0 {
		workerCount = 1
	}

	addressIndexes := make(chan uint64, workerCount)
	defer close(addressIndexes)

	// create multiple workers to generate account data report concurrently
	wg := &sync.WaitGroup{}
	for i := 0; i < workerCount; i++ {
		go func() {
			adp := newAccountDataProcessor(r.Log, rwa, rwc, rwm, r.Chain, l)
			for indx := range addressIndexes {
				adp.reportAccountData(indx)
				wg.Done()
			}
		}()
	}

	addressCount := gen.AddressCount()
	// produce jobs for workers to process
	for i := uint64(1); i <= addressCount; i++ {
		addressIndexes <- i

		wg.Add(1)

		err := progress.Add(1)
		if err != nil {
			panic(fmt.Errorf("progress.Add(1): %w", err))
		}
	}

	// wait until all jobs are done
	wg.Wait()

	err := progress.Finish()
	if err != nil {
		panic(fmt.Errorf("progress.Finish(): %w", err))
	}

	return nil
}

type balanceProcessor struct {
	vm            *fvm.VirtualMachine
	ctx           fvm.Context
	view          state.View
	prog          *programs.Programs
	intf          runtime.Interface
	balanceScript []byte
	momentsScript []byte

	accounts environment.Accounts

	rwa        ReportWriter
	rwc        ReportWriter
	logger     zerolog.Logger
	rwm        ReportWriter
	fusdScript []byte
}

func NewBalanceReporter(chain flow.Chain, view state.View) *balanceProcessor {
	vm := fvm.NewVirtualMachine(fvm.NewInterpreterRuntime(runtime.Config{}))
	ctx := fvm.NewContext(
		fvm.WithChain(chain),
		fvm.WithMemoryAndInteractionLimitsDisabled())
	prog := programs.NewEmptyPrograms()

	v := view.NewChild()
	stTxn := state.NewStateTransaction(
		v,
		state.DefaultParameters().WithMaxInteractionSizeAllowed(math.MaxUint64),
	)
	accounts := environment.NewAccounts(stTxn)

	env := fvm.NewScriptEnvironment(context.Background(), ctx, vm, stTxn, prog)

	return &balanceProcessor{
		vm:       vm,
		ctx:      ctx,
		view:     v,
		accounts: accounts,
		prog:     prog,
<<<<<<< HEAD
		intf:     fvm.NewScriptEnvironment(context.Background(), ctx, vm, sth, prog),
=======
		intf:     env,
>>>>>>> 138e1c32
	}
}

func newAccountDataProcessor(logger zerolog.Logger, rwa ReportWriter, rwc ReportWriter, rwm ReportWriter, chain flow.Chain, view state.View) *balanceProcessor {
	bp := NewBalanceReporter(chain, view)

	bp.logger = logger
	bp.rwa = rwa
	bp.rwc = rwc
	bp.rwm = rwm
	bp.balanceScript = []byte(fmt.Sprintf(`
				import FungibleToken from 0x%s
				import FlowToken from 0x%s
				pub fun main(account: Address): UFix64 {
					let acct = getAccount(account)
					let vaultRef = acct.getCapability(/public/flowTokenBalance)
						.borrow<&FlowToken.Vault{FungibleToken.Balance}>()
						?? panic("Could not borrow Balance reference to the Vault")
					return vaultRef.balance
				}
			`, fvm.FungibleTokenAddress(bp.ctx.Chain), fvm.FlowTokenAddress(bp.ctx.Chain)))

	bp.fusdScript = []byte(fmt.Sprintf(`
			import FungibleToken from 0x%s
			import FUSD from 0x%s
			pub fun main(address: Address): UFix64 {
				let account = getAccount(address)
				let vaultRef = account.getCapability(/public/fusdBalance)!
					.borrow<&FUSD.Vault{FungibleToken.Balance}>()
					?? panic("Could not borrow Balance reference to the Vault")
				return vaultRef.balance
			}
			`, fvm.FungibleTokenAddress(bp.ctx.Chain), "3c5959b568896393"))

	bp.momentsScript = []byte(`
			import TopShot from 0x0b2a3299cc857e29
			pub fun main(account: Address): Int {
				let acct = getAccount(account)
				let collectionRef = acct.getCapability(/public/MomentCollection)
										.borrow<&{TopShot.MomentCollectionPublic}>()!
				return collectionRef.getIDs().length
			}
			`)

	return bp
}

func (c *balanceProcessor) reportAccountData(indx uint64) {
	address, err := c.ctx.Chain.AddressAtIndex(indx)
	if err != nil {
		c.logger.
			Err(err).
			Uint64("index", indx).
			Msgf("Error getting address")
		return
	}

	u, err := c.storageUsed(address)
	if err != nil {
		c.logger.
			Err(err).
			Uint64("index", indx).
			Str("address", address.String()).
			Msgf("Error getting storage used for account")
		return
	}

	balance, hasVault, err := c.balance(address)
	if err != nil {
		c.logger.
			Err(err).
			Uint64("index", indx).
			Str("address", address.String()).
			Msgf("Error getting balance for account")
		return
	}
	fusdBalance, err := c.fusdBalance(address)
	if err != nil {
		c.logger.
			Err(err).
			Uint64("index", indx).
			Str("address", address.String()).
			Msgf("Error getting FUSD balance for account")
		return
	}

	dapper, err := c.isDapper(address)
	if err != nil {
		c.logger.
			Err(err).
			Uint64("index", indx).
			Str("address", address.String()).
			Msgf("Error determining if account is dapper account")
		return
	}
	if dapper {
		m, err := c.moments(address)
		if err != nil {
			c.logger.
				Err(err).
				Uint64("index", indx).
				Str("address", address.String()).
				Msgf("Error getting moments for account")
			return
		}
		c.rwm.Write(momentsRecord{
			Address: address.Hex(),
			Moments: m,
		})
	}

	hasReceiver, err := c.hasReceiver(address)
	if err != nil {
		c.logger.
			Err(err).
			Uint64("index", indx).
			Str("address", address.String()).
			Msgf("Error checking if account has a receiver")
		return
	}

	c.rwa.Write(accountRecord{
		Address:        address.Hex(),
		StorageUsed:    u,
		AccountBalance: balance,
		FUSDBalance:    fusdBalance,
		HasVault:       hasVault,
		HasReceiver:    hasReceiver,
		IsDapper:       dapper,
	})

	contracts, err := c.accounts.GetContractNames(address)
	if err != nil {
		c.logger.
			Err(err).
			Uint64("index", indx).
			Str("address", address.String()).
			Msgf("Error getting account contract names")
		return
	}
	if len(contracts) == 0 {
		return
	}
	for _, contract := range contracts {
		c.rwc.Write(contractRecord{
			Address:  address.Hex(),
			Contract: contract,
		})
	}

}

func (c *balanceProcessor) balance(address flow.Address) (uint64, bool, error) {
	script := fvm.Script(c.balanceScript).WithArguments(
		jsoncdc.MustEncode(cadence.NewAddress(address)),
	)

	err := c.vm.Run(c.ctx, script, c.view, c.prog)
	if err != nil {
		return 0, false, err
	}

	var balance uint64
	var hasVault bool
	if script.Err == nil && script.Value != nil {
		balance = script.Value.ToGoValue().(uint64)
		hasVault = true
	} else {
		hasVault = false
	}
	return balance, hasVault, nil
}

func (c *balanceProcessor) fusdBalance(address flow.Address) (uint64, error) {
	script := fvm.Script(c.fusdScript).WithArguments(
		jsoncdc.MustEncode(cadence.NewAddress(address)),
	)

	err := c.vm.Run(c.ctx, script, c.view, c.prog)
	if err != nil {
		return 0, err
	}

	var balance uint64
	if script.Err == nil && script.Value != nil {
		balance = script.Value.ToGoValue().(uint64)
	}
	return balance, nil
}

func (c *balanceProcessor) moments(address flow.Address) (int, error) {
	script := fvm.Script(c.momentsScript).WithArguments(
		jsoncdc.MustEncode(cadence.NewAddress(address)),
	)

	err := c.vm.Run(c.ctx, script, c.view, c.prog)
	if err != nil {
		return 0, err
	}

	var m int
	if script.Err == nil && script.Value != nil {
		m = script.Value.(cadence.Int).Int()
	}
	return m, nil
}

func (c *balanceProcessor) storageUsed(address flow.Address) (uint64, error) {
	return c.accounts.GetStorageUsed(address)
}

func (c *balanceProcessor) isDapper(address flow.Address) (bool, error) {
	receiver, err := c.ReadStored(address, common.PathDomainPublic, "dapperUtilityCoinReceiver")
	if err != nil {
		return false, fmt.Errorf("could not load dapper receiver at %s: %w", address, err)
	}
	return receiver != nil, nil
}

func (c *balanceProcessor) hasReceiver(address flow.Address) (bool, error) {
	receiver, err := c.ReadStored(address, common.PathDomainPublic, "flowTokenReceiver")

	if err != nil {
		return false, fmt.Errorf("could not load receiver at %s: %w", address, err)
	}
	return receiver != nil, nil
}

func (c *balanceProcessor) ReadStored(address flow.Address, domain common.PathDomain, id string) (cadence.Value, error) {
	addr, err := common.BytesToAddress(address.Bytes())
	if err != nil {
		return nil, err
	}
	receiver, err := c.vm.Runtime.ReadStored(addr,
		cadence.Path{
			Domain:     domain.Identifier(),
			Identifier: id,
		},
		runtime.Context{Interface: c.intf},
	)
	return receiver, err
}<|MERGE_RESOLUTION|>--- conflicted
+++ resolved
@@ -159,11 +159,7 @@
 		view:     v,
 		accounts: accounts,
 		prog:     prog,
-<<<<<<< HEAD
-		intf:     fvm.NewScriptEnvironment(context.Background(), ctx, vm, sth, prog),
-=======
 		intf:     env,
->>>>>>> 138e1c32
 	}
 }
 
