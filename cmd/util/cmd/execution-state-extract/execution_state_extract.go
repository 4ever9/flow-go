--- conflicted
+++ resolved
@@ -58,10 +58,6 @@
 	if migrate {
 		migrations = []ledger.Migration{
 			mgr.PruneMigration,
-<<<<<<< HEAD
-			mgr.StorageFormatV4Migration,
-=======
->>>>>>> 8adc6ae4
 		}
 	}
 	if report {
