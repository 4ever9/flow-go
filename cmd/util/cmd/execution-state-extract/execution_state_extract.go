package extract

import (
	"fmt"

	"github.com/rs/zerolog"

	mgr "github.com/onflow/flow-go/cmd/util/ledger/migrations"
	"github.com/onflow/flow-go/ledger"
	"github.com/onflow/flow-go/ledger/common/pathfinder"
	"github.com/onflow/flow-go/ledger/complete"
	"github.com/onflow/flow-go/ledger/complete/wal"
	"github.com/onflow/flow-go/model/bootstrap"
	"github.com/onflow/flow-go/model/flow"
	"github.com/onflow/flow-go/module/metrics"
	"github.com/onflow/flow-go/storage"
)

func getStateCommitment(commits storage.Commits, blockHash flow.Identifier) (flow.StateCommitment, error) {
	return commits.ByBlockID(blockHash)
}

func extractExecutionState(
	dir string,
	targetHash flow.StateCommitment,
	outputDir string,
	log zerolog.Logger,
	migrate bool,
	report bool,
) error {

	diskWal, err := wal.NewDiskWAL(
		zerolog.Nop(),
		nil,
		metrics.NewNoopCollector(),
		dir,
		complete.DefaultCacheSize,
		pathfinder.PathByteSize,
		wal.SegmentSize,
	)
	if err != nil {
		return fmt.Errorf("cannot create disk WAL: %w", err)
	}
	defer func() {
		<-diskWal.Done()
	}()

	led, err := complete.NewLedger(
		diskWal,
		complete.DefaultCacheSize,
		&metrics.NoopCollector{},
		log,
		complete.DefaultPathFinderVersion)
	if err != nil {
		return fmt.Errorf("cannot create ledger from write-a-head logs and checkpoints: %w", err)
	}

	migrations := []ledger.Migration{}
	reporters := []ledger.Reporter{}

	if migrate {
		//storageFormatV6Migration := mgr.StorageFormatV6Migration{
		//	Log:       log,
		//	OutputDir: outputDir,
		//}

		storageUsedUpdateMigration := mgr.StorageUsedUpdateMigration{
			Log:       log,
			OutputDir: outputDir,
		}

		migrations = []ledger.Migration{
			//storageFormatV6Migration.Migrate,
			storageUsedUpdateMigration.Migrate,
<<<<<<< HEAD
			mgr.PruneMigration, // we need post migration pruning before deploying trie update pruning
=======
			mgr.PruneMigration,
>>>>>>> 3d060b90
		}
	}
	if report {
		reporters = []ledger.Reporter{
			mgr.ContractReporter{
				Log:       log,
				OutputDir: outputDir,
			},
			// mgr.StorageReporter{
			// 	Log:       log,
			// 	OutputDir: outputDir,
			// },
			// &mgr.BalanceReporter{
			// 	Log:       log,
			// 	OutputDir: outputDir,
			// },
		}
	}
	newState, err := led.ExportCheckpointAt(
		ledger.State(targetHash),
		migrations,
		reporters,
		complete.DefaultPathFinderVersion,
		outputDir,
		bootstrap.FilenameWALRootCheckpoint,
	)
	if err != nil {
		return fmt.Errorf("cannot generate the output checkpoint: %w", err)
	}

	log.Info().Msgf(
		"New state commitment for the exported state is: %s (base64: %s)",
		newState.String(),
		newState.Base64(),
	)

	return nil
}<|MERGE_RESOLUTION|>--- conflicted
+++ resolved
@@ -72,11 +72,7 @@
 		migrations = []ledger.Migration{
 			//storageFormatV6Migration.Migrate,
 			storageUsedUpdateMigration.Migrate,
-<<<<<<< HEAD
 			mgr.PruneMigration, // we need post migration pruning before deploying trie update pruning
-=======
-			mgr.PruneMigration,
->>>>>>> 3d060b90
 		}
 	}
 	if report {
