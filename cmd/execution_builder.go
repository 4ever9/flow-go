--- conflicted
+++ resolved
@@ -5,6 +5,7 @@
 	"fmt"
 	"io"
 	"os"
+	"path"
 	"path/filepath"
 	goruntime "runtime"
 	"time"
@@ -476,21 +477,15 @@
 				executionDataTracker,
 			)
 
-<<<<<<< HEAD
 			extraLogPath := path.Join(e.exeConf.triedir, "extralogs")
 			err = os.MkdirAll(extraLogPath, 0777)
 			if err != nil {
 				return nil, fmt.Errorf("cannot create %s path for extra logs: %w", extraLogPath, err)
-=======
-			executionDataService = eds
-
-			return eds, nil
-		}).
-		Component("provider engine", func(node *NodeConfig) (module.ReadyDoneAware, error) {
+			}
+
 			options := []runtime.Option{}
 			if e.exeConf.cadenceTracing {
 				options = append(options, runtime.WithTracingEnabled(true))
->>>>>>> 1cae0e4f
 			}
 			rt := fvm.NewInterpreterRuntime(options...)
 
