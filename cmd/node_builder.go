package cmd

import (
	"context"
	"os"
	"path/filepath"
	"runtime"
	"time"

	"github.com/dgraph-io/badger/v2"
	madns "github.com/multiformats/go-multiaddr-dns"
	"github.com/prometheus/client_golang/prometheus"
	"github.com/rs/zerolog"
	"github.com/spf13/pflag"

<<<<<<< HEAD
=======
	"github.com/onflow/flow-go/crypto"

	"github.com/onflow/flow-go/module/compliance"

>>>>>>> eabdbd82
	"github.com/onflow/flow-go/admin/commands"
	"github.com/onflow/flow-go/crypto"
	"github.com/onflow/flow-go/fvm"
	"github.com/onflow/flow-go/model/flow"
	"github.com/onflow/flow-go/module"
<<<<<<< HEAD
	"github.com/onflow/flow-go/module/chainsync"
	"github.com/onflow/flow-go/module/compliance"
=======
	"github.com/onflow/flow-go/module/component"
>>>>>>> eabdbd82
	"github.com/onflow/flow-go/module/id"
	"github.com/onflow/flow-go/network"
	"github.com/onflow/flow-go/network/codec/cbor"
	"github.com/onflow/flow-go/network/p2p"
	"github.com/onflow/flow-go/network/topology"
	"github.com/onflow/flow-go/state/protocol"
	"github.com/onflow/flow-go/state/protocol/events"
	bstorage "github.com/onflow/flow-go/storage/badger"
)

const NotSet = "not set"

type BuilderFunc func(nodeConfig *NodeConfig) error
type ReadyDoneFactory func(node *NodeConfig) (module.ReadyDoneAware, error)

// NodeBuilder declares the initialization methods needed to bootstrap up a Flow node
type NodeBuilder interface {
	// BaseFlags reads the command line arguments common to all nodes
	BaseFlags()

	// ExtraFlags reads the node specific command line arguments and adds it to the FlagSet
	ExtraFlags(f func(*pflag.FlagSet)) NodeBuilder

	// ParseAndPrintFlags parses and validates all the command line arguments
	ParseAndPrintFlags() error

	// Initialize performs all the initialization needed at the very start of a node
	Initialize() error

	// PrintBuildVersionDetails prints the node software build version
	PrintBuildVersionDetails()

	// InitIDProviders initializes the ID providers needed by various components
	InitIDProviders()

	// EnqueueNetworkInit enqueues the default networking layer.
	EnqueueNetworkInit()

	// EnqueueMetricsServerInit enqueues the metrics component.
	EnqueueMetricsServerInit()

	// EnqueueTracer enqueues the Tracer component.
	EnqueueTracer()

	// Module enables setting up dependencies of the engine with the builder context
	Module(name string, f BuilderFunc) NodeBuilder

	// Component adds a new component to the node that conforms to the ReadyDoneAware
	// interface, and throws a Fatal() when an irrecoverable error is encountered.
	//
	// The ReadyDoneFactory may return either a `Component` or `ReadyDoneAware` instance.
	// In both cases, the object is started according to its interface when the node is run,
	// and the node will wait for the component to exit gracefully.
	Component(name string, f ReadyDoneFactory) NodeBuilder

	// RestartableComponent adds a new component to the node that conforms to the ReadyDoneAware
	// interface, and calls the provided error handler when an irrecoverable error is encountered.
	// Use RestartableComponent if the component is not critical to the node's safe operation and
	// can/should be independently restarted when an irrecoverable error is encountered.
	//
	// Any irrecoverable errors thrown by the component will be passed to the provided error handler.
	RestartableComponent(name string, f ReadyDoneFactory, errorHandler component.OnError) NodeBuilder

	// ShutdownFunc adds a callback function that is called after all components have exited.
	// All shutdown functions are called regardless of errors returned by previous callbacks. Any
	// errors returned are captured and passed to the caller.
	ShutdownFunc(fn func() error) NodeBuilder

	// AdminCommand registers a new admin command with the admin server
	AdminCommand(command string, f func(config *NodeConfig) commands.AdminCommand) NodeBuilder

	// MustNot asserts that the given error must not occur.
	// If the error is nil, returns a nil log event (which acts as a no-op).
	// If the error is not nil, returns a fatal log event containing the error.
	MustNot(err error) *zerolog.Event

	// Build finalizes the node configuration in preparation for start and returns a Node
	// object that can be run
	Build() (Node, error)

	// PreInit registers a new PreInit function.
	// PreInit functions run before the protocol state is initialized or any other modules or components are initialized
	PreInit(f BuilderFunc) NodeBuilder

	// PostInit registers a new PreInit function.
	// PostInit functions run after the protocol state has been initialized but before any other modules or components
	// are initialized
	PostInit(f BuilderFunc) NodeBuilder

	// RegisterBadgerMetrics registers all badger related metrics
	RegisterBadgerMetrics() error

	// ValidateFlags sets any custom validation rules for the command line flags,
	// for example where certain combinations aren't allowed
	ValidateFlags(func() error) NodeBuilder
}

// BaseConfig is the general config for the NodeBuilder and the command line params
// For a node running as a standalone process, the config fields will be populated from the command line params,
// while for a node running as a library, the config fields are expected to be initialized by the caller.
type BaseConfig struct {
	nodeIDHex                       string
	AdminAddr                       string
	AdminCert                       string
	AdminKey                        string
	AdminClientCAs                  string
	BindAddr                        string
	NodeRole                        string
	DynamicStartupANAddress         string
	DynamicStartupANPubkey          string
	DynamicStartupEpochPhase        string
	DynamicStartupEpoch             string
	DynamicStartupSleepInterval     time.Duration
	datadir                         string
	secretsdir                      string
	secretsDBEnabled                bool
	InsecureSecretsDB               bool
	level                           string
	metricsPort                     uint
	BootstrapDir                    string
	PeerUpdateInterval              time.Duration
	UnicastMessageTimeout           time.Duration
	DNSCacheTTL                     time.Duration
	profilerEnabled                 bool
	profilerDir                     string
	profilerInterval                time.Duration
	profilerDuration                time.Duration
	profilerMemProfileRate          int
	tracerEnabled                   bool
	tracerSensitivity               uint
	MetricsEnabled                  bool
	guaranteesCacheSize             uint
	receiptsCacheSize               uint
	db                              *badger.DB
	PreferredUnicastProtocols       []string
	NetworkReceivedMessageCacheSize uint32
	TopologyProtocolName            string
	TopologyEdgeProbability         float64
	HeroCacheMetricsEnable          bool
<<<<<<< HEAD
	SyncCoreConfig                  chainsync.Config
=======
	SyncCoreConfig                  synchronization.Config
	CodecFactory                    func() network.Codec
>>>>>>> eabdbd82
	// ComplianceConfig configures either the compliance engine (consensus nodes)
	// or the follower engine (all other node roles)
	ComplianceConfig compliance.Config
}

// NodeConfig contains all the derived parameters such the NodeID, private keys etc. and initialized instances of
// structs such as DB, Network etc. The NodeConfig is composed of the BaseConfig and is updated in the
// NodeBuilder functions as a node is bootstrapped.
type NodeConfig struct {
	Cancel context.CancelFunc // cancel function for the context that is passed to the networking layer
	BaseConfig
	Logger            zerolog.Logger
	NodeID            flow.Identifier
	Me                module.Local
	Tracer            module.Tracer
	MetricsRegisterer prometheus.Registerer
	Metrics           Metrics
	DB                *badger.DB
	SecretsDB         *badger.DB
	Storage           Storage
	ProtocolEvents    *events.Distributor
	State             protocol.State
	Resolver          madns.BasicResolver
	Middleware        network.Middleware
	Network           network.Network
	ConduitFactory    network.ConduitFactory
	PingService       network.PingService
	MsgValidators     []network.MessageValidator
	FvmOptions        []fvm.Option
	StakingKey        crypto.PrivateKey
	NetworkKey        crypto.PrivateKey

	// ID providers
	IdentityProvider             id.IdentityProvider
	IDTranslator                 p2p.IDTranslator
	SyncEngineIdentifierProvider id.IdentifierProvider

	// root state information
	RootSnapshot protocol.Snapshot
	// cached properties of RootSnapshot for convenience
	RootBlock   *flow.Block
	RootQC      *flow.QuorumCertificate
	RootResult  *flow.ExecutionResult
	RootSeal    *flow.Seal
	RootChainID flow.ChainID
	SporkID     flow.Identifier

	// bootstrapping options
	SkipNwAddressBasedValidations bool
}

func DefaultBaseConfig() *BaseConfig {
	homedir, _ := os.UserHomeDir()
	datadir := filepath.Join(homedir, ".flow", "database")

	// NOTE: if the codec used in the network component is ever changed any code relying on
	// the message format specific to the codec must be updated. i.e: the AuthorizedSenderValidator.
	codecFactory := func() network.Codec { return cbor.NewCodec() }

	return &BaseConfig{
		nodeIDHex:                       NotSet,
		AdminAddr:                       NotSet,
		AdminCert:                       NotSet,
		AdminKey:                        NotSet,
		AdminClientCAs:                  NotSet,
		BindAddr:                        NotSet,
		BootstrapDir:                    "bootstrap",
		datadir:                         datadir,
		secretsdir:                      NotSet,
		secretsDBEnabled:                true,
		level:                           "info",
		PeerUpdateInterval:              p2p.DefaultPeerUpdateInterval,
		UnicastMessageTimeout:           p2p.DefaultUnicastTimeout,
		metricsPort:                     8080,
		profilerEnabled:                 false,
		profilerDir:                     "profiler",
		profilerInterval:                15 * time.Minute,
		profilerDuration:                10 * time.Second,
		profilerMemProfileRate:          runtime.MemProfileRate,
		tracerEnabled:                   false,
		tracerSensitivity:               4,
		MetricsEnabled:                  true,
		receiptsCacheSize:               bstorage.DefaultCacheSize,
		guaranteesCacheSize:             bstorage.DefaultCacheSize,
		NetworkReceivedMessageCacheSize: p2p.DefaultReceiveCacheSize,
		TopologyProtocolName:            string(topology.TopicBased),
		TopologyEdgeProbability:         topology.MaximumEdgeProbability,
		HeroCacheMetricsEnable:          false,
<<<<<<< HEAD
		SyncCoreConfig:                  chainsync.DefaultConfig(),
=======
		SyncCoreConfig:                  synchronization.DefaultConfig(),
		CodecFactory:                    codecFactory,
>>>>>>> eabdbd82
		ComplianceConfig:                compliance.DefaultConfig(),
	}
}<|MERGE_RESOLUTION|>--- conflicted
+++ resolved
@@ -13,24 +13,14 @@
 	"github.com/rs/zerolog"
 	"github.com/spf13/pflag"
 
-<<<<<<< HEAD
-=======
-	"github.com/onflow/flow-go/crypto"
-
-	"github.com/onflow/flow-go/module/compliance"
-
->>>>>>> eabdbd82
 	"github.com/onflow/flow-go/admin/commands"
 	"github.com/onflow/flow-go/crypto"
 	"github.com/onflow/flow-go/fvm"
 	"github.com/onflow/flow-go/model/flow"
 	"github.com/onflow/flow-go/module"
-<<<<<<< HEAD
 	"github.com/onflow/flow-go/module/chainsync"
 	"github.com/onflow/flow-go/module/compliance"
-=======
 	"github.com/onflow/flow-go/module/component"
->>>>>>> eabdbd82
 	"github.com/onflow/flow-go/module/id"
 	"github.com/onflow/flow-go/network"
 	"github.com/onflow/flow-go/network/codec/cbor"
@@ -170,12 +160,8 @@
 	TopologyProtocolName            string
 	TopologyEdgeProbability         float64
 	HeroCacheMetricsEnable          bool
-<<<<<<< HEAD
 	SyncCoreConfig                  chainsync.Config
-=======
-	SyncCoreConfig                  synchronization.Config
 	CodecFactory                    func() network.Codec
->>>>>>> eabdbd82
 	// ComplianceConfig configures either the compliance engine (consensus nodes)
 	// or the follower engine (all other node roles)
 	ComplianceConfig compliance.Config
@@ -264,12 +250,8 @@
 		TopologyProtocolName:            string(topology.TopicBased),
 		TopologyEdgeProbability:         topology.MaximumEdgeProbability,
 		HeroCacheMetricsEnable:          false,
-<<<<<<< HEAD
 		SyncCoreConfig:                  chainsync.DefaultConfig(),
-=======
-		SyncCoreConfig:                  synchronization.DefaultConfig(),
 		CodecFactory:                    codecFactory,
->>>>>>> eabdbd82
 		ComplianceConfig:                compliance.DefaultConfig(),
 	}
 }