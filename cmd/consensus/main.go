// (c) 2019 Dapper Labs - ALL RIGHTS RESERVED

package main

import (
	"encoding/json"
	"fmt"
	"path/filepath"
	"time"

	"github.com/spf13/pflag"

	"github.com/onflow/flow-go/cmd"
	"github.com/onflow/flow-go/consensus"
	"github.com/onflow/flow-go/consensus/hotstuff"
	"github.com/onflow/flow-go/consensus/hotstuff/blockproducer"
	"github.com/onflow/flow-go/consensus/hotstuff/committees"
	"github.com/onflow/flow-go/consensus/hotstuff/notifications/pubsub"
	"github.com/onflow/flow-go/consensus/hotstuff/pacemaker/timeout"
	"github.com/onflow/flow-go/consensus/hotstuff/persister"
	"github.com/onflow/flow-go/consensus/hotstuff/verification"
	recovery "github.com/onflow/flow-go/consensus/recovery/protocol"
	"github.com/onflow/flow-go/engine"
	"github.com/onflow/flow-go/engine/common/requester"
	synceng "github.com/onflow/flow-go/engine/common/synchronization"
	"github.com/onflow/flow-go/engine/consensus/approvals/tracker"
	"github.com/onflow/flow-go/engine/consensus/compliance"
	"github.com/onflow/flow-go/engine/consensus/ingestion"
	"github.com/onflow/flow-go/engine/consensus/matching"
	"github.com/onflow/flow-go/engine/consensus/provider"
	"github.com/onflow/flow-go/engine/consensus/sealing"
	"github.com/onflow/flow-go/model/bootstrap"
	"github.com/onflow/flow-go/model/encodable"
	"github.com/onflow/flow-go/model/encoding"
	"github.com/onflow/flow-go/model/flow"
	"github.com/onflow/flow-go/model/flow/filter"
	"github.com/onflow/flow-go/module"
	"github.com/onflow/flow-go/module/buffer"
	builder "github.com/onflow/flow-go/module/builder/consensus"
	chmodule "github.com/onflow/flow-go/module/chunks"
	finalizer "github.com/onflow/flow-go/module/finalizer/consensus"
	"github.com/onflow/flow-go/module/mempool"
	consensusMempools "github.com/onflow/flow-go/module/mempool/consensus"
	"github.com/onflow/flow-go/module/mempool/stdmap"
	"github.com/onflow/flow-go/module/metrics"
	"github.com/onflow/flow-go/module/signature"
	"github.com/onflow/flow-go/module/synchronization"
	"github.com/onflow/flow-go/module/validation"
	"github.com/onflow/flow-go/state/protocol"
	badgerState "github.com/onflow/flow-go/state/protocol/badger"
	bstorage "github.com/onflow/flow-go/storage/badger"
	"github.com/onflow/flow-go/utils/io"
)

func main() {

	var (
		guaranteeLimit                         uint
		resultLimit                            uint
		approvalLimit                          uint
		sealLimit                              uint
		pendngReceiptsLimit                    uint
		minInterval                            time.Duration
		maxInterval                            time.Duration
		maxSealPerBlock                        uint
		maxGuaranteePerBlock                   uint
		hotstuffTimeout                        time.Duration
		hotstuffMinTimeout                     time.Duration
		hotstuffTimeoutIncreaseFactor          float64
		hotstuffTimeoutDecreaseFactor          float64
		hotstuffTimeoutVoteAggregationFraction float64
		blockRateDelay                         time.Duration
		chunkAlpha                             uint
		requiredApprovalsForSealVerification   uint
		requiredApprovalsForSealConstruction   uint
		emergencySealing                       bool

		err                     error
		mutableState            protocol.MutableState
		privateDKGData          *bootstrap.DKGParticipantPriv
		guarantees              mempool.Guarantees
		receipts                mempool.ExecutionTree
		seals                   mempool.IncorporatedResultSeals
		pendingReceipts         mempool.PendingReceipts
		prov                    *provider.Engine
		receiptRequester        *requester.Engine
		syncCore                *synchronization.Core
		comp                    *compliance.Engine
		conMetrics              module.ConsensusMetrics
		mainMetrics             module.HotstuffMetrics
		receiptValidator        module.ReceiptValidator
		chunkAssigner           *chmodule.ChunkAssigner
		finalizationDistributor *pubsub.FinalizationDistributor
	)

	cmd.FlowNode(flow.RoleConsensus.String()).
		ExtraFlags(func(flags *pflag.FlagSet) {
			flags.UintVar(&guaranteeLimit, "guarantee-limit", 1000, "maximum number of guarantees in the memory pool")
			flags.UintVar(&resultLimit, "result-limit", 10000, "maximum number of execution results in the memory pool")
			flags.UintVar(&approvalLimit, "approval-limit", 1000, "maximum number of result approvals in the memory pool")
			flags.UintVar(&sealLimit, "seal-limit", 10000, "maximum number of block seals in the memory pool")
			flags.UintVar(&pendngReceiptsLimit, "pending-receipts-limit", 10000, "maximum number of pending receipts in the mempool")
			flags.DurationVar(&minInterval, "min-interval", time.Millisecond, "the minimum amount of time between two blocks")
			flags.DurationVar(&maxInterval, "max-interval", 90*time.Second, "the maximum amount of time between two blocks")
			flags.UintVar(&maxSealPerBlock, "max-seal-per-block", 100, "the maximum number of seals to be included in a block")
			flags.UintVar(&maxGuaranteePerBlock, "max-guarantee-per-block", 100, "the maximum number of collection guarantees to be included in a block")
			flags.DurationVar(&hotstuffTimeout, "hotstuff-timeout", 60*time.Second, "the initial timeout for the hotstuff pacemaker")
			flags.DurationVar(&hotstuffMinTimeout, "hotstuff-min-timeout", 2500*time.Millisecond, "the lower timeout bound for the hotstuff pacemaker")
			flags.Float64Var(&hotstuffTimeoutIncreaseFactor, "hotstuff-timeout-increase-factor", timeout.DefaultConfig.TimeoutIncrease, "multiplicative increase of timeout value in case of time out event")
			flags.Float64Var(&hotstuffTimeoutDecreaseFactor, "hotstuff-timeout-decrease-factor", timeout.DefaultConfig.TimeoutDecrease, "multiplicative decrease of timeout value in case of progress")
			flags.Float64Var(&hotstuffTimeoutVoteAggregationFraction, "hotstuff-timeout-vote-aggregation-fraction", 0.6, "additional fraction of replica timeout that the primary will wait for votes")
			flags.DurationVar(&blockRateDelay, "block-rate-delay", 500*time.Millisecond, "the delay to broadcast block proposal in order to control block production rate")
			flags.UintVar(&chunkAlpha, "chunk-alpha", chmodule.DefaultChunkAssignmentAlpha, "number of verifiers that should be assigned to each chunk")
			flags.UintVar(&requiredApprovalsForSealVerification, "required-verification-seal-approvals", validation.DefaultRequiredApprovalsForSealValidation, "minimum number of approvals that are required to verify a seal")
			flags.UintVar(&requiredApprovalsForSealConstruction, "required-construction-seal-approvals", sealing.DefaultRequiredApprovalsForSealConstruction, "minimum number of approvals that are required to construct a seal")
			flags.BoolVar(&emergencySealing, "emergency-sealing-active", sealing.DefaultEmergencySealingActive, "(de)activation of emergency sealing")
		}).
		Module("consensus node metrics", func(node *cmd.FlowNodeBuilder) error {
			conMetrics = metrics.NewConsensusCollector(node.Tracer, node.MetricsRegisterer)
			return nil
		}).
		Module("mutable follower state", func(node *cmd.FlowNodeBuilder) error {
			// For now, we only support state implementations from package badger.
			// If we ever support different implementations, the following can be replaced by a type-aware factory
			state, ok := node.State.(*badgerState.State)
			if !ok {
				return fmt.Errorf("only implementations of type badger.State are currenlty supported but read-only state has type %T", node.State)
			}

			// We need to ensure `requiredApprovalsForSealVerification <= requiredApprovalsForSealConstruction <= chunkAlpha`
			if requiredApprovalsForSealVerification > requiredApprovalsForSealConstruction {
				return fmt.Errorf("invalid consensus parameters: requiredApprovalsForSealVerification > requiredApprovalsForSealConstruction")
			}
			if requiredApprovalsForSealConstruction > chunkAlpha {
				return fmt.Errorf("invalid consensus parameters: requiredApprovalsForSealConstruction > chunkAlpha")
			}

			chunkAssigner, err = chmodule.NewChunkAssigner(chunkAlpha, node.State)
			if err != nil {
				return fmt.Errorf("could not instantiate assignment algorithm for chunk verification: %w", err)
			}

			receiptValidator = validation.NewReceiptValidator(
				node.State,
				node.Storage.Headers,
				node.Storage.Index,
				node.Storage.Results,
				node.Storage.Seals,
				signature.NewAggregationVerifier(encoding.ExecutionReceiptTag))

			resultApprovalSigVerifier := signature.NewAggregationVerifier(encoding.ResultApprovalTag)

			sealValidator := validation.NewSealValidator(
				node.State,
				node.Storage.Headers,
				node.Storage.Index,
				node.Storage.Results,
				node.Storage.Seals,
				chunkAssigner,
				resultApprovalSigVerifier,
				requiredApprovalsForSealVerification,
				conMetrics)

			mutableState, err = badgerState.NewFullConsensusState(
				state,
				node.Storage.Index,
				node.Storage.Payloads,
				node.Tracer,
				node.ProtocolEvents,
				receiptValidator,
				sealValidator)
			return err
		}).
		Module("random beacon key", func(node *cmd.FlowNodeBuilder) error {
			privateDKGData, err = loadDKGPrivateData(node.BaseConfig.BootstrapDir, node.NodeID)
			return err
		}).
		Module("collection guarantees mempool", func(node *cmd.FlowNodeBuilder) error {
			guarantees, err = stdmap.NewGuarantees(guaranteeLimit)
			return err
		}).
		Module("execution receipts mempool", func(node *cmd.FlowNodeBuilder) error {
			receipts = consensusMempools.NewExecutionTree()
			// registers size method of backend for metrics
			err = node.Metrics.Mempool.Register(metrics.ResourceReceipt, receipts.Size)
			if err != nil {
				return fmt.Errorf("could not register backend metric: %w", err)
			}
			return nil
		}).
		Module("block seals mempool", func(node *cmd.FlowNodeBuilder) error {
			// use a custom ejector so we don't eject seals that would break
			// the chain of seals
			resultSeals := stdmap.NewIncorporatedResultSeals(sealLimit)
			seals, err = consensusMempools.NewExecStateForkSuppressor(consensusMempools.LogForkAndCrash(node.Logger), resultSeals, node.DB, node.Logger)
			if err != nil {
				return fmt.Errorf("failed to wrap seals mempool into ExecStateForkSuppressor: %w", err)
			}
			return nil
		}).
		Module("pending receipts mempool", func(node *cmd.FlowNodeBuilder) error {
			pendingReceipts = stdmap.NewPendingReceipts(node.Storage.Headers, pendngReceiptsLimit)
			return nil
		}).
		Module("hotstuff main metrics", func(node *cmd.FlowNodeBuilder) error {
			mainMetrics = metrics.NewHotstuffCollector(node.RootChainID)
			return nil
		}).
		Module("sync core", func(node *cmd.FlowNodeBuilder) error {
			syncCore, err = synchronization.New(node.Logger, synchronization.DefaultConfig())
			return err
		}).
		Module("finalization distributor", func(node *cmd.FlowNodeBuilder) error {
			finalizationDistributor = pubsub.NewFinalizationDistributor()
			return nil
		}).
		Component("sealing engine", func(node *cmd.FlowNodeBuilder) (module.ReadyDoneAware, error) {

			resultApprovalSigVerifier := signature.NewAggregationVerifier(encoding.ResultApprovalTag)
			sealingTracker := tracker.NewSealingTracker(node.Logger, node.Storage.Headers, node.Storage.Receipts, seals)

			config := sealing.DefaultConfig()
			config.EmergencySealingActive = emergencySealing
			config.RequiredApprovalsForSealConstruction = requiredApprovalsForSealConstruction

			e, err := sealing.NewEngine(
				node.Logger,
				node.Tracer,
				conMetrics,
				node.Metrics.Engine,
				node.Metrics.Mempool,
				sealingTracker,
				node.Network,
				node.Me,
				node.Storage.Headers,
				node.Storage.Payloads,
				node.State,
				node.Storage.Seals,
				chunkAssigner,
				resultApprovalSigVerifier,
				seals,
				config,
			)

			// subscribe for finalization events from hotstuff
			finalizationDistributor.AddOnBlockFinalizedConsumer(e.OnFinalizedBlock)
			finalizationDistributor.AddOnBlockIncorporatedConsumer(e.OnBlockIncorporated)

			return e, err
		}).
		Component("matching engine", func(node *cmd.FlowNodeBuilder) (module.ReadyDoneAware, error) {
			receiptRequester, err = requester.New(
				node.Logger,
				node.Metrics.Engine,
				node.Network,
				node.Me,
				node.State,
				engine.RequestReceiptsByBlockID,
				filter.HasRole(flow.RoleExecution),
				func() flow.Entity { return &flow.ExecutionReceipt{} },
				requester.WithRetryInitial(2*time.Second),
				requester.WithRetryMaximum(30*time.Second),
			)
			if err != nil {
				return nil, err
			}

			core := matching.NewCore(
				node.Logger,
				node.Tracer,
				conMetrics,
				node.Metrics.Mempool,
				node.State,
				node.Storage.Headers,
				node.Storage.Receipts,
				receipts,
				pendingReceipts,
				seals,
				receiptValidator,
				receiptRequester,
				matching.DefaultConfig(),
			)

			e, err := matching.NewEngine(
				node.Logger,
				node.Network,
				node.Me,
				node.Metrics.Engine,
				node.Metrics.Mempool,
<<<<<<< HEAD
=======
				node.State,
>>>>>>> c24479de
				node.Storage.Payloads,
				node.Storage.Results,
				core,
			)
			if err != nil {
				return nil, err
			}

			// subscribe engine to inputs from other node-internal components
			receiptRequester.WithHandle(e.HandleReceipt)
			finalizationDistributor.AddOnBlockFinalizedConsumer(e.OnFinalizedBlock)

			return e, err
		}).
		Component("provider engine", func(node *cmd.FlowNodeBuilder) (module.ReadyDoneAware, error) {
			prov, err = provider.New(
				node.Logger,
				node.Metrics.Engine,
				node.Tracer,
				node.Network,
				node.State,
				node.Me,
			)
			return prov, err
		}).
		Component("ingestion engine", func(node *cmd.FlowNodeBuilder) (module.ReadyDoneAware, error) {
			ing, err := ingestion.New(
				node.Logger,
				node.Tracer,
				node.Metrics.Engine,
				conMetrics,
				node.Metrics.Mempool,
				node.Network,
				node.State,
				node.Storage.Headers,
				node.Me,
				guarantees,
			)
			return ing, err
		}).
		Component("consensus components", func(node *cmd.FlowNodeBuilder) (module.ReadyDoneAware, error) {

			// TODO: we should probably find a way to initialize mutually dependent engines separately

			// initialize the entity database accessors
			cleaner := bstorage.NewCleaner(node.Logger, node.DB, metrics.NewCleanerCollector(), flow.DefaultValueLogGCFrequency)

			// initialize the pending blocks cache
			proposals := buffer.NewPendingBlocks()

			core, err := compliance.NewCore(node.Logger,
				node.Metrics.Engine,
				node.Tracer,
				node.Metrics.Mempool,
				node.Metrics.Compliance,
				cleaner,
				node.Storage.Headers,
				node.Storage.Payloads,
				mutableState,
				proposals,
				syncCore)
			if err != nil {
				return nil, fmt.Errorf("coult not initialize compliance core: %w", err)
			}

			// initialize the compliance engine
			comp, err = compliance.NewEngine(node.Logger, node.Network, node.Me, prov, core)
			if err != nil {
				return nil, fmt.Errorf("could not initialize compliance engine: %w", err)
			}

			// initialize the block builder
			var build module.Builder
			build, err = builder.NewBuilder(
				node.Metrics.Mempool,
				node.DB,
				mutableState,
				node.Storage.Headers,
				node.Storage.Seals,
				node.Storage.Index,
				node.Storage.Blocks,
				node.Storage.Results,
				node.Storage.Receipts,
				guarantees,
				consensusMempools.NewIncorporatedResultSeals(seals, node.Storage.Receipts),
				receipts,
				node.Tracer,
				builder.WithMinInterval(minInterval),
				builder.WithMaxInterval(maxInterval),
				builder.WithMaxSealCount(maxSealPerBlock),
				builder.WithMaxGuaranteeCount(maxGuaranteePerBlock),
			)
			if err != nil {
				return nil, fmt.Errorf("could not initialized block builder: %w", err)
			}

			build = blockproducer.NewMetricsWrapper(build, mainMetrics) // wrapper for measuring time spent building block payload component

			// initialize the block finalizer
			finalize := finalizer.NewFinalizer(
				node.DB,
				node.Storage.Headers,
				mutableState,
				finalizer.WithCleanup(finalizer.CleanupMempools(
					node.Metrics.Mempool,
					conMetrics,
					node.Storage.Payloads,
					guarantees,
					seals,
				)),
			)

			// initialize the aggregating signature module for staking signatures
			staking := signature.NewAggregationProvider(encoding.ConsensusVoteTag, node.Me)

			// initialize the threshold signature module for random beacon signatures
			beacon := signature.NewThresholdProvider(encoding.RandomBeaconTag, privateDKGData.RandomBeaconPrivKey)

			// initialize the simple merger to combine staking & beacon signatures
			merger := signature.NewCombiner(encodable.ConsensusVoteSigLen, encodable.RandomBeaconSigLen)

			// initialize Main consensus committee's state
			var committee hotstuff.Committee
			committee, err = committees.NewConsensusCommittee(node.State, node.Me.NodeID())
			if err != nil {
				return nil, fmt.Errorf("could not create Committee state for main consensus: %w", err)
			}
			committee = committees.NewMetricsWrapper(committee, mainMetrics) // wrapper for measuring time spent determining consensus committee relations

			// initialize the combined signer for hotstuff
			var signer hotstuff.SignerVerifier
			signer = verification.NewCombinedSigner(
				committee,
				staking,
				beacon,
				merger,
				node.NodeID,
			)
			signer = verification.NewMetricsWrapper(signer, mainMetrics) // wrapper for measuring time spent with crypto-related operations

			// initialize a logging notifier for hotstuff
			notifier := createNotifier(
				node.Logger,
				mainMetrics,
				node.Tracer,
				node.Storage.Index,
				node.RootChainID,
			)

			notifier.AddConsumer(finalizationDistributor)

			// initialize the persister
			persist := persister.New(node.DB, node.RootChainID)

			// query the last finalized block and pending blocks for recovery
			finalized, pending, err := recovery.FindLatest(node.State, node.Storage.Headers)
			if err != nil {
				return nil, fmt.Errorf("could not find latest finalized block and pending blocks: %w", err)
			}

			// initialize hotstuff consensus algorithm
			hot, err := consensus.NewParticipant(
				node.Logger,
				notifier,
				mainMetrics,
				node.Storage.Headers,
				committee,
				build,
				finalize,
				persist,
				signer,
				comp,
				node.RootBlock.Header,
				node.RootQC,
				finalized,
				pending,
				consensus.WithInitialTimeout(hotstuffTimeout),
				consensus.WithMinTimeout(hotstuffMinTimeout),
				consensus.WithVoteAggregationTimeoutFraction(hotstuffTimeoutVoteAggregationFraction),
				consensus.WithTimeoutIncreaseFactor(hotstuffTimeoutIncreaseFactor),
				consensus.WithTimeoutDecreaseFactor(hotstuffTimeoutDecreaseFactor),
				consensus.WithBlockRateDelay(blockRateDelay),
			)
			if err != nil {
				return nil, fmt.Errorf("could not initialize hotstuff engine: %w", err)
			}

			comp = comp.WithConsensus(hot)
			return comp, nil
		}).
		Component("sync engine", func(node *cmd.FlowNodeBuilder) (module.ReadyDoneAware, error) {
			sync, err := synceng.New(
				node.Logger,
				node.Metrics.Engine,
				node.Network,
				node.Me,
				node.State,
				node.Storage.Blocks,
				comp,
				syncCore,
			)
			if err != nil {
				return nil, fmt.Errorf("could not initialize synchronization engine: %w", err)
			}

			return sync, nil
		}).
		Component("receipt requester engine", func(node *cmd.FlowNodeBuilder) (module.ReadyDoneAware, error) {
			// created with sealing engine
			return receiptRequester, nil
		}).
		Run()
}

func loadDKGPrivateData(dir string, myID flow.Identifier) (*bootstrap.DKGParticipantPriv, error) {
	path := fmt.Sprintf(bootstrap.PathRandomBeaconPriv, myID)
	data, err := io.ReadFile(filepath.Join(dir, path))
	if err != nil {
		return nil, err
	}

	var priv bootstrap.DKGParticipantPriv
	err = json.Unmarshal(data, &priv)
	if err != nil {
		return nil, err
	}
	return &priv, nil
}<|MERGE_RESOLUTION|>--- conflicted
+++ resolved
@@ -287,10 +287,7 @@
 				node.Me,
 				node.Metrics.Engine,
 				node.Metrics.Mempool,
-<<<<<<< HEAD
-=======
-				node.State,
->>>>>>> c24479de
+				node.State,
 				node.Storage.Payloads,
 				node.Storage.Results,
 				core,
