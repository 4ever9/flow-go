// (c) 2019 Dapper Labs - ALL RIGHTS RESERVED

package main

import (
	"encoding/json"
	"errors"
	"fmt"
	"os"
	"path/filepath"
	"time"

	"github.com/spf13/pflag"

	client "github.com/onflow/flow-go-sdk/access/grpc"
	"github.com/onflow/flow-go-sdk/crypto"
	"github.com/onflow/flow-go/cmd"
	"github.com/onflow/flow-go/cmd/util/cmd/common"
	"github.com/onflow/flow-go/consensus"
	"github.com/onflow/flow-go/consensus/hotstuff"
	"github.com/onflow/flow-go/consensus/hotstuff/blockproducer"
	"github.com/onflow/flow-go/consensus/hotstuff/committees"
	"github.com/onflow/flow-go/consensus/hotstuff/notifications/pubsub"
	"github.com/onflow/flow-go/consensus/hotstuff/pacemaker/timeout"
	"github.com/onflow/flow-go/consensus/hotstuff/persister"
	hotsignature "github.com/onflow/flow-go/consensus/hotstuff/signature"
	"github.com/onflow/flow-go/consensus/hotstuff/timeoutcollector"
	"github.com/onflow/flow-go/consensus/hotstuff/verification"
	"github.com/onflow/flow-go/consensus/hotstuff/votecollector"
	recovery "github.com/onflow/flow-go/consensus/recovery/protocol"
	"github.com/onflow/flow-go/engine/common/requester"
	synceng "github.com/onflow/flow-go/engine/common/synchronization"
	"github.com/onflow/flow-go/engine/consensus/approvals/tracker"
	"github.com/onflow/flow-go/engine/consensus/compliance"
	dkgeng "github.com/onflow/flow-go/engine/consensus/dkg"
	"github.com/onflow/flow-go/engine/consensus/ingestion"
	"github.com/onflow/flow-go/engine/consensus/matching"
	"github.com/onflow/flow-go/engine/consensus/message_hub"
	"github.com/onflow/flow-go/engine/consensus/sealing"
	"github.com/onflow/flow-go/fvm/systemcontracts"
	"github.com/onflow/flow-go/model/bootstrap"
	"github.com/onflow/flow-go/model/encodable"
	"github.com/onflow/flow-go/model/flow"
	"github.com/onflow/flow-go/model/flow/filter"
	"github.com/onflow/flow-go/module"
	"github.com/onflow/flow-go/module/buffer"
	builder "github.com/onflow/flow-go/module/builder/consensus"
	"github.com/onflow/flow-go/module/chainsync"
	chmodule "github.com/onflow/flow-go/module/chunks"
	modulecompliance "github.com/onflow/flow-go/module/compliance"
	dkgmodule "github.com/onflow/flow-go/module/dkg"
	"github.com/onflow/flow-go/module/epochs"
	finalizer "github.com/onflow/flow-go/module/finalizer/consensus"
	"github.com/onflow/flow-go/module/mempool"
	consensusMempools "github.com/onflow/flow-go/module/mempool/consensus"
	"github.com/onflow/flow-go/module/mempool/stdmap"
	"github.com/onflow/flow-go/module/metrics"
	msig "github.com/onflow/flow-go/module/signature"
	"github.com/onflow/flow-go/module/updatable_configs"
	"github.com/onflow/flow-go/module/util"
	"github.com/onflow/flow-go/module/validation"
	"github.com/onflow/flow-go/network/channels"
	"github.com/onflow/flow-go/state/protocol"
	badgerState "github.com/onflow/flow-go/state/protocol/badger"
	"github.com/onflow/flow-go/state/protocol/blocktimer"
	"github.com/onflow/flow-go/state/protocol/events/gadgets"
	"github.com/onflow/flow-go/storage"
	bstorage "github.com/onflow/flow-go/storage/badger"
	"github.com/onflow/flow-go/utils/io"
)

func main() {

	var (
		guaranteeLimit                       uint
		resultLimit                          uint
		approvalLimit                        uint
		sealLimit                            uint
		pendingReceiptsLimit                 uint
		minInterval                          time.Duration
		maxInterval                          time.Duration
		maxSealPerBlock                      uint
		maxGuaranteePerBlock                 uint
		hotstuffMinTimeout                   time.Duration
		hotstuffTimeoutAdjustmentFactor      float64
		hotstuffHappyPathMaxRoundFailures    uint64
		blockRateDelay                       time.Duration
		chunkAlpha                           uint
		requiredApprovalsForSealVerification uint
		requiredApprovalsForSealConstruction uint
		emergencySealing                     bool
		dkgControllerConfig                  dkgmodule.ControllerConfig
		startupTimeString                    string
		startupTime                          time.Time

		// DKG contract client
		machineAccountInfo *bootstrap.NodeMachineAccountInfo
		flowClientConfigs  []*common.FlowClientConfig
		insecureAccessAPI  bool
		accessNodeIDS      []string

<<<<<<< HEAD
		err                          error
		mutableState                 protocol.MutableState
		beaconPrivateKey             *encodable.RandomBeaconPrivKey
		guarantees                   mempool.Guarantees
		receipts                     mempool.ExecutionTree
		seals                        mempool.IncorporatedResultSeals
		pendingReceipts              mempool.PendingReceipts
		receiptRequester             *requester.Engine
		syncCore                     *chainsync.Core
		comp                         *compliance.Engine
		hot                          module.HotStuff
		conMetrics                   module.ConsensusMetrics
		mainMetrics                  module.HotstuffMetrics
		receiptValidator             module.ReceiptValidator
		chunkAssigner                *chmodule.ChunkAssigner
		finalizationDistributor      *pubsub.FinalizationDistributor
		dkgBrokerTunnel              *dkgmodule.BrokerTunnel
		blockTimer                   protocol.BlockTimer
		finalizedHeader              *synceng.FinalizedHeaderCache
		committee                    *committees.Consensus
		epochLookup                  *epochs.EpochLookup
		hotstuffModules              *consensus.HotstuffModules
		dkgState                     *bstorage.DKGState
		safeBeaconKeys               *bstorage.SafeBeaconPrivateKeys
		adminCmdSetRequiredApprovals commands.AdminCommand
		getSealingConfigs            module.SealingConfigsGetter
=======
		err                     error
		mutableState            protocol.MutableState
		beaconPrivateKey        *encodable.RandomBeaconPrivKey
		guarantees              mempool.Guarantees
		receipts                mempool.ExecutionTree
		seals                   mempool.IncorporatedResultSeals
		pendingReceipts         mempool.PendingReceipts
		prov                    *provider.Engine
		receiptRequester        *requester.Engine
		syncCore                *chainsync.Core
		comp                    *compliance.Engine
		conMetrics              module.ConsensusMetrics
		mainMetrics             module.HotstuffMetrics
		receiptValidator        module.ReceiptValidator
		chunkAssigner           *chmodule.ChunkAssigner
		finalizationDistributor *pubsub.FinalizationDistributor
		dkgBrokerTunnel         *dkgmodule.BrokerTunnel
		blockTimer              protocol.BlockTimer
		finalizedHeader         *synceng.FinalizedHeaderCache
		hotstuffModules         *consensus.HotstuffModules
		dkgState                *bstorage.DKGState
		safeBeaconKeys          *bstorage.SafeBeaconPrivateKeys
		getSealingConfigs       module.SealingConfigsGetter
>>>>>>> df958bbb
	)

	nodeBuilder := cmd.FlowNode(flow.RoleConsensus.String())
	nodeBuilder.ExtraFlags(func(flags *pflag.FlagSet) {
		flags.UintVar(&guaranteeLimit, "guarantee-limit", 1000, "maximum number of guarantees in the memory pool")
		flags.UintVar(&resultLimit, "result-limit", 10000, "maximum number of execution results in the memory pool")
		flags.UintVar(&approvalLimit, "approval-limit", 1000, "maximum number of result approvals in the memory pool")
		// the default value is able to buffer as many seals as would be generated over ~12 hours. In case it
		// ever gets full, the node will simply crash instead of employing complex ejection logic.
		flags.UintVar(&sealLimit, "seal-limit", 44200, "maximum number of block seals in the memory pool")
		flags.UintVar(&pendingReceiptsLimit, "pending-receipts-limit", 10000, "maximum number of pending receipts in the mempool")
		flags.DurationVar(&minInterval, "min-interval", time.Millisecond, "the minimum amount of time between two blocks")
		flags.DurationVar(&maxInterval, "max-interval", 90*time.Second, "the maximum amount of time between two blocks")
		flags.UintVar(&maxSealPerBlock, "max-seal-per-block", 100, "the maximum number of seals to be included in a block")
		flags.UintVar(&maxGuaranteePerBlock, "max-guarantee-per-block", 100, "the maximum number of collection guarantees to be included in a block")
		flags.DurationVar(&hotstuffMinTimeout, "hotstuff-min-timeout", 2500*time.Millisecond, "the lower timeout bound for the hotstuff pacemaker, this is also used as initial timeout")
		flags.Float64Var(&hotstuffTimeoutAdjustmentFactor, "hotstuff-timeout-adjustment-factor", timeout.DefaultConfig.TimeoutAdjustmentFactor, "adjustment of timeout duration in case of time out event")
		flags.Uint64Var(&hotstuffHappyPathMaxRoundFailures, "hotstuff-happy-path-max-round-failures", timeout.DefaultConfig.HappyPathMaxRoundFailures, "number of failed rounds before first timeout increase")
		flags.DurationVar(&blockRateDelay, "block-rate-delay", 500*time.Millisecond, "the delay to broadcast block proposal in order to control block production rate")
		flags.UintVar(&chunkAlpha, "chunk-alpha", flow.DefaultChunkAssignmentAlpha, "number of verifiers that should be assigned to each chunk")
		flags.UintVar(&requiredApprovalsForSealVerification, "required-verification-seal-approvals", flow.DefaultRequiredApprovalsForSealValidation, "minimum number of approvals that are required to verify a seal")
		flags.UintVar(&requiredApprovalsForSealConstruction, "required-construction-seal-approvals", flow.DefaultRequiredApprovalsForSealConstruction, "minimum number of approvals that are required to construct a seal")
		flags.BoolVar(&emergencySealing, "emergency-sealing-active", flow.DefaultEmergencySealingActive, "(de)activation of emergency sealing")
		flags.BoolVar(&insecureAccessAPI, "insecure-access-api", false, "required if insecure GRPC connection should be used")
		flags.StringSliceVar(&accessNodeIDS, "access-node-ids", []string{}, fmt.Sprintf("array of access node IDs sorted in priority order where the first ID in this array will get the first connection attempt and each subsequent ID after serves as a fallback. Minimum length %d. Use '*' for all IDs in protocol state.", common.DefaultAccessNodeIDSMinimum))
		flags.DurationVar(&dkgControllerConfig.BaseStartDelay, "dkg-controller-base-start-delay", dkgmodule.DefaultBaseStartDelay, "used to define the range for jitter prior to DKG start (eg. 500µs) - the base value is scaled quadratically with the # of DKG participants")
		flags.DurationVar(&dkgControllerConfig.BaseHandleFirstBroadcastDelay, "dkg-controller-base-handle-first-broadcast-delay", dkgmodule.DefaultBaseHandleFirstBroadcastDelay, "used to define the range for jitter prior to DKG handling the first broadcast messages (eg. 50ms) - the base value is scaled quadratically with the # of DKG participants")
		flags.DurationVar(&dkgControllerConfig.HandleSubsequentBroadcastDelay, "dkg-controller-handle-subsequent-broadcast-delay", dkgmodule.DefaultHandleSubsequentBroadcastDelay, "used to define the constant delay introduced prior to DKG handling subsequent broadcast messages (eg. 2s)")
		flags.StringVar(&startupTimeString, "hotstuff-startup-time", cmd.NotSet, "specifies date and time (in ISO 8601 format) after which the consensus participant may enter the first view (e.g 1996-04-24T15:04:05-07:00)")
	}).ValidateFlags(func() error {
		nodeBuilder.Logger.Info().Str("startup_time_str", startupTimeString).Msg("got startup_time_str")
		if startupTimeString != cmd.NotSet {
			t, err := time.Parse(time.RFC3339, startupTimeString)
			if err != nil {
				return fmt.Errorf("invalid start-time value: %w", err)
			}
			startupTime = t
			nodeBuilder.Logger.Info().Time("startup_time", startupTime).Msg("got startup_time")
		}
		return nil
	})

	if err = nodeBuilder.Initialize(); err != nil {
		nodeBuilder.Logger.Fatal().Err(err).Send()
	}

	nodeBuilder.
		PreInit(cmd.DynamicStartPreInit).
		Module("consensus node metrics", func(node *cmd.NodeConfig) error {
			conMetrics = metrics.NewConsensusCollector(node.Tracer, node.MetricsRegisterer)
			return nil
		}).
		Module("dkg state", func(node *cmd.NodeConfig) error {
			dkgState, err = bstorage.NewDKGState(node.Metrics.Cache, node.SecretsDB)
			return err
		}).
		Module("beacon keys", func(node *cmd.NodeConfig) error {
			safeBeaconKeys = bstorage.NewSafeBeaconPrivateKeys(dkgState)
			return nil
		}).
		Module("updatable sealing config", func(node *cmd.NodeConfig) error {
			setter, err := updatable_configs.NewSealingConfigs(
				requiredApprovalsForSealConstruction,
				requiredApprovalsForSealVerification,
				chunkAlpha,
				emergencySealing,
			)
			if err != nil {
				return err
			}

			// update the getter with the setter, so other modules can only get, but not set
			getSealingConfigs = setter

			// admin tool is the only instance that have access to the setter interface, therefore, is
			// the only module can change this config
			err = node.ConfigManager.RegisterUintConfig("consensus-required-approvals-for-sealing",
				setter.RequireApprovalsForSealConstructionDynamicValue,
				setter.SetRequiredApprovalsForSealingConstruction)
			return err
		}).
		Module("mutable follower state", func(node *cmd.NodeConfig) error {
			// For now, we only support state implementations from package badger.
			// If we ever support different implementations, the following can be replaced by a type-aware factory
			state, ok := node.State.(*badgerState.State)
			if !ok {
				return fmt.Errorf("only implementations of type badger.State are currently supported but read-only state has type %T", node.State)
			}

			chunkAssigner, err = chmodule.NewChunkAssigner(chunkAlpha, node.State)
			if err != nil {
				return fmt.Errorf("could not instantiate assignment algorithm for chunk verification: %w", err)
			}

			receiptValidator = validation.NewReceiptValidator(
				node.State,
				node.Storage.Headers,
				node.Storage.Index,
				node.Storage.Results,
				node.Storage.Seals)

			sealValidator := validation.NewSealValidator(
				node.State,
				node.Storage.Headers,
				node.Storage.Index,
				node.Storage.Results,
				node.Storage.Seals,
				chunkAssigner,
				getSealingConfigs,
				conMetrics)

			blockTimer, err = blocktimer.NewBlockTimer(minInterval, maxInterval)
			if err != nil {
				return err
			}

			mutableState, err = badgerState.NewFullConsensusState(
				state,
				node.Storage.Index,
				node.Storage.Payloads,
				node.Tracer,
				node.ProtocolEvents,
				blockTimer,
				receiptValidator,
				sealValidator)
			return err
		}).
		Module("random beacon key", func(node *cmd.NodeConfig) error {
			// If this node was a participant in a spork, their beacon key for the
			// first epoch was generated during the bootstrapping process and is
			// specified in a private bootstrapping file. We load their key and
			// store it in the db for the initial post-spork epoch for use going
			// forward.
			//
			// If this node was not a participant in a spork, they joined at an
			// epoch boundary, so they have no beacon key file (they will generate
			// their first beacon private key through the DKG in the EpochSetup phase
			// prior to their first epoch as network participant).

			rootSnapshot := node.State.AtBlockID(node.RootBlock.ID())
			isSporkRoot, err := protocol.IsSporkRootSnapshot(rootSnapshot)
			if err != nil {
				return fmt.Errorf("could not check whether root snapshot is spork root: %w", err)
			}
			if !isSporkRoot {
				node.Logger.Info().Msg("node starting from mid-spork snapshot, will not read spork random beacon key file")
				return nil
			}

			// If the node has a beacon key file, then save it to the secrets database
			// as the beacon key for the epoch of the root snapshot.
			beaconPrivateKey, err = loadBeaconPrivateKey(node.BaseConfig.BootstrapDir, node.NodeID)
			if errors.Is(err, os.ErrNotExist) {
				return fmt.Errorf("node is starting from spork root snapshot, but does not have spork random beacon key file: %w", err)
			}
			if err != nil {
				return fmt.Errorf("could not load beacon key file: %w", err)
			}

			rootEpoch := node.State.AtBlockID(node.RootBlock.ID()).Epochs().Current()
			epochCounter, err := rootEpoch.Counter()
			if err != nil {
				return fmt.Errorf("could not get root epoch counter: %w", err)
			}

			// confirm the beacon key file matches the canonical public keys
			rootDKG, err := rootEpoch.DKG()
			if err != nil {
				return fmt.Errorf("could not get dkg for root epoch: %w", err)
			}
			myBeaconPublicKeyShare, err := rootDKG.KeyShare(node.NodeID)
			if err != nil {
				return fmt.Errorf("could not get my beacon public key share for root epoch: %w", err)
			}

			if !myBeaconPublicKeyShare.Equals(beaconPrivateKey.PrivateKey.PublicKey()) {
				return fmt.Errorf("configured beacon key is inconsistent with this node's canonical public beacon key (%s!=%s)",
					beaconPrivateKey.PrivateKey.PublicKey(),
					myBeaconPublicKeyShare)
			}

			// store my beacon key for the first epoch post-spork
			err = dkgState.InsertMyBeaconPrivateKey(epochCounter, beaconPrivateKey.PrivateKey)
			if err != nil && !errors.Is(err, storage.ErrAlreadyExists) {
				return err
			}
			// mark the root DKG as successful, so it is considered safe to use the key
			err = dkgState.SetDKGEndState(epochCounter, flow.DKGEndStateSuccess)
			if err != nil && !errors.Is(err, storage.ErrAlreadyExists) {
				return err
			}

			return nil
		}).
		Module("collection guarantees mempool", func(node *cmd.NodeConfig) error {
			guarantees, err = stdmap.NewGuarantees(guaranteeLimit)
			return err
		}).
		Module("execution receipts mempool", func(node *cmd.NodeConfig) error {
			receipts = consensusMempools.NewExecutionTree()
			// registers size method of backend for metrics
			err = node.Metrics.Mempool.Register(metrics.ResourceReceipt, receipts.Size)
			if err != nil {
				return fmt.Errorf("could not register backend metric: %w", err)
			}
			return nil
		}).
		Module("block seals mempool", func(node *cmd.NodeConfig) error {
			// use a custom ejector, so we don't eject seals that would break
			// the chain of seals
			rawMempool := stdmap.NewIncorporatedResultSeals(sealLimit)
			multipleReceiptsFilterMempool := consensusMempools.NewIncorporatedResultSeals(rawMempool, node.Storage.Receipts)
			seals, err = consensusMempools.NewExecStateForkSuppressor(
				multipleReceiptsFilterMempool,
				consensusMempools.LogForkAndCrash(node.Logger),
				node.DB,
				node.Logger,
			)
			if err != nil {
				return fmt.Errorf("failed to wrap seals mempool into ExecStateForkSuppressor: %w", err)
			}
			err = node.Metrics.Mempool.Register(metrics.ResourcePendingIncorporatedSeal, seals.Size)
			return nil
		}).
		Module("pending receipts mempool", func(node *cmd.NodeConfig) error {
			pendingReceipts = stdmap.NewPendingReceipts(node.Storage.Headers, pendingReceiptsLimit)
			return nil
		}).
		Module("hotstuff main metrics", func(node *cmd.NodeConfig) error {
			mainMetrics = metrics.NewHotstuffCollector(node.RootChainID)
			return nil
		}).
		Module("sync core", func(node *cmd.NodeConfig) error {
			syncCore, err = chainsync.New(node.Logger, node.SyncCoreConfig, metrics.NewChainSyncCollector())
			return err
		}).
		Module("finalization distributor", func(node *cmd.NodeConfig) error {
			finalizationDistributor = pubsub.NewFinalizationDistributor()
			return nil
		}).
		Module("machine account config", func(node *cmd.NodeConfig) error {
			machineAccountInfo, err = cmd.LoadNodeMachineAccountInfoFile(node.BootstrapDir, node.NodeID)
			return err
		}).
		Module("sdk client connection options", func(node *cmd.NodeConfig) error {
			anIDS, err := common.ValidateAccessNodeIDSFlag(accessNodeIDS, node.RootChainID, node.State.Sealed())
			if err != nil {
				return fmt.Errorf("failed to validate flag --access-node-ids %w", err)
			}

			flowClientConfigs, err = common.FlowClientConfigs(anIDS, insecureAccessAPI, node.State.Sealed())
			if err != nil {
				return fmt.Errorf("failed to prepare flow client connection configs for each access node id %w", err)
			}

			return nil
		}).
		Component("machine account config validator", func(node *cmd.NodeConfig) (module.ReadyDoneAware, error) {
			//@TODO use fallback logic for flowClient similar to DKG/QC contract clients
			flowClient, err := common.FlowClient(flowClientConfigs[0])
			if err != nil {
				return nil, fmt.Errorf("failed to get flow client connection option for access node (0): %s %w", flowClientConfigs[0].AccessAddress, err)
			}

			// disable balance checks for transient networks, which do not have transaction fees
			var opts []epochs.MachineAccountValidatorConfigOption
			if node.RootChainID.Transient() {
				opts = append(opts, epochs.WithoutBalanceChecks)
			}
			validator, err := epochs.NewMachineAccountConfigValidator(
				node.Logger,
				flowClient,
				flow.RoleCollection,
				*machineAccountInfo,
				opts...,
			)
			return validator, err
		}).
		Component("sealing engine", func(node *cmd.NodeConfig) (module.ReadyDoneAware, error) {

			sealingTracker := tracker.NewSealingTracker(node.Logger, node.Storage.Headers, node.Storage.Receipts, seals)

			e, err := sealing.NewEngine(
				node.Logger,
				node.Tracer,
				conMetrics,
				node.Metrics.Engine,
				node.Metrics.Mempool,
				sealingTracker,
				node.Network,
				node.Me,
				node.Storage.Headers,
				node.Storage.Payloads,
				node.Storage.Results,
				node.Storage.Index,
				node.State,
				node.Storage.Seals,
				chunkAssigner,
				seals,
				getSealingConfigs,
			)

			// subscribe for finalization events from hotstuff
			finalizationDistributor.AddOnBlockFinalizedConsumer(e.OnFinalizedBlock)
			finalizationDistributor.AddOnBlockIncorporatedConsumer(e.OnBlockIncorporated)

			return e, err
		}).
		Component("matching engine", func(node *cmd.NodeConfig) (module.ReadyDoneAware, error) {
			receiptRequester, err = requester.New(
				node.Logger,
				node.Metrics.Engine,
				node.Network,
				node.Me,
				node.State,
				channels.RequestReceiptsByBlockID,
				filter.HasRole(flow.RoleExecution),
				func() flow.Entity { return &flow.ExecutionReceipt{} },
				requester.WithRetryInitial(2*time.Second),
				requester.WithRetryMaximum(30*time.Second),
			)
			if err != nil {
				return nil, err
			}

			core := matching.NewCore(
				node.Logger,
				node.Tracer,
				conMetrics,
				node.Metrics.Mempool,
				node.State,
				node.Storage.Headers,
				node.Storage.Receipts,
				receipts,
				pendingReceipts,
				seals,
				receiptValidator,
				receiptRequester,
				matching.DefaultConfig(),
			)

			e, err := matching.NewEngine(
				node.Logger,
				node.Network,
				node.Me,
				node.Metrics.Engine,
				node.Metrics.Mempool,
				node.State,
				node.Storage.Receipts,
				node.Storage.Index,
				core,
			)
			if err != nil {
				return nil, err
			}

			// subscribe engine to inputs from other node-internal components
			receiptRequester.WithHandle(e.HandleReceipt)
			finalizationDistributor.AddOnBlockFinalizedConsumer(e.OnFinalizedBlock)
			finalizationDistributor.AddOnBlockIncorporatedConsumer(e.OnBlockIncorporated)

			return e, err
		}).
		Component("ingestion engine", func(node *cmd.NodeConfig) (module.ReadyDoneAware, error) {
			core := ingestion.NewCore(
				node.Logger,
				node.Tracer,
				node.Metrics.Mempool,
				node.State,
				node.Storage.Headers,
				guarantees,
			)

			ing, err := ingestion.New(
				node.Logger,
				node.Metrics.Engine,
				node.Network,
				node.Me,
				core,
			)

			return ing, err
		}).
		Component("hotstuff committee", func(node *cmd.NodeConfig) (module.ReadyDoneAware, error) {
			committee, err = committees.NewConsensusCommittee(node.State, node.Me.NodeID())
			node.ProtocolEvents.AddConsumer(committee)
			return committee, err
		}).
		Component("epoch lookup", func(node *cmd.NodeConfig) (module.ReadyDoneAware, error) {
			epochLookup, err = epochs.NewEpochLookup(node.State)
			node.ProtocolEvents.AddConsumer(epochLookup)
			return epochLookup, err
		}).
		Component("hotstuff modules", func(node *cmd.NodeConfig) (module.ReadyDoneAware, error) {
			// initialize the block finalizer
			finalize := finalizer.NewFinalizer(
				node.DB,
				node.Storage.Headers,
				mutableState,
				node.Tracer,
				finalizer.WithCleanup(finalizer.CleanupMempools(
					node.Metrics.Mempool,
					conMetrics,
					node.Storage.Payloads,
					guarantees,
					seals,
				)),
			)

			// wrap Main consensus committee with metrics
			wrappedCommittee := committees.NewMetricsWrapper(committee, mainMetrics) // wrapper for measuring time spent determining consensus committee relations

			beaconKeyStore := hotsignature.NewEpochAwareRandomBeaconKeyStore(epochLookup, safeBeaconKeys)

			// initialize the combined signer for hotstuff
			var signer hotstuff.Signer
			signer = verification.NewCombinedSigner(
				node.Me,
				beaconKeyStore,
			)
			signer = verification.NewMetricsWrapper(signer, mainMetrics) // wrapper for measuring time spent with crypto-related operations

			// initialize a logging notifier for hotstuff
			notifier := createNotifier(
				node.Logger,
				mainMetrics,
				node.Tracer,
				node.RootChainID,
			)

			notifier.AddConsumer(finalizationDistributor)

			// initialize the persister
			persist := persister.New(node.DB, node.RootChainID)

			finalizedBlock, err := node.State.Final().Head()
			if err != nil {
				return nil, err
			}

			forks, err := consensus.NewForks(
				finalizedBlock,
				node.Storage.Headers,
				finalize,
				notifier,
				node.RootBlock.Header,
				node.RootQC,
			)
			if err != nil {
				return nil, err
			}

			qcDistributor := pubsub.NewQCCreatedDistributor()
			validator := consensus.NewValidator(mainMetrics, wrappedCommittee)
			voteProcessorFactory := votecollector.NewCombinedVoteProcessorFactory(wrappedCommittee, qcDistributor.OnQcConstructedFromVotes)
			lowestViewForVoteProcessing := finalizedBlock.View + 1
			voteAggregator, err := consensus.NewVoteAggregator(
				node.Logger,
				lowestViewForVoteProcessing,
				notifier,
				voteProcessorFactory,
				finalizationDistributor)
			if err != nil {
				return nil, fmt.Errorf("could not initialize vote aggregator: %w", err)
			}

			timeoutCollectorDistributor := pubsub.NewTimeoutCollectorDistributor()
			timeoutProcessorFactory := timeoutcollector.NewTimeoutProcessorFactory(timeoutCollectorDistributor, committee, validator, msig.ConsensusTimeoutTag)
			timeoutAggregator, err := consensus.NewTimeoutAggregator(
				node.Logger,
				lowestViewForVoteProcessing,
				notifier,
				timeoutProcessorFactory,
				timeoutCollectorDistributor,
			)
			if err != nil {
				return nil, fmt.Errorf("could not initialize timeout aggregator: %w", err)
			}

			hotstuffModules = &consensus.HotstuffModules{
				Notifier:                    notifier,
				Committee:                   wrappedCommittee,
				Signer:                      signer,
				Persist:                     persist,
				QCCreatedDistributor:        qcDistributor,
				FinalizationDistributor:     finalizationDistributor,
				TimeoutCollectorDistributor: timeoutCollectorDistributor,
				Forks:                       forks,
				Validator:                   validator,
				VoteAggregator:              voteAggregator,
				TimeoutAggregator:           timeoutAggregator,
			}

			return util.MergeReadyDone(voteAggregator, timeoutAggregator), nil
		}).
		Component("consensus compliance engine", func(node *cmd.NodeConfig) (module.ReadyDoneAware, error) {
			// initialize the block builder
			var build module.Builder
			build, err = builder.NewBuilder(
				node.Metrics.Mempool,
				node.DB,
				mutableState,
				node.Storage.Headers,
				node.Storage.Seals,
				node.Storage.Index,
				node.Storage.Blocks,
				node.Storage.Results,
				node.Storage.Receipts,
				guarantees,
				seals,
				receipts,
				node.Tracer,
				builder.WithBlockTimer(blockTimer),
				builder.WithMaxSealCount(maxSealPerBlock),
				builder.WithMaxGuaranteeCount(maxGuaranteePerBlock),
			)
			if err != nil {
				return nil, fmt.Errorf("could not initialized block builder: %w", err)
			}

			build = blockproducer.NewMetricsWrapper(build, mainMetrics) // wrapper for measuring time spent building block payload component

			opts := []consensus.Option{
				consensus.WithMinTimeout(hotstuffMinTimeout),
				consensus.WithTimeoutAdjustmentFactor(hotstuffTimeoutAdjustmentFactor),
				consensus.WithHappyPathMaxRoundFailures(hotstuffHappyPathMaxRoundFailures),
				consensus.WithBlockRateDelay(blockRateDelay),
				consensus.WithConfigRegistrar(node.ConfigManager),
			}

			if !startupTime.IsZero() {
				opts = append(opts, consensus.WithStartupTime(startupTime))
			}

			finalizedBlock, pending, err := recovery.FindLatest(node.State, node.Storage.Headers)
			if err != nil {
				return nil, err
			}

			// initialize the entity database accessors
			cleaner := bstorage.NewCleaner(node.Logger, node.DB, node.Metrics.CleanCollector, flow.DefaultValueLogGCFrequency)

			// initialize the pending blocks cache
			proposals := buffer.NewPendingBlocks()

			complianceCore, err := compliance.NewCore(node.Logger,
				node.Metrics.Engine,
				node.Tracer,
				node.Metrics.Mempool,
				node.Metrics.Compliance,
				cleaner,
				node.Storage.Headers,
				node.Storage.Payloads,
				mutableState,
				proposals,
				syncCore,
				hotstuffModules.Validator,
				hotstuffModules.VoteAggregator,
				hotstuffModules.TimeoutAggregator,
				modulecompliance.WithSkipNewProposalsThreshold(node.ComplianceConfig.SkipNewProposalsThreshold),
			)
			if err != nil {
				return nil, fmt.Errorf("could not initialize compliance core: %w", err)
			}

			// initialize the compliance engine
			comp, err = compliance.NewEngine(
				node.Logger,
				node.Me,
				complianceCore,
			)
			if err != nil {
				return nil, fmt.Errorf("could not initialize compliance engine: %w", err)
			}

			// initialize hotstuff consensus algorithm
			hot, err = consensus.NewParticipant(
				node.Logger,
				mainMetrics,
				build,
				finalizedBlock,
				pending,
				hotstuffModules,
				opts...,
			)
			if err != nil {
				return nil, fmt.Errorf("could not initialize hotstuff engine: %w", err)
			}

			comp = comp.WithConsensus(hot)
			finalizationDistributor.AddOnBlockFinalizedConsumer(comp.OnFinalizedBlock)

			return comp, nil
		}).
		Component("consensus message hub", func(node *cmd.NodeConfig) (module.ReadyDoneAware, error) {
			messageHub, err := message_hub.NewMessageHub(
				node.Logger,
				node.Network,
				node.Me,
				comp,
				hot,
				hotstuffModules.VoteAggregator,
				hotstuffModules.TimeoutAggregator,
				node.State,
				node.Storage.Payloads,
			)
			if err != nil {
				return nil, fmt.Errorf("could not create consensus message hub: %w", err)
			}
			hotstuffModules.Notifier.AddConsumer(messageHub)
			return messageHub, nil
		}).
		Component("finalized snapshot", func(node *cmd.NodeConfig) (module.ReadyDoneAware, error) {
			finalizedHeader, err = synceng.NewFinalizedHeaderCache(node.Logger, node.State, finalizationDistributor)
			if err != nil {
				return nil, fmt.Errorf("could not create finalized snapshot cache: %w", err)
			}

			return finalizedHeader, nil
		}).
		Component("sync engine", func(node *cmd.NodeConfig) (module.ReadyDoneAware, error) {
			sync, err := synceng.New(
				node.Logger,
				node.Metrics.Engine,
				node.Network,
				node.Me,
				node.Storage.Blocks,
				comp,
				syncCore,
				finalizedHeader,
				node.SyncEngineIdentifierProvider,
			)
			if err != nil {
				return nil, fmt.Errorf("could not initialize synchronization engine: %w", err)
			}

			return sync, nil
		}).
		Component("receipt requester engine", func(node *cmd.NodeConfig) (module.ReadyDoneAware, error) {
			// created with sealing engine
			return receiptRequester, nil
		}).
		Component("DKG messaging engine", func(node *cmd.NodeConfig) (module.ReadyDoneAware, error) {

			// brokerTunnel is used to forward messages between the DKG
			// messaging engine and the DKG broker/controller
			dkgBrokerTunnel = dkgmodule.NewBrokerTunnel()

			// messagingEngine is a network engine that is used by nodes to
			// exchange private DKG messages
			messagingEngine, err := dkgeng.NewMessagingEngine(
				node.Logger,
				node.Network,
				node.Me,
				dkgBrokerTunnel,
			)
			if err != nil {
				return nil, fmt.Errorf("could not initialize DKG messaging engine: %w", err)
			}

			return messagingEngine, nil
		}).
		Component("DKG reactor engine", func(node *cmd.NodeConfig) (module.ReadyDoneAware, error) {
			// the viewsObserver is used by the reactor engine to subscribe to
			// new views being finalized
			viewsObserver := gadgets.NewViews()
			node.ProtocolEvents.AddConsumer(viewsObserver)

			// construct DKG contract client
			dkgContractClients, err := createDKGContractClients(node, machineAccountInfo, flowClientConfigs)
			if err != nil {
				return nil, fmt.Errorf("could not create dkg contract client %w", err)
			}

			// the reactor engine reacts to new views being finalized and drives the
			// DKG protocol
			reactorEngine := dkgeng.NewReactorEngine(
				node.Logger,
				node.Me,
				node.State,
				dkgState,
				dkgmodule.NewControllerFactory(
					node.Logger,
					node.Me,
					dkgContractClients,
					dkgBrokerTunnel,
					dkgControllerConfig,
				),
				viewsObserver,
			)

			// reactorEngine consumes the EpochSetupPhaseStarted event
			node.ProtocolEvents.AddConsumer(reactorEngine)

			return reactorEngine, nil
		})

	node, err := nodeBuilder.Build()
	if err != nil {
		nodeBuilder.Logger.Fatal().Err(err).Send()
	}
	node.Run()
}

func loadBeaconPrivateKey(dir string, myID flow.Identifier) (*encodable.RandomBeaconPrivKey, error) {
	path := fmt.Sprintf(bootstrap.PathRandomBeaconPriv, myID)
	data, err := io.ReadFile(filepath.Join(dir, path))
	if err != nil {
		return nil, err
	}

	var priv encodable.RandomBeaconPrivKey
	err = json.Unmarshal(data, &priv)
	if err != nil {
		return nil, err
	}
	return &priv, nil
}

// createDKGContractClient creates an dkgContractClient
func createDKGContractClient(node *cmd.NodeConfig, machineAccountInfo *bootstrap.NodeMachineAccountInfo, flowClient *client.Client, anID flow.Identifier) (module.DKGContractClient, error) {
	var dkgClient module.DKGContractClient

	contracts, err := systemcontracts.SystemContractsForChain(node.RootChainID)
	if err != nil {
		return nil, err
	}
	dkgContractAddress := contracts.DKG.Address.Hex()

	// construct signer from private key
	sk, err := crypto.DecodePrivateKey(machineAccountInfo.SigningAlgorithm, machineAccountInfo.EncodedPrivateKey)
	if err != nil {
		return nil, fmt.Errorf("could not decode private key from hex: %w", err)
	}

	txSigner, err := crypto.NewInMemorySigner(sk, machineAccountInfo.HashAlgorithm)
	if err != nil {
		return nil, fmt.Errorf("could not create in-memory signer: %w", err)
	}

	// create actual dkg contract client, all flags and machine account info file found
	dkgClient = dkgmodule.NewClient(
		node.Logger,
		flowClient,
		anID,
		txSigner,
		dkgContractAddress,
		machineAccountInfo.Address,
		machineAccountInfo.KeyIndex,
	)

	return dkgClient, nil
}

// createDKGContractClients creates an array dkgContractClient that is sorted by retry fallback priority
func createDKGContractClients(node *cmd.NodeConfig, machineAccountInfo *bootstrap.NodeMachineAccountInfo, flowClientOpts []*common.FlowClientConfig) ([]module.DKGContractClient, error) {
	dkgClients := make([]module.DKGContractClient, 0)

	for _, opt := range flowClientOpts {
		flowClient, err := common.FlowClient(opt)
		if err != nil {
			return nil, fmt.Errorf("failed to create flow client for dkg contract client with options: %s %w", flowClientOpts, err)
		}

		node.Logger.Info().Msgf("created dkg contract client with opts: %s", opt.String())
		dkgClient, err := createDKGContractClient(node, machineAccountInfo, flowClient, opt.AccessNodeID)
		if err != nil {
			return nil, fmt.Errorf("failed to create dkg contract client with flow client options: %s %w", flowClientOpts, err)
		}

		dkgClients = append(dkgClients, dkgClient)
	}

	return dkgClients, nil
}<|MERGE_RESOLUTION|>--- conflicted
+++ resolved
@@ -99,34 +99,6 @@
 		insecureAccessAPI  bool
 		accessNodeIDS      []string
 
-<<<<<<< HEAD
-		err                          error
-		mutableState                 protocol.MutableState
-		beaconPrivateKey             *encodable.RandomBeaconPrivKey
-		guarantees                   mempool.Guarantees
-		receipts                     mempool.ExecutionTree
-		seals                        mempool.IncorporatedResultSeals
-		pendingReceipts              mempool.PendingReceipts
-		receiptRequester             *requester.Engine
-		syncCore                     *chainsync.Core
-		comp                         *compliance.Engine
-		hot                          module.HotStuff
-		conMetrics                   module.ConsensusMetrics
-		mainMetrics                  module.HotstuffMetrics
-		receiptValidator             module.ReceiptValidator
-		chunkAssigner                *chmodule.ChunkAssigner
-		finalizationDistributor      *pubsub.FinalizationDistributor
-		dkgBrokerTunnel              *dkgmodule.BrokerTunnel
-		blockTimer                   protocol.BlockTimer
-		finalizedHeader              *synceng.FinalizedHeaderCache
-		committee                    *committees.Consensus
-		epochLookup                  *epochs.EpochLookup
-		hotstuffModules              *consensus.HotstuffModules
-		dkgState                     *bstorage.DKGState
-		safeBeaconKeys               *bstorage.SafeBeaconPrivateKeys
-		adminCmdSetRequiredApprovals commands.AdminCommand
-		getSealingConfigs            module.SealingConfigsGetter
-=======
 		err                     error
 		mutableState            protocol.MutableState
 		beaconPrivateKey        *encodable.RandomBeaconPrivKey
@@ -134,10 +106,10 @@
 		receipts                mempool.ExecutionTree
 		seals                   mempool.IncorporatedResultSeals
 		pendingReceipts         mempool.PendingReceipts
-		prov                    *provider.Engine
 		receiptRequester        *requester.Engine
 		syncCore                *chainsync.Core
 		comp                    *compliance.Engine
+		hot                     module.HotStuff
 		conMetrics              module.ConsensusMetrics
 		mainMetrics             module.HotstuffMetrics
 		receiptValidator        module.ReceiptValidator
@@ -146,11 +118,12 @@
 		dkgBrokerTunnel         *dkgmodule.BrokerTunnel
 		blockTimer              protocol.BlockTimer
 		finalizedHeader         *synceng.FinalizedHeaderCache
+		committee               *committees.Consensus
+		epochLookup             *epochs.EpochLookup
 		hotstuffModules         *consensus.HotstuffModules
 		dkgState                *bstorage.DKGState
 		safeBeaconKeys          *bstorage.SafeBeaconPrivateKeys
 		getSealingConfigs       module.SealingConfigsGetter
->>>>>>> df958bbb
 	)
 
 	nodeBuilder := cmd.FlowNode(flow.RoleConsensus.String())
