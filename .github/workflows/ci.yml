--- conflicted
+++ resolved
@@ -65,12 +65,7 @@
         max_attempts: 3
         command: make ci
     - name: Upload coverage report
-<<<<<<< HEAD
       uses: codecov/codecov-action@v2
-      if: ${{ matrix.go-version == '1.17' }}
-=======
-      uses: codecov/codecov-action@v1
->>>>>>> ef00fe3b
       with:
         file: ./coverage.txt
         flags: unittests
