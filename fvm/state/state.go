--- conflicted
+++ resolved
@@ -198,16 +198,6 @@
 	return s.checkMaxInteraction()
 }
 
-<<<<<<< HEAD
-// UpdatedAddresses returns a map of addresses that were updated (at least 1 register update)
-func (s *State) UpdatedAddresses() map[flow.Address]struct{} {
-	updatedAddressesCopy := make(map[flow.Address]struct{}, len(s.updatedAddresses))
-	for k, v := range s.updatedAddresses {
-		updatedAddressesCopy[k] = v
-	}
-
-	return updatedAddressesCopy
-=======
 // UpdatedAddresses returns a sorted list of addresses that were updated (at least 1 register update)
 func (s *State) UpdatedAddresses() []flow.Address {
 	addresses := make([]flow.Address, 0, len(s.updatedAddresses))
@@ -221,7 +211,6 @@
 	}
 
 	return addresses
->>>>>>> a2ad4f13
 }
 
 func (s *State) checkMaxInteraction() error {
