--- conflicted
+++ resolved
@@ -3,12 +3,7 @@
 import (
 	"strings"
 
-<<<<<<< HEAD
-	"github.com/dapperlabs/flow-go/model/flow"
-=======
-	"github.com/onflow/flow-go/crypto/hash"
 	"github.com/onflow/flow-go/model/flow"
->>>>>>> d00b4126
 )
 
 // A Ledger is the storage interface used by the virtual machine to read and write register values.
