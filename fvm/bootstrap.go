package fvm

import (
	"fmt"
	"math"

	"github.com/onflow/cadence"
	"github.com/onflow/flow-core-contracts/lib/go/contracts"

	"github.com/onflow/flow-go/fvm/blueprints"
	"github.com/onflow/flow-go/fvm/environment"
	"github.com/onflow/flow-go/fvm/errors"
<<<<<<< HEAD
	weightedMeter "github.com/onflow/flow-go/fvm/meter/weighted"
=======
	"github.com/onflow/flow-go/fvm/meter"
>>>>>>> 138e1c32
	"github.com/onflow/flow-go/fvm/programs"
	"github.com/onflow/flow-go/fvm/state"
	"github.com/onflow/flow-go/model/flow"
	"github.com/onflow/flow-go/module/epochs"
)

// A BootstrapProcedure is an invokable that can be used to bootstrap the ledger state
// with the default accounts and contracts required by the Flow virtual machine.
type BootstrapProcedure struct {
	vm        *VirtualMachine
	ctx       Context
	sth       *state.StateHolder
	programs  *programs.Programs
	accounts  environment.Accounts
	rootBlock *flow.Header

	// genesis parameters
	accountKeys        BootstrapAccountKeys
	initialTokenSupply cadence.UFix64
	addressGenerator   flow.AddressGenerator

	accountCreationFee               cadence.UFix64
	minimumStorageReservation        cadence.UFix64
	storagePerFlow                   cadence.UFix64
	restrictedAccountCreationEnabled cadence.Bool

	// TODO: restrictedContractDeployment should be a bool after RestrictedDeploymentEnabled is removed from the context
	// restrictedContractDeployment of nil means that the contract deployment is taken from the fvm Context instead of from the state.
	// This can be used to mimic behaviour on chain before the restrictedContractDeployment is set with a service account transaction.
	restrictedContractDeployment *bool

	transactionFees        BootstrapProcedureFeeParameters
<<<<<<< HEAD
	executionEffortWeights weightedMeter.ExecutionEffortWeights
	executionMemoryWeights weightedMeter.ExecutionMemoryWeights
=======
	executionEffortWeights meter.ExecutionEffortWeights
	executionMemoryWeights meter.ExecutionMemoryWeights
>>>>>>> 138e1c32
	// executionMemoryLimit of 0 means that it won't be set in the state. The FVM will use the default value from the context.
	executionMemoryLimit uint64

	// config values for epoch smart-contracts
	epochConfig epochs.EpochConfig

	// list of initial network participants for whom we will create/stake flow
	// accounts and retrieve epoch-related resources
	identities flow.IdentityList
}

<<<<<<< HEAD
=======
type BootstrapAccountKeys struct {
	ServiceAccountPublicKeys       []flow.AccountPublicKey
	FungibleTokenAccountPublicKeys []flow.AccountPublicKey
	FlowTokenAccountPublicKeys     []flow.AccountPublicKey
	FlowFeesAccountPublicKeys      []flow.AccountPublicKey
	NodeAccountPublicKeys          []flow.AccountPublicKey
}

>>>>>>> 138e1c32
type BootstrapProcedureFeeParameters struct {
	SurgeFactor         cadence.UFix64
	InclusionEffortCost cadence.UFix64
	ExecutionEffortCost cadence.UFix64
}

type BootstrapProcedureOption func(*BootstrapProcedure) *BootstrapProcedure

func WithInitialTokenSupply(supply cadence.UFix64) BootstrapProcedureOption {
	return func(bp *BootstrapProcedure) *BootstrapProcedure {
		bp.initialTokenSupply = supply
		return bp
	}
}

var DefaultAccountCreationFee = func() cadence.UFix64 {
	value, err := cadence.NewUFix64("0.00100000")
	if err != nil {
		panic(fmt.Errorf("invalid default account creation fee: %w", err))
	}
	return value
}()

var DefaultMinimumStorageReservation = func() cadence.UFix64 {
	value, err := cadence.NewUFix64("0.00100000")
	if err != nil {
		panic(fmt.Errorf("invalid default minimum storage reservation: %w", err))
	}
	return value
}()

var DefaultStorageMBPerFLOW = func() cadence.UFix64 {
	value, err := cadence.NewUFix64("100.00000000")
	if err != nil {
		panic(fmt.Errorf("invalid default minimum storage reservation: %w", err))
	}
	return value
}()

// DefaultTransactionFees are the default transaction fee parameters if transaction fees are on.
// surge factor is 1.0, inclusion effort cost is 0.0001 (because the static inclusion effort is 1.0) and
// execution effort cost is 0.0 because dynamic execution fees are off
// If they are off (which is the default behaviour) that means the transaction fees are 0.0.
var DefaultTransactionFees = func() BootstrapProcedureFeeParameters {
	surgeFactor, err := cadence.NewUFix64("1.0")
	if err != nil {
		panic(fmt.Errorf("invalid default fee surge factor: %w", err))
	}
	inclusionEffortCost, err := cadence.NewUFix64("0.00001")
	if err != nil {
		panic(fmt.Errorf("invalid default fee effort cost: %w", err))
	}
	executionEffortCost, err := cadence.NewUFix64("0.0")
	if err != nil {
		panic(fmt.Errorf("invalid default fee effort cost: %w", err))
	}
	return BootstrapProcedureFeeParameters{
		SurgeFactor:         surgeFactor,
		InclusionEffortCost: inclusionEffortCost,
		ExecutionEffortCost: executionEffortCost,
	}
}()

// WithBootstrapAccountKeys sets the public keys of the accounts that will be created during bootstrapping
// by default all accounts are created with the ServiceAccountPublicKey specified when calling `Bootstrap`.
func WithBootstrapAccountKeys(keys BootstrapAccountKeys) BootstrapProcedureOption {
	return func(bp *BootstrapProcedure) *BootstrapProcedure {
		bp.accountKeys = keys
		return bp
	}
}

func WithAccountCreationFee(fee cadence.UFix64) BootstrapProcedureOption {
	return func(bp *BootstrapProcedure) *BootstrapProcedure {
		bp.accountCreationFee = fee
		return bp
	}
}

func WithTransactionFee(fees BootstrapProcedureFeeParameters) BootstrapProcedureOption {
<<<<<<< HEAD
	return func(bp *BootstrapProcedure) *BootstrapProcedure {
		bp.transactionFees = fees
		return bp
	}
}

func WithExecutionEffortWeights(weights weightedMeter.ExecutionEffortWeights) BootstrapProcedureOption {
	return func(bp *BootstrapProcedure) *BootstrapProcedure {
=======
	return func(bp *BootstrapProcedure) *BootstrapProcedure {
		bp.transactionFees = fees
		return bp
	}
}

func WithExecutionEffortWeights(weights meter.ExecutionEffortWeights) BootstrapProcedureOption {
	return func(bp *BootstrapProcedure) *BootstrapProcedure {
>>>>>>> 138e1c32
		bp.executionEffortWeights = weights
		return bp
	}
}

<<<<<<< HEAD
func WithExecutionMemoryWeights(weights weightedMeter.ExecutionMemoryWeights) BootstrapProcedureOption {
=======
func WithExecutionMemoryWeights(weights meter.ExecutionMemoryWeights) BootstrapProcedureOption {
>>>>>>> 138e1c32
	return func(bp *BootstrapProcedure) *BootstrapProcedure {
		bp.executionMemoryWeights = weights
		return bp
	}
}

func WithExecutionMemoryLimit(limit uint64) BootstrapProcedureOption {
	return func(bp *BootstrapProcedure) *BootstrapProcedure {
		bp.executionMemoryLimit = limit
		return bp
	}
}

func WithMinimumStorageReservation(reservation cadence.UFix64) BootstrapProcedureOption {
	return func(bp *BootstrapProcedure) *BootstrapProcedure {
		bp.minimumStorageReservation = reservation
		return bp
	}
}

func WithEpochConfig(epochConfig epochs.EpochConfig) BootstrapProcedureOption {
	return func(bp *BootstrapProcedure) *BootstrapProcedure {
		bp.epochConfig = epochConfig
		return bp
	}
}

func WithRootBlock(rootBlock *flow.Header) BootstrapProcedureOption {
	return func(bp *BootstrapProcedure) *BootstrapProcedure {
		bp.rootBlock = rootBlock
		return bp
	}
}

func WithIdentities(identities flow.IdentityList) BootstrapProcedureOption {
	return func(bp *BootstrapProcedure) *BootstrapProcedure {
		bp.identities = identities
		return bp
	}
}

func WithStorageMBPerFLOW(ratio cadence.UFix64) BootstrapProcedureOption {
	return func(bp *BootstrapProcedure) *BootstrapProcedure {
		bp.storagePerFlow = ratio
		return bp
	}
}

func WithRestrictedAccountCreationEnabled(enabled cadence.Bool) BootstrapProcedureOption {
	return func(bp *BootstrapProcedure) *BootstrapProcedure {
		bp.restrictedAccountCreationEnabled = enabled
		return bp
	}
}

func WithRestrictedContractDeployment(restricted *bool) BootstrapProcedureOption {
	return func(bp *BootstrapProcedure) *BootstrapProcedure {
		bp.restrictedContractDeployment = restricted
		return bp
	}
}

// Bootstrap returns a new BootstrapProcedure instance configured with the provided
// genesis parameters.
func Bootstrap(
	serviceAccountPublicKey flow.AccountPublicKey,
	opts ...BootstrapProcedureOption,
) *BootstrapProcedure {
	bootstrapProcedure := &BootstrapProcedure{
<<<<<<< HEAD
		serviceAccountPublicKey: serviceAccountPublicKey,
		transactionFees:         BootstrapProcedureFeeParameters{0, 0, 0},
		epochConfig:             epochs.DefaultEpochConfig(),
=======
		transactionFees: BootstrapProcedureFeeParameters{0, 0, 0},
		epochConfig:     epochs.DefaultEpochConfig(),
	}
	bootstrapProcedure.accountKeys = BootstrapAccountKeys{
		ServiceAccountPublicKeys:       []flow.AccountPublicKey{serviceAccountPublicKey},
		FungibleTokenAccountPublicKeys: []flow.AccountPublicKey{serviceAccountPublicKey},
		FlowTokenAccountPublicKeys:     []flow.AccountPublicKey{serviceAccountPublicKey},
		NodeAccountPublicKeys:          []flow.AccountPublicKey{serviceAccountPublicKey},
>>>>>>> 138e1c32
	}

	for _, applyOption := range opts {
		bootstrapProcedure = applyOption(bootstrapProcedure)
	}
	return bootstrapProcedure
}

func (b *BootstrapProcedure) Run(vm *VirtualMachine, ctx Context, sth *state.StateHolder, programs *programs.Programs) error {
	b.vm = vm
	b.ctx = NewContextFromParent(
		ctx,
		WithContractDeploymentRestricted(false))
	b.rootBlock = flow.Genesis(flow.ChainID(ctx.Chain.String())).Header
	b.sth = sth
	b.programs = programs

	// initialize the account addressing state
	b.accounts = environment.NewAccounts(b.sth)
	addressGenerator := environment.NewAccountCreator(b.sth, ctx.Chain)
	b.addressGenerator = addressGenerator

	service := b.createServiceAccount()

	b.deployContractAuditVouchers(service)
	fungibleToken := b.deployFungibleToken()
	flowToken := b.deployFlowToken(service, fungibleToken)
	feeContract := b.deployFlowFees(service, fungibleToken, flowToken)
	b.deployStorageFees(service, fungibleToken, flowToken)

	if b.initialTokenSupply > 0 {
		b.mintInitialTokens(service, fungibleToken, flowToken, b.initialTokenSupply)
	}

	b.deployServiceAccount(service, fungibleToken, flowToken, feeContract)

	b.setupParameters(
		service,
		b.accountCreationFee,
		b.minimumStorageReservation,
		b.storagePerFlow,
		b.restrictedAccountCreationEnabled,
	)

	b.setupFees(
		service,
		feeContract,
		b.transactionFees.SurgeFactor,
		b.transactionFees.InclusionEffortCost,
		b.transactionFees.ExecutionEffortCost,
	)

	b.setContractDeploymentRestrictions(service, b.restrictedContractDeployment)

	b.setupExecutionWeights(service)

	b.setupStorageForServiceAccounts(service, fungibleToken, flowToken, feeContract)

	b.createMinter(service, flowToken)

	b.deployDKG(service)

	b.deployQC(service)

	b.deployIDTableStaking(service, fungibleToken, flowToken, feeContract)

	// set the list of nodes which are allowed to stake in this network
	b.setStakingAllowlist(service, b.identities.NodeIDs())

	b.deployEpoch(service, fungibleToken, flowToken, feeContract)

	// deploy staking proxy contract to the service account
	b.deployStakingProxyContract(service)

	// deploy locked tokens contract to the service account
	b.deployLockedTokensContract(service, fungibleToken, flowToken)

	// deploy staking collection contract to the service account
	b.deployStakingCollection(service, fungibleToken, flowToken)

	b.registerNodes(service, fungibleToken, flowToken)

	return nil
}

func (proc *BootstrapProcedure) ComputationLimit(_ Context) uint64 {
	return math.MaxUint64
}

func (proc *BootstrapProcedure) MemoryLimit(_ Context) uint64 {
	return math.MaxUint64
}

<<<<<<< HEAD
func (b *BootstrapProcedure) createAccount() flow.Address {
=======
func (proc *BootstrapProcedure) ShouldDisableMemoryAndInteractionLimits(_ Context) bool {
	return true
}

func (b *BootstrapProcedure) createAccount(publicKeys []flow.AccountPublicKey) flow.Address {
>>>>>>> 138e1c32
	address, err := b.addressGenerator.NextAddress()
	if err != nil {
		panic(fmt.Sprintf("failed to generate address: %s", err))
	}

	err = b.accounts.Create(publicKeys, address)
	if err != nil {
		panic(fmt.Sprintf("failed to create account: %s", err))
	}

	return address
}

func (b *BootstrapProcedure) createServiceAccount() flow.Address {
	address, err := b.addressGenerator.NextAddress()
	if err != nil {
		panic(fmt.Sprintf("failed to generate address: %s", err))
	}

	err = b.accounts.Create(b.accountKeys.ServiceAccountPublicKeys, address)
	if err != nil {
		panic(fmt.Sprintf("failed to create service account: %s", err))
	}

	return address
}

func (b *BootstrapProcedure) deployFungibleToken() flow.Address {
	fungibleToken := b.createAccount(b.accountKeys.FungibleTokenAccountPublicKeys)

	txError, err := b.vm.invokeMetaTransaction(
		b.ctx,
		Transaction(
			blueprints.DeployFungibleTokenContractTransaction(fungibleToken),
			0),
		b.sth,
		b.programs,
	)
	panicOnMetaInvokeErrf("failed to deploy fungible token contract: %s", txError, err)
	return fungibleToken
}

func (b *BootstrapProcedure) deployFlowToken(service, fungibleToken flow.Address) flow.Address {
	flowToken := b.createAccount(b.accountKeys.FlowTokenAccountPublicKeys)
	txError, err := b.vm.invokeMetaTransaction(
		b.ctx,
		Transaction(
			blueprints.DeployFlowTokenContractTransaction(
				service,
				fungibleToken,
				flowToken),
			0),
		b.sth,
		b.programs,
	)
	panicOnMetaInvokeErrf("failed to deploy Flow token contract: %s", txError, err)
	return flowToken
}

func (b *BootstrapProcedure) deployFlowFees(service, fungibleToken, flowToken flow.Address) flow.Address {
	flowFees := b.createAccount(b.accountKeys.FlowFeesAccountPublicKeys)

	txError, err := b.vm.invokeMetaTransaction(
		b.ctx,
		Transaction(
			blueprints.DeployTxFeesContractTransaction(
				service,
				fungibleToken,
				flowToken,
				flowFees,
			),
			0),
		b.sth,
		b.programs,
	)
	panicOnMetaInvokeErrf("failed to deploy fees contract: %s", txError, err)
	return flowFees
}

func (b *BootstrapProcedure) deployStorageFees(service, fungibleToken, flowToken flow.Address) {
	contract := contracts.FlowStorageFees(
		fungibleToken.HexWithPrefix(),
		flowToken.HexWithPrefix(),
	)

	// deploy storage fees contract on the service account
	txError, err := b.vm.invokeMetaTransaction(
		b.ctx,
		Transaction(
			blueprints.DeployStorageFeesContractTransaction(
				service,
				contract),
			0),
		b.sth,
		b.programs,
	)
	panicOnMetaInvokeErrf("failed to deploy storage fees contract: %s", txError, err)
}

// deployContractAuditVouchers deploys audit vouchers contract to the service account
func (b *BootstrapProcedure) deployContractAuditVouchers(service flow.Address) {
	contract := contracts.FlowContractAudits()

	txError, err := b.vm.invokeMetaTransaction(
		b.ctx,
		Transaction(
			blueprints.DeployContractTransaction(
				service,
				contract,
				"FlowContractAudits"),
			0),
		b.sth,
		b.programs,
	)
	panicOnMetaInvokeErrf("failed to deploy contract audit vouchers contract: %s", txError, err)
}

func (b *BootstrapProcedure) createMinter(service, flowToken flow.Address) {
	txError, err := b.vm.invokeMetaTransaction(
		b.ctx,
		Transaction(
			blueprints.CreateFlowTokenMinterTransaction(
				service,
				flowToken),
			0),
		b.sth,
		b.programs,
	)
	panicOnMetaInvokeErrf("failed to create flow token minter: %s", txError, err)
}

func (b *BootstrapProcedure) deployDKG(service flow.Address) {
	contract := contracts.FlowDKG()
	txError, err := b.vm.invokeMetaTransaction(
		b.ctx,
		Transaction(
			blueprints.DeployContractTransaction(service, contract, "FlowDKG"),
			0,
		),
		b.sth,
		b.programs,
	)
	panicOnMetaInvokeErrf("failed to deploy DKG contract: %s", txError, err)
}

func (b *BootstrapProcedure) deployQC(service flow.Address) {
	contract := contracts.FlowQC()
	txError, err := b.vm.invokeMetaTransaction(
		b.ctx,
		Transaction(
			blueprints.DeployContractTransaction(service, contract, "FlowClusterQC"),
			0,
		),
		b.sth,
		b.programs,
	)
	panicOnMetaInvokeErrf("failed to deploy QC contract: %s", txError, err)
}

func (b *BootstrapProcedure) deployIDTableStaking(service, fungibleToken, flowToken, flowFees flow.Address) {

	contract := contracts.FlowIDTableStaking(
		fungibleToken.HexWithPrefix(),
		flowToken.HexWithPrefix(),
		flowFees.HexWithPrefix(),
		true)

	txError, err := b.vm.invokeMetaTransaction(
		b.ctx,
		Transaction(
			blueprints.DeployIDTableStakingTransaction(service,
				contract,
				b.epochConfig.EpochTokenPayout,
				b.epochConfig.RewardCut),
			0,
		),
		b.sth,
		b.programs,
	)
	panicOnMetaInvokeErrf("failed to deploy IDTableStaking contract: %s", txError, err)
}

func (b *BootstrapProcedure) deployEpoch(service, fungibleToken, flowToken, flowFees flow.Address) {

	contract := contracts.FlowEpoch(
		fungibleToken.HexWithPrefix(),
		flowToken.HexWithPrefix(),
		service.HexWithPrefix(),
		service.HexWithPrefix(),
		service.HexWithPrefix(),
		flowFees.HexWithPrefix(),
	)

	context := NewContextFromParent(b.ctx,
		WithBlockHeader(b.rootBlock),
		WithBlocks(&environment.NoopBlockFinder{}),
	)

	txError, err := b.vm.invokeMetaTransaction(
		context,
		Transaction(
			blueprints.DeployEpochTransaction(service, contract, b.epochConfig),
			0,
		),
		b.sth,
		b.programs,
	)
	panicOnMetaInvokeErrf("failed to deploy Epoch contract: %s", txError, err)
}

func (b *BootstrapProcedure) deployServiceAccount(service, fungibleToken, flowToken, feeContract flow.Address) {
	contract := contracts.FlowServiceAccount(
		fungibleToken.HexWithPrefix(),
		flowToken.HexWithPrefix(),
		feeContract.HexWithPrefix(),
		service.HexWithPrefix(),
	)

	txError, err := b.vm.invokeMetaTransaction(
		b.ctx,
		Transaction(
			blueprints.DeployContractTransaction(
				service,
				contract,
				"FlowServiceAccount"),
			0),
		b.sth,
		b.programs,
	)
	panicOnMetaInvokeErrf("failed to deploy service account contract: %s", txError, err)
}

func (b *BootstrapProcedure) mintInitialTokens(
	service, fungibleToken, flowToken flow.Address,
	initialSupply cadence.UFix64,
) {
	txError, err := b.vm.invokeMetaTransaction(
		b.ctx,
		Transaction(
			blueprints.MintFlowTokenTransaction(
				fungibleToken,
				flowToken,
				service,
				initialSupply),
			0),
		b.sth,
		b.programs,
	)
	panicOnMetaInvokeErrf("failed to mint initial token supply: %s", txError, err)
}

func (b *BootstrapProcedure) setupParameters(
	service flow.Address,
	addressCreationFee,
	minimumStorageReservation,
	storagePerFlow cadence.UFix64,
	restrictedAccountCreationEnabled cadence.Bool,
) {
	txError, err := b.vm.invokeMetaTransaction(
		b.ctx,
		Transaction(
			blueprints.SetupParametersTransaction(
				service,
				addressCreationFee,
				minimumStorageReservation,
				storagePerFlow,
				restrictedAccountCreationEnabled,
			),
			0),
		b.sth,
		b.programs,
	)
	panicOnMetaInvokeErrf("failed to setup parameters: %s", txError, err)
}

func (b *BootstrapProcedure) setupFees(service, flowFees flow.Address, surgeFactor, inclusionEffortCost, executionEffortCost cadence.UFix64) {
	txError, err := b.vm.invokeMetaTransaction(
		b.ctx,
		Transaction(
			blueprints.SetupFeesTransaction(
				service,
				flowFees,
				surgeFactor,
				inclusionEffortCost,
				executionEffortCost,
			),
			0),
		b.sth,
		b.programs,
	)
	panicOnMetaInvokeErrf("failed to setup fees: %s", txError, err)
}

func (b *BootstrapProcedure) setupExecutionWeights(service flow.Address) {
	// if executionEffortWeights were not set skip this part and just use the defaults.
	if b.executionEffortWeights != nil {
		b.setupExecutionEffortWeights(service)
	}
	// if executionMemoryWeights were not set skip this part and just use the defaults.
	if b.executionMemoryWeights != nil {
		b.setupExecutionMemoryWeights(service)
	}
	if b.executionMemoryLimit != 0 {
		b.setExecutionMemoryLimitTransaction(service)
	}
}

func (b *BootstrapProcedure) setupExecutionEffortWeights(service flow.Address) {
	weights := b.executionEffortWeights

	uintWeights := make(map[uint]uint64, len(weights))
	for i, weight := range weights {
		uintWeights[uint(i)] = weight
	}

	tb, err := blueprints.SetExecutionEffortWeightsTransaction(service, uintWeights)
	if err != nil {
		panic(fmt.Sprintf("failed to setup execution effort weights %s", err.Error()))
	}

	txError, err := b.vm.invokeMetaTransaction(
		b.ctx,
		Transaction(
			tb,
			0),
		b.sth,
		b.programs,
	)
	panicOnMetaInvokeErrf("failed to setup execution effort weights: %s", txError, err)
}

func (b *BootstrapProcedure) setupExecutionMemoryWeights(service flow.Address) {
	weights := b.executionMemoryWeights

	uintWeights := make(map[uint]uint64, len(weights))
	for i, weight := range weights {
		uintWeights[uint(i)] = weight
	}

	tb, err := blueprints.SetExecutionMemoryWeightsTransaction(service, uintWeights)
	if err != nil {
		panic(fmt.Sprintf("failed to setup execution memory weights %s", err.Error()))
	}

	txError, err := b.vm.invokeMetaTransaction(
		b.ctx,
		Transaction(
			tb,
			0),
		b.sth,
		b.programs,
	)
	panicOnMetaInvokeErrf("failed to setup execution memory weights: %s", txError, err)
}

func (b *BootstrapProcedure) setExecutionMemoryLimitTransaction(service flow.Address) {

	tb, err := blueprints.SetExecutionMemoryLimitTransaction(service, b.executionMemoryLimit)
	if err != nil {
		panic(fmt.Sprintf("failed to setup execution memory limit %s", err.Error()))
	}

	txError, err := b.vm.invokeMetaTransaction(
		b.ctx,
		Transaction(
			tb,
			0),
		b.sth,
		b.programs,
	)
	panicOnMetaInvokeErrf("failed to setup execution memory limit: %s", txError, err)
}

func (b *BootstrapProcedure) setupStorageForServiceAccounts(
	service, fungibleToken, flowToken, feeContract flow.Address,
) {
	txError, err := b.vm.invokeMetaTransaction(
		b.ctx,
		Transaction(
			blueprints.SetupStorageForServiceAccountsTransaction(
				service,
				fungibleToken,
				flowToken,
				feeContract),
			0),
		b.sth,
		b.programs,
	)
	panicOnMetaInvokeErrf("failed to setup storage for service accounts: %s", txError, err)
}

func (b *BootstrapProcedure) setStakingAllowlist(service flow.Address, allowedIDs []flow.Identifier) {

	txError, err := b.vm.invokeMetaTransaction(
		b.ctx,
		Transaction(
			blueprints.SetStakingAllowlistTransaction(
				service,
				allowedIDs,
			),
			0),
		b.sth,
		b.programs,
	)
	panicOnMetaInvokeErrf("failed to set staking allow-list: %s", txError, err)
}

func (b *BootstrapProcedure) registerNodes(service, fungibleToken, flowToken flow.Address) {
	for _, id := range b.identities {

		// create a staking account for the node
		nodeAddress := b.createAccount(b.accountKeys.NodeAccountPublicKeys)

		// give a vault resource to the staking account
		txError, err := b.vm.invokeMetaTransaction(
			b.ctx,
			Transaction(
				blueprints.SetupAccountTransaction(fungibleToken,
					flowToken,
					nodeAddress),
				0,
			),
			b.sth,
			b.programs,
		)
		panicOnMetaInvokeErrf("failed to setup machine account: %s", txError, err)

		// fund the staking account
		txError, err = b.vm.invokeMetaTransaction(
			b.ctx,
			Transaction(blueprints.FundAccountTransaction(service,
				fungibleToken,
				flowToken,
				nodeAddress),
				0),
			b.sth,
			b.programs,
		)
		panicOnMetaInvokeErrf("failed to fund node staking account: %s", txError, err)

		// register the node
		// for collection/consensus nodes this will also create the machine account
		// and set it up with the QC/DKG participant resource
		txError, err = b.vm.invokeMetaTransaction(
			b.ctx,
			Transaction(blueprints.RegisterNodeTransaction(service,
				flowToken,
				nodeAddress,
				id),
				0),
			b.sth,
			b.programs,
		)
		panicOnMetaInvokeErrf("failed to register node: %s", txError, err)
	}
}

func (b *BootstrapProcedure) deployStakingProxyContract(service flow.Address) {
	contract := contracts.FlowStakingProxy()
	txError, err := b.vm.invokeMetaTransaction(
		b.ctx,
		Transaction(
			blueprints.DeployContractTransaction(service, contract, "StakingProxy"),
			0,
		),
		b.sth,
		b.programs,
	)
	panicOnMetaInvokeErrf("failed to deploy StakingProxy contract: %s", txError, err)
}

func (b *BootstrapProcedure) deployLockedTokensContract(service flow.Address, fungibleTokenAddress,
	flowTokenAddress flow.Address) {

	publicKeys, err := flow.EncodeRuntimeAccountPublicKeys(b.accountKeys.ServiceAccountPublicKeys)
	if err != nil {
		panic(err)
	}

	contract := contracts.FlowLockedTokens(
		fungibleTokenAddress.Hex(),
		flowTokenAddress.Hex(),
		service.Hex(),
		service.Hex(),
		service.Hex())

	txError, err := b.vm.invokeMetaTransaction(
		b.ctx,
		Transaction(
			blueprints.DeployLockedTokensTransaction(service, contract, publicKeys),
			0,
		),
		b.sth,
		b.programs,
	)

	panicOnMetaInvokeErrf("failed to deploy LockedTokens contract: %s", txError, err)
}

func (b *BootstrapProcedure) deployStakingCollection(service flow.Address, fungibleTokenAddress, flowTokenAddress flow.Address) {
	contract := contracts.FlowStakingCollection(
		fungibleTokenAddress.Hex(),
		flowTokenAddress.Hex(),
		service.Hex(),
		service.Hex(),
		service.Hex(),
		service.Hex(),
		service.Hex(),
		service.Hex(),
		service.Hex())
	txError, err := b.vm.invokeMetaTransaction(
		b.ctx,
		Transaction(
			blueprints.DeployContractTransaction(service, contract, "FlowStakingCollection"),
			0,
		),
		b.sth,
		b.programs,
	)
	panicOnMetaInvokeErrf("failed to deploy FlowStakingCollection contract: %s", txError, err)
}

func (b *BootstrapProcedure) setContractDeploymentRestrictions(service flow.Address, deployment *bool) {
	if deployment == nil {
		return
	}

	txBody, err := blueprints.SetIsContractDeploymentRestrictedTransaction(service, *deployment)
	if err != nil {
		panic(err)
	}
	txError, err := b.vm.invokeMetaTransaction(
		b.ctx,
		Transaction(
			txBody,
			0,
		),
		b.sth,
		b.programs,
	)
	panicOnMetaInvokeErrf("failed to deploy FlowStakingCollection contract: %s", txError, err)
}

const (
	fungibleTokenAccountIndex = 2
	flowTokenAccountIndex     = 3
	flowFeesAccountIndex      = 4
)

func panicOnMetaInvokeErrf(msg string, txError errors.Error, err error) {
	if txError != nil {
		panic(fmt.Sprintf(msg, txError.Error()))
	}
	if err != nil {
		panic(fmt.Sprintf(msg, err.Error()))
	}
}

func FungibleTokenAddress(chain flow.Chain) flow.Address {
	address, _ := chain.AddressAtIndex(fungibleTokenAccountIndex)
	return address
}

func FlowTokenAddress(chain flow.Chain) flow.Address {
	address, _ := chain.AddressAtIndex(flowTokenAccountIndex)
	return address
}<|MERGE_RESOLUTION|>--- conflicted
+++ resolved
@@ -10,11 +10,7 @@
 	"github.com/onflow/flow-go/fvm/blueprints"
 	"github.com/onflow/flow-go/fvm/environment"
 	"github.com/onflow/flow-go/fvm/errors"
-<<<<<<< HEAD
-	weightedMeter "github.com/onflow/flow-go/fvm/meter/weighted"
-=======
 	"github.com/onflow/flow-go/fvm/meter"
->>>>>>> 138e1c32
 	"github.com/onflow/flow-go/fvm/programs"
 	"github.com/onflow/flow-go/fvm/state"
 	"github.com/onflow/flow-go/model/flow"
@@ -47,13 +43,8 @@
 	restrictedContractDeployment *bool
 
 	transactionFees        BootstrapProcedureFeeParameters
-<<<<<<< HEAD
-	executionEffortWeights weightedMeter.ExecutionEffortWeights
-	executionMemoryWeights weightedMeter.ExecutionMemoryWeights
-=======
 	executionEffortWeights meter.ExecutionEffortWeights
 	executionMemoryWeights meter.ExecutionMemoryWeights
->>>>>>> 138e1c32
 	// executionMemoryLimit of 0 means that it won't be set in the state. The FVM will use the default value from the context.
 	executionMemoryLimit uint64
 
@@ -65,8 +56,6 @@
 	identities flow.IdentityList
 }
 
-<<<<<<< HEAD
-=======
 type BootstrapAccountKeys struct {
 	ServiceAccountPublicKeys       []flow.AccountPublicKey
 	FungibleTokenAccountPublicKeys []flow.AccountPublicKey
@@ -75,7 +64,6 @@
 	NodeAccountPublicKeys          []flow.AccountPublicKey
 }
 
->>>>>>> 138e1c32
 type BootstrapProcedureFeeParameters struct {
 	SurgeFactor         cadence.UFix64
 	InclusionEffortCost cadence.UFix64
@@ -156,35 +144,20 @@
 }
 
 func WithTransactionFee(fees BootstrapProcedureFeeParameters) BootstrapProcedureOption {
-<<<<<<< HEAD
 	return func(bp *BootstrapProcedure) *BootstrapProcedure {
 		bp.transactionFees = fees
 		return bp
 	}
 }
 
-func WithExecutionEffortWeights(weights weightedMeter.ExecutionEffortWeights) BootstrapProcedureOption {
-	return func(bp *BootstrapProcedure) *BootstrapProcedure {
-=======
-	return func(bp *BootstrapProcedure) *BootstrapProcedure {
-		bp.transactionFees = fees
-		return bp
-	}
-}
-
 func WithExecutionEffortWeights(weights meter.ExecutionEffortWeights) BootstrapProcedureOption {
 	return func(bp *BootstrapProcedure) *BootstrapProcedure {
->>>>>>> 138e1c32
 		bp.executionEffortWeights = weights
 		return bp
 	}
 }
 
-<<<<<<< HEAD
-func WithExecutionMemoryWeights(weights weightedMeter.ExecutionMemoryWeights) BootstrapProcedureOption {
-=======
 func WithExecutionMemoryWeights(weights meter.ExecutionMemoryWeights) BootstrapProcedureOption {
->>>>>>> 138e1c32
 	return func(bp *BootstrapProcedure) *BootstrapProcedure {
 		bp.executionMemoryWeights = weights
 		return bp
@@ -254,11 +227,6 @@
 	opts ...BootstrapProcedureOption,
 ) *BootstrapProcedure {
 	bootstrapProcedure := &BootstrapProcedure{
-<<<<<<< HEAD
-		serviceAccountPublicKey: serviceAccountPublicKey,
-		transactionFees:         BootstrapProcedureFeeParameters{0, 0, 0},
-		epochConfig:             epochs.DefaultEpochConfig(),
-=======
 		transactionFees: BootstrapProcedureFeeParameters{0, 0, 0},
 		epochConfig:     epochs.DefaultEpochConfig(),
 	}
@@ -267,7 +235,6 @@
 		FungibleTokenAccountPublicKeys: []flow.AccountPublicKey{serviceAccountPublicKey},
 		FlowTokenAccountPublicKeys:     []flow.AccountPublicKey{serviceAccountPublicKey},
 		NodeAccountPublicKeys:          []flow.AccountPublicKey{serviceAccountPublicKey},
->>>>>>> 138e1c32
 	}
 
 	for _, applyOption := range opts {
@@ -361,15 +328,11 @@
 	return math.MaxUint64
 }
 
-<<<<<<< HEAD
-func (b *BootstrapProcedure) createAccount() flow.Address {
-=======
 func (proc *BootstrapProcedure) ShouldDisableMemoryAndInteractionLimits(_ Context) bool {
 	return true
 }
 
 func (b *BootstrapProcedure) createAccount(publicKeys []flow.AccountPublicKey) flow.Address {
->>>>>>> 138e1c32
 	address, err := b.addressGenerator.NextAddress()
 	if err != nil {
 		panic(fmt.Sprintf("failed to generate address: %s", err))
