--- conflicted
+++ resolved
@@ -185,7 +185,7 @@
 	}
 }
 
-<<<<<<< HEAD
+
 func (checker *Checker) checkTypeAnnotation(typeAnnotation *TypeAnnotation, pos ast.HasPosition) {
 	checker.checkResourceAnnotation(
 		typeAnnotation.Type,
@@ -218,8 +218,6 @@
 	}
 }
 
-=======
->>>>>>> f025e812
 // checkArgumentLabels checks that all argument labels (if any) are unique
 //
 func (checker *Checker) checkArgumentLabels(parameterList *ast.ParameterList) {
