//revive:disable

package sema

import (
	"fmt"
	"math"
	"math/big"
	"strings"

	"github.com/dapperlabs/flow-go/language/runtime/ast"
	"github.com/dapperlabs/flow-go/language/runtime/common"
	"github.com/dapperlabs/flow-go/language/runtime/errors"
	"github.com/dapperlabs/flow-go/sdk/abi/types"
)

type Type interface {
	isType()
	String() string
	Equal(other Type) bool
	IsResourceType() bool
	IsInvalidType() bool
	ID() string
}

type ExportableType interface {
	//TODO once https://github.com/dapperlabs/flow-go/issues/1589 is done
	// we can stop requiring AST tree to fetch extra names
	// and Variable to be able to locate this type
	Export(program *ast.Program, variable *Variable) types.Type
}

// Helper function to wrap a types in a variable if a variable is set
func wrapVariable(t types.Type, variable *Variable) types.Type {
	if variable != nil {
<<<<<<< HEAD
		return types.Variable{Type: t}
=======
		return &types.Variable{
			Type: t,
		}
>>>>>>> 827be9f1
	} else {
		return t
	}
}

// ValueIndexableType

type ValueIndexableType interface {
	Type
	isValueIndexableType() bool
	ElementType(isAssignment bool) Type
	IndexingType() Type
}

// TypeIndexableType

type TypeIndexableType interface {
	Type
	isTypeIndexableType()
	IsAssignable() bool
	IsValidIndexingType(indexingType Type) (isValid bool, expectedTypeDescription string)
	ElementType(indexingType Type, isAssignment bool) Type
}

// TypeAnnotation

type TypeAnnotation struct {
	IsResource bool
	Type       Type
}

func (a *TypeAnnotation) String() string {
	if a.IsResource {
		return fmt.Sprintf("<-%s", a.Type)
	} else {
		return fmt.Sprint(a.Type)
	}
}

func (a *TypeAnnotation) Equal(other *TypeAnnotation) bool {
	return a.IsResource == other.IsResource &&
		a.Type.Equal(other.Type)
}

func NewTypeAnnotation(ty Type) *TypeAnnotation {
	return &TypeAnnotation{
		IsResource: ty.IsResourceType(),
		Type:       ty,
	}
}

func NewTypeAnnotations(types ...Type) []*TypeAnnotation {
	typeAnnotations := make([]*TypeAnnotation, len(types))
	for i, ty := range types {
		typeAnnotations[i] = NewTypeAnnotation(ty)
	}
	return typeAnnotations
}

// AnyStructType represents the top type of all non-resource types
type AnyStructType struct{}

func (*AnyStructType) isType() {}

func (*AnyStructType) String() string {
	return "AnyStruct"
}

func (*AnyStructType) ID() string {
	return "AnyStruct"
}

func (*AnyStructType) Equal(other Type) bool {
	_, ok := other.(*AnyStructType)
	return ok
}

func (*AnyStructType) Export(_ *ast.Program, variable *Variable) types.Type {
	return wrapVariable(&types.AnyStruct{}, variable)
}

func (*AnyStructType) IsResourceType() bool {
	return false
}

func (*AnyStructType) IsInvalidType() bool {
	return false
}

// AnyResourceType represents the top type of all resource types
type AnyResourceType struct{}

func (*AnyResourceType) isType() {}

func (*AnyResourceType) String() string {
	return "AnyResource"
}

func (*AnyResourceType) ID() string {
	return "AnyResource"
}

func (*AnyResourceType) Equal(other Type) bool {
	_, ok := other.(*AnyResourceType)
	return ok
}

func (*AnyResourceType) AnyResourceType(_ *ast.Program, variable *Variable) types.Type {
	return wrapVariable(&types.AnyResource{}, variable)
}

func (*AnyResourceType) IsResourceType() bool {
	return true
}

func (*AnyResourceType) IsInvalidType() bool {
	return false
}

// NeverType represents the bottom type
type NeverType struct{}

func (*NeverType) isType() {}

func (*NeverType) String() string {
	return "Never"
}

func (*NeverType) ID() string {
	return "Never"
}

func (*NeverType) Equal(other Type) bool {
	_, ok := other.(*NeverType)
	return ok
}

func (*NeverType) IsResourceType() bool {
	return false
}

func (*NeverType) IsInvalidType() bool {
	return false
}

// VoidType represents the void type
type VoidType struct{}

func (*VoidType) isType() {}

func (*VoidType) Export(_ *ast.Program, variable *Variable) types.Type {
	return wrapVariable(&types.Void{}, variable)
}

func (*VoidType) String() string {
	return "Void"
}

func (*VoidType) ID() string {
	return "Void"
}

func (*VoidType) Equal(other Type) bool {
	_, ok := other.(*VoidType)
	return ok
}

func (*VoidType) IsResourceType() bool {
	return false
}

func (*VoidType) IsInvalidType() bool {
	return false
}

// InvalidType represents a type that is invalid.
// It is the result of type checking failing and
// can't be expressed in programs.
//
type InvalidType struct{}

func (*InvalidType) isType() {}

func (t *InvalidType) String() string {
	return "<<invalid>>"
}

func (*InvalidType) ID() string {
	return "<<invalid>>"
}

func (*InvalidType) Equal(other Type) bool {
	_, ok := other.(*InvalidType)
	return ok
}

func (*InvalidType) IsResourceType() bool {
	return false
}

func (*InvalidType) IsInvalidType() bool {
	return true
}

// OptionalType represents the optional variant of another type
type OptionalType struct {
	Type Type
}

func (*OptionalType) isType() {}

func (t *OptionalType) String() string {
	if t.Type == nil {
		return "optional"
	}
	return fmt.Sprintf("%s?", t.Type)
}

func (t *OptionalType) ID() string {
	if t.Type == nil {
		return "optional"
	}
	return fmt.Sprintf("%s?", t.Type.ID())
}

func (t *OptionalType) Equal(other Type) bool {
	otherOptional, ok := other.(*OptionalType)
	if !ok {
		return false
	}
	return t.Type.Equal(otherOptional.Type)
}

func (t *OptionalType) IsResourceType() bool {
	return t.Type.IsResourceType()
}

func (t *OptionalType) IsInvalidType() bool {
	return t.Type.IsInvalidType()
}

func (t *OptionalType) Export(program *ast.Program, variable *Variable) types.Type {
<<<<<<< HEAD
	return wrapVariable(types.Optional{
		Type: t.Type.(ExportableType).Export(program, nil),
=======

	return wrapVariable(&types.Optional{
		Of: t.Type.(ExportableType).Export(program, nil),
>>>>>>> 827be9f1
	}, variable)
}

// BoolType represents the boolean type
type BoolType struct{}

func (*BoolType) isType() {}

func (*BoolType) Export(_ *ast.Program, variable *Variable) types.Type {
	return wrapVariable(&types.Bool{}, variable)
}

func (*BoolType) String() string {
	return "Bool"
}

func (*BoolType) ID() string {
	return "Bool"
}

func (*BoolType) Equal(other Type) bool {
	_, ok := other.(*BoolType)
	return ok
}

func (*BoolType) IsResourceType() bool {
	return false
}

func (*BoolType) IsInvalidType() bool {
	return false
}

// CharacterType represents the character type

type CharacterType struct{}

func (*CharacterType) isType() {}

func (*CharacterType) String() string {
	return "Character"
}

func (*CharacterType) ID() string {
	return "Character"
}

func (*CharacterType) Equal(other Type) bool {
	_, ok := other.(*CharacterType)
	return ok
}

func (*CharacterType) IsResourceType() bool {
	return false
}

func (*CharacterType) IsInvalidType() bool {
	return false
}

// StringType represents the string type
type StringType struct{}

func (*StringType) isType() {}

func (*StringType) Export(_ *ast.Program, variable *Variable) types.Type {
	return wrapVariable(&types.String{}, variable)
}

func (*StringType) String() string {
	return "String"
}

func (*StringType) ID() string {
	return "String"
}

func (*StringType) Equal(other Type) bool {
	_, ok := other.(*StringType)
	return ok
}

func (*StringType) IsResourceType() bool {
	return false
}

func (*StringType) IsInvalidType() bool {
	return false
}

func (*StringType) HasMembers() bool {
	return true
}

func (t *StringType) GetMember(identifier string, _ ast.Range, _ func(error)) *Member {
	switch identifier {
	case "concat":
		return NewCheckedMember(&Member{
			ContainerType:   t,
			Access:          ast.AccessPublic,
			Identifier:      ast.Identifier{Identifier: identifier},
			DeclarationKind: common.DeclarationKindFunction,
			VariableKind:    ast.VariableKindConstant,
			TypeAnnotation: NewTypeAnnotation(
				&FunctionType{
					ParameterTypeAnnotations: NewTypeAnnotations(
						&StringType{},
					),
					ReturnTypeAnnotation: NewTypeAnnotation(
						&StringType{},
					),
				},
			),
		})

	case "slice":
		return NewCheckedMember(&Member{
			ContainerType:   t,
			Access:          ast.AccessPublic,
			Identifier:      ast.Identifier{Identifier: identifier},
			DeclarationKind: common.DeclarationKindFunction,
			VariableKind:    ast.VariableKindConstant,
			TypeAnnotation: NewTypeAnnotation(
				&FunctionType{
					ParameterTypeAnnotations: NewTypeAnnotations(
						&IntType{},
						&IntType{},
					),
					ReturnTypeAnnotation: NewTypeAnnotation(
						&StringType{},
					),
				},
			),
			ArgumentLabels: []string{"from", "upTo"},
		})

	case "length":
		return NewCheckedMember(&Member{
			ContainerType:   t,
			Access:          ast.AccessPublic,
			Identifier:      ast.Identifier{Identifier: identifier},
			DeclarationKind: common.DeclarationKindField,
			VariableKind:    ast.VariableKindConstant,
			TypeAnnotation:  NewTypeAnnotation(&IntType{}),
		})

	default:
		return nil
	}
}

func (t *StringType) isValueIndexableType() bool {
	return true
}

func (t *StringType) ElementType(isAssignment bool) Type {
	return &CharacterType{}
}

func (t *StringType) IndexingType() Type {
	return &IntegerType{}
}

// Ranged

type Ranged interface {
	Min() *big.Int
	Max() *big.Int
}

// IntegerType represents the super-type of all integer types
type IntegerType struct{}

func (*IntegerType) isType() {}

func (*IntegerType) String() string {
	return "integer"
}

func (*IntegerType) ID() string {
	return "integer"
}

func (*IntegerType) Equal(other Type) bool {
	_, ok := other.(*IntegerType)
	return ok
}

func (*IntegerType) IsResourceType() bool {
	return false
}

func (*IntegerType) IsInvalidType() bool {
	return false
}

func (*IntegerType) Min() *big.Int {
	return nil
}

func (*IntegerType) Max() *big.Int {
	return nil
}

// IntType represents the arbitrary-precision integer type `Int`
type IntType struct{}

func (*IntType) isType() {}

func (*IntType) Export(_ *ast.Program, variable *Variable) types.Type {
	return wrapVariable(&types.Int{}, variable)
}

func (*IntType) String() string {
	return "Int"
}

func (*IntType) ID() string {
	return "Int"
}

func (*IntType) Equal(other Type) bool {
	_, ok := other.(*IntType)
	return ok
}

func (*IntType) IsResourceType() bool {
	return false
}

func (*IntType) IsInvalidType() bool {
	return false
}

func (*IntType) Min() *big.Int {
	return nil
}

func (*IntType) Max() *big.Int {
	return nil
}

// Int8Type represents the 8-bit signed integer type `Int8`

type Int8Type struct{}

func (*Int8Type) isType() {}

func (*Int8Type) Export(_ *ast.Program, variable *Variable) types.Type {
	return wrapVariable(&types.Int8{}, variable)
}

func (*Int8Type) String() string {
	return "Int8"
}

func (*Int8Type) ID() string {
	return "Int8"
}

func (*Int8Type) Equal(other Type) bool {
	_, ok := other.(*Int8Type)
	return ok
}

func (*Int8Type) IsResourceType() bool {
	return false
}

func (*Int8Type) IsInvalidType() bool {
	return false
}

var Int8TypeMin = big.NewInt(0).SetInt64(math.MinInt8)
var Int8TypeMax = big.NewInt(0).SetInt64(math.MaxInt8)

func (*Int8Type) Min() *big.Int {
	return Int8TypeMin
}

func (*Int8Type) Max() *big.Int {
	return Int8TypeMax
}

// Int16Type represents the 16-bit signed integer type `Int16`
type Int16Type struct{}

func (*Int16Type) isType() {}

func (*Int16Type) Export(_ *ast.Program, variable *Variable) types.Type {
	return wrapVariable(&types.Int16{}, variable)
}

func (*Int16Type) String() string {
	return "Int16"
}

func (*Int16Type) ID() string {
	return "Int16"
}

func (*Int16Type) Equal(other Type) bool {
	_, ok := other.(*Int16Type)
	return ok
}

func (*Int16Type) IsResourceType() bool {
	return false
}

func (*Int16Type) IsInvalidType() bool {
	return false
}

var Int16TypeMin = big.NewInt(0).SetInt64(math.MinInt16)
var Int16TypeMax = big.NewInt(0).SetInt64(math.MaxInt16)

func (*Int16Type) Min() *big.Int {
	return Int16TypeMin
}

func (*Int16Type) Max() *big.Int {
	return Int16TypeMax
}

// Int32Type represents the 32-bit signed integer type `Int32`
type Int32Type struct{}

func (*Int32Type) isType() {}

func (*Int32Type) Export(_ *ast.Program, variable *Variable) types.Type {
	return wrapVariable(&types.Int32{}, variable)
}

func (*Int32Type) String() string {
	return "Int32"
}

func (*Int32Type) ID() string {
	return "Int32"
}

func (*Int32Type) Equal(other Type) bool {
	_, ok := other.(*Int32Type)
	return ok
}

func (*Int32Type) IsResourceType() bool {
	return false
}

func (*Int32Type) IsInvalidType() bool {
	return false
}

var Int32TypeMin = big.NewInt(0).SetInt64(math.MinInt32)
var Int32TypeMax = big.NewInt(0).SetInt64(math.MaxInt32)

func (*Int32Type) Min() *big.Int {
	return Int32TypeMin
}

func (*Int32Type) Max() *big.Int {
	return Int32TypeMax
}

// Int64Type represents the 64-bit signed integer type `Int64`
type Int64Type struct{}

func (*Int64Type) isType() {}

func (*Int64Type) Export(_ *ast.Program, variable *Variable) types.Type {
	return wrapVariable(&types.Int64{}, variable)
}

func (*Int64Type) String() string {
	return "Int64"
}

func (*Int64Type) ID() string {
	return "Int64"
}

func (*Int64Type) Equal(other Type) bool {
	_, ok := other.(*Int64Type)
	return ok
}

func (*Int64Type) IsResourceType() bool {
	return false
}

func (*Int64Type) IsInvalidType() bool {
	return false
}

var Int64TypeMin = big.NewInt(0).SetInt64(math.MinInt64)
var Int64TypeMax = big.NewInt(0).SetInt64(math.MaxInt64)

func (*Int64Type) Min() *big.Int {
	return Int64TypeMin
}

func (*Int64Type) Max() *big.Int {
	return Int64TypeMax
}

// UInt8Type represents the 8-bit unsigned integer type `UInt8`
type UInt8Type struct{}

func (*UInt8Type) isType() {}

func (*UInt8Type) Export(_ *ast.Program, variable *Variable) types.Type {
	return wrapVariable(&types.UInt8{}, variable)
}

func (*UInt8Type) String() string {
	return "UInt8"
}

func (*UInt8Type) ID() string {
	return "UInt8"
}

func (*UInt8Type) Equal(other Type) bool {
	_, ok := other.(*UInt8Type)
	return ok
}

func (*UInt8Type) IsResourceType() bool {
	return false
}

func (*UInt8Type) IsInvalidType() bool {
	return false
}

var UInt8TypeMin = big.NewInt(0)
var UInt8TypeMax = big.NewInt(0).SetUint64(math.MaxUint8)

func (*UInt8Type) Min() *big.Int {
	return UInt8TypeMin
}

func (*UInt8Type) Max() *big.Int {
	return UInt8TypeMax
}

// UInt16Type represents the 16-bit unsigned integer type `UInt16`
type UInt16Type struct{}

func (*UInt16Type) isType() {}

func (*UInt16Type) Export(_ *ast.Program, variable *Variable) types.Type {
	return wrapVariable(&types.UInt16{}, variable)
}

func (*UInt16Type) String() string {
	return "UInt16"
}

func (*UInt16Type) ID() string {
	return "UInt16"
}

func (*UInt16Type) Equal(other Type) bool {
	_, ok := other.(*UInt16Type)
	return ok
}

func (*UInt16Type) IsResourceType() bool {
	return false
}

func (*UInt16Type) IsInvalidType() bool {
	return false
}

var UInt16TypeMin = big.NewInt(0)
var UInt16TypeMax = big.NewInt(0).SetUint64(math.MaxUint16)

func (*UInt16Type) Min() *big.Int {
	return UInt16TypeMin
}

func (*UInt16Type) Max() *big.Int {
	return UInt16TypeMax
}

// UInt32Type represents the 32-bit unsigned integer type `UInt32`
type UInt32Type struct{}

func (*UInt32Type) isType() {}

func (*UInt32Type) Export(_ *ast.Program, variable *Variable) types.Type {
	return wrapVariable(&types.UInt32{}, variable)
}

func (*UInt32Type) String() string {
	return "UInt32"
}

func (*UInt32Type) ID() string {
	return "UInt32"
}

func (*UInt32Type) Equal(other Type) bool {
	_, ok := other.(*UInt32Type)
	return ok
}

func (*UInt32Type) IsResourceType() bool {
	return false
}

func (*UInt32Type) IsInvalidType() bool {
	return false
}

var UInt32TypeMin = big.NewInt(0)
var UInt32TypeMax = big.NewInt(0).SetUint64(math.MaxUint32)

func (*UInt32Type) Min() *big.Int {
	return UInt32TypeMin
}

func (*UInt32Type) Max() *big.Int {
	return UInt32TypeMax
}

// UInt64Type represents the 64-bit unsigned integer type `UInt64`
type UInt64Type struct{}

func (*UInt64Type) isType() {}

func (*UInt64Type) Export(_ *ast.Program, variable *Variable) types.Type {
	return wrapVariable(&types.UInt64{}, variable)
}

func (*UInt64Type) String() string {
	return "UInt64"
}

func (*UInt64Type) ID() string {
	return "UInt64"
}

func (*UInt64Type) Equal(other Type) bool {
	_, ok := other.(*UInt64Type)
	return ok
}

func (*UInt64Type) IsResourceType() bool {
	return false
}

func (*UInt64Type) IsInvalidType() bool {
	return false
}

var UInt64TypeMin = big.NewInt(0)
var UInt64TypeMax = big.NewInt(0).SetUint64(math.MaxUint64)

func (*UInt64Type) Min() *big.Int {
	return UInt64TypeMin
}

func (*UInt64Type) Max() *big.Int {
	return UInt64TypeMax
}

// ArrayType

type ArrayType interface {
	ValueIndexableType
	isArrayType()
}

func getArrayMember(arrayType ArrayType, field string, targetRange ast.Range, report func(error)) *Member {

	switch field {
	case "append":
		// Appending elements to a constant sized array is not allowed

		if _, isConstantSized := arrayType.(*ConstantSizedType); isConstantSized {
			// TODO: maybe return member but report helpful error?
			return nil
		}

		elementType := arrayType.ElementType(false)
		return NewCheckedMember(&Member{
			ContainerType:   arrayType,
			Access:          ast.AccessPublic,
			Identifier:      ast.Identifier{Identifier: field},
			DeclarationKind: common.DeclarationKindFunction,
			VariableKind:    ast.VariableKindConstant,
			TypeAnnotation: NewTypeAnnotation(
				&FunctionType{
					ParameterTypeAnnotations: NewTypeAnnotations(
						elementType,
					),
					ReturnTypeAnnotation: NewTypeAnnotation(
						&VoidType{},
					),
				},
			),
		})

	case "concat":
		// TODO: maybe allow constant sized:
		//    concatenate with variable sized and return variable sized

		if _, isConstantSized := arrayType.(*ConstantSizedType); isConstantSized {
			// TODO: maybe return member but report helpful error?
			return nil
		}

		// TODO: maybe allow for resource element type

		elementType := arrayType.ElementType(false)

		if elementType.IsResourceType() {
			report(
				&InvalidResourceArrayMemberError{
					Name:            field,
					DeclarationKind: common.DeclarationKindFunction,
					Range:           targetRange,
				},
			)
		}

		typeAnnotation := NewTypeAnnotation(arrayType)

		return NewCheckedMember(&Member{
			ContainerType:   arrayType,
			Access:          ast.AccessPublic,
			Identifier:      ast.Identifier{Identifier: field},
			DeclarationKind: common.DeclarationKindFunction,
			VariableKind:    ast.VariableKindConstant,
			TypeAnnotation: NewTypeAnnotation(
				&FunctionType{
					ParameterTypeAnnotations: []*TypeAnnotation{
						typeAnnotation,
					},
					ReturnTypeAnnotation: typeAnnotation,
				},
			),
		})

	case "insert":
		// Inserting elements into to a constant sized array is not allowed

		if _, isConstantSized := arrayType.(*ConstantSizedType); isConstantSized {
			// TODO: maybe return member but report helpful error?
			return nil
		}

		elementType := arrayType.ElementType(false)

		return NewCheckedMember(&Member{
			ContainerType:   arrayType,
			Access:          ast.AccessPublic,
			Identifier:      ast.Identifier{Identifier: field},
			DeclarationKind: common.DeclarationKindFunction,
			VariableKind:    ast.VariableKindConstant,
			TypeAnnotation: NewTypeAnnotation(
				&FunctionType{
					ParameterTypeAnnotations: NewTypeAnnotations(
						&IntegerType{},
						elementType,
					),
					ReturnTypeAnnotation: NewTypeAnnotation(
						&VoidType{},
					),
				},
			),
			ArgumentLabels: []string{"at", ArgumentLabelNotRequired},
		})

	case "remove":
		// Removing elements from a constant sized array is not allowed

		if _, isConstantSized := arrayType.(*ConstantSizedType); isConstantSized {
			// TODO: maybe return member but report helpful error?
			return nil
		}

		elementType := arrayType.ElementType(false)

		return NewCheckedMember(&Member{
			ContainerType:   arrayType,
			Access:          ast.AccessPublic,
			Identifier:      ast.Identifier{Identifier: field},
			DeclarationKind: common.DeclarationKindFunction,
			VariableKind:    ast.VariableKindConstant,
			TypeAnnotation: NewTypeAnnotation(
				&FunctionType{
					ParameterTypeAnnotations: NewTypeAnnotations(
						&IntegerType{},
					),
					ReturnTypeAnnotation: NewTypeAnnotation(
						elementType,
					),
				},
			),
			ArgumentLabels: []string{"at"},
		})

	case "removeFirst":
		// Removing elements from a constant sized array is not allowed

		if _, isConstantSized := arrayType.(*ConstantSizedType); isConstantSized {
			// TODO: maybe return member but report helpful error?
			return nil
		}

		elementType := arrayType.ElementType(false)

		return NewCheckedMember(&Member{
			ContainerType:   arrayType,
			Access:          ast.AccessPublic,
			Identifier:      ast.Identifier{Identifier: field},
			DeclarationKind: common.DeclarationKindFunction,
			VariableKind:    ast.VariableKindConstant,
			TypeAnnotation: NewTypeAnnotation(
				&FunctionType{
					ReturnTypeAnnotation: NewTypeAnnotation(
						elementType,
					),
				},
			),
		})

	case "removeLast":
		// Removing elements from a constant sized array is not allowed

		if _, isConstantSized := arrayType.(*ConstantSizedType); isConstantSized {
			// TODO: maybe return member but report helpful error?
			return nil
		}

		elementType := arrayType.ElementType(false)

		return NewCheckedMember(&Member{
			ContainerType:   arrayType,
			Access:          ast.AccessPublic,
			Identifier:      ast.Identifier{Identifier: field},
			DeclarationKind: common.DeclarationKindFunction,
			VariableKind:    ast.VariableKindConstant,
			TypeAnnotation: NewTypeAnnotation(
				&FunctionType{
					ReturnTypeAnnotation: NewTypeAnnotation(
						elementType,
					),
				},
			),
		})

	case "contains":
		elementType := arrayType.ElementType(false)

		// It impossible for an array of resources to have a `contains` function:
		// if the resource is passed as an argument, it cannot be inside the array

		if elementType.IsResourceType() {
			report(
				&InvalidResourceArrayMemberError{
					Name:            field,
					DeclarationKind: common.DeclarationKindFunction,
					Range:           targetRange,
				},
			)
		}

		// TODO: implement Equatable interface: https://github.com/dapperlabs/bamboo-node/issues/78

		if !IsEquatableType(elementType) {
			report(
				&NotEquatableTypeError{
					Type:  elementType,
					Range: targetRange,
				},
			)
		}

		return NewCheckedMember(&Member{
			ContainerType:   arrayType,
			Access:          ast.AccessPublic,
			Identifier:      ast.Identifier{Identifier: field},
			DeclarationKind: common.DeclarationKindFunction,
			VariableKind:    ast.VariableKindConstant,
			TypeAnnotation: NewTypeAnnotation(
				&FunctionType{
					ParameterTypeAnnotations: NewTypeAnnotations(
						elementType,
					),
					ReturnTypeAnnotation: NewTypeAnnotation(
						&BoolType{},
					),
				},
			),
		})

	case "length":
		return NewCheckedMember(&Member{
			ContainerType:   arrayType,
			Access:          ast.AccessPublic,
			Identifier:      ast.Identifier{Identifier: field},
			DeclarationKind: common.DeclarationKindField,
			VariableKind:    ast.VariableKindConstant,
			TypeAnnotation:  NewTypeAnnotation(&IntType{}),
		})

	default:
		return nil
	}
}

// VariableSizedType is a variable sized array type
type VariableSizedType struct {
	Type
}

func (*VariableSizedType) isType()      {}
func (*VariableSizedType) isArrayType() {}

func (t *VariableSizedType) Export(program *ast.Program, variable *Variable) types.Type {
	return wrapVariable(&types.VariableSizedArray{
		ElementType: t.Type.(ExportableType).Export(program, nil),
	}, variable)
}

func (t *VariableSizedType) String() string {
	return fmt.Sprintf("[%s]", t.Type)
}

func (t *VariableSizedType) ID() string {
	return fmt.Sprintf("[%s]", t.Type.ID())
}

func (t *VariableSizedType) Equal(other Type) bool {
	otherArray, ok := other.(*VariableSizedType)
	if !ok {
		return false
	}

	return t.Type.Equal(otherArray.Type)
}

func (t *VariableSizedType) HasMembers() bool {
	return true
}

func (t *VariableSizedType) GetMember(identifier string, targetRange ast.Range, report func(error)) *Member {
	return getArrayMember(t, identifier, targetRange, report)
}

func (t *VariableSizedType) IsResourceType() bool {
	return t.Type.IsResourceType()
}

func (t *VariableSizedType) IsInvalidType() bool {
	return t.Type.IsInvalidType()
}

func (t *VariableSizedType) isValueIndexableType() bool {
	return true
}

func (t *VariableSizedType) ElementType(isAssignment bool) Type {
	return t.Type
}

func (t *VariableSizedType) IndexingType() Type {
	return &IntegerType{}
}

// ConstantSizedType is a constant sized array type
type ConstantSizedType struct {
	Type
	Size int
}

func (*ConstantSizedType) isType()      {}
func (*ConstantSizedType) isArrayType() {}

func (t *ConstantSizedType) Export(program *ast.Program, variable *Variable) types.Type {
	return wrapVariable(&types.ConstantSizedArray{
		Size:        uint(t.Size),
		ElementType: t.Type.(ExportableType).Export(program, nil),
	}, variable)
}

func (t *ConstantSizedType) String() string {
	return fmt.Sprintf("[%s; %d]", t.Type, t.Size)
}

func (t *ConstantSizedType) ID() string {
	return fmt.Sprintf("[%s;%d]", t.Type.ID(), t.Size)
}

func (t *ConstantSizedType) Equal(other Type) bool {
	otherArray, ok := other.(*ConstantSizedType)
	if !ok {
		return false
	}

	return t.Type.Equal(otherArray.Type) &&
		t.Size == otherArray.Size
}

func (t *ConstantSizedType) HasMembers() bool {
	return true
}

func (t *ConstantSizedType) GetMember(identifier string, targetRange ast.Range, report func(error)) *Member {
	return getArrayMember(t, identifier, targetRange, report)
}

func (t *ConstantSizedType) IsResourceType() bool {
	return t.Type.IsResourceType()
}

func (t *ConstantSizedType) IsInvalidType() bool {
	return t.Type.IsInvalidType()
}

func (t *ConstantSizedType) isValueIndexableType() bool {
	return true
}

func (t *ConstantSizedType) ElementType(isAssignment bool) Type {
	return t.Type
}

func (t *ConstantSizedType) IndexingType() Type {
	return &IntegerType{}
}

// InvokableType

type InvokableType interface {
	Type
	InvocationFunctionType() *FunctionType
	CheckArgumentExpressions(checker *Checker, argumentExpressions []ast.Expression)
}

// FunctionType

type FunctionType struct {
	ParameterTypeAnnotations []*TypeAnnotation
	ReturnTypeAnnotation     *TypeAnnotation
	GetReturnType            func(argumentTypes []Type) Type
	RequiredArgumentCount    *int
}

func (*FunctionType) isType() {}

func (t *FunctionType) Export(program *ast.Program, variable *Variable) types.Type {

	// we have function type rather than named functions with params
	if variable == nil {
		parameterTypes := make([]types.Type, len(t.ParameterTypeAnnotations))

		for i, annotation := range t.ParameterTypeAnnotations {
			parameterTypes[i] = annotation.Type.(ExportableType).Export(program, nil)
		}

		return &types.FunctionType{
			ParameterTypes: parameterTypes,
			ReturnType:     t.ReturnTypeAnnotation.Type.(ExportableType).Export(program, nil),
		}

	} else {
		functionDeclaration := func() *ast.FunctionDeclaration {
			for _, fn := range program.FunctionDeclarations() {
				if fn.Identifier.Identifier == variable.Identifier && fn.Identifier.Pos == *variable.Pos {
					return fn
				}
			}

			panic(fmt.Sprintf("cannot find type %v declaration in AST tree", t))
		}()

		parameterTypeAnnotations := make([]types.Parameter, len(t.ParameterTypeAnnotations))

		for i, annotation := range t.ParameterTypeAnnotations {

			astParam := functionDeclaration.ParameterList.Parameters[i]

			parameterTypeAnnotations[i] = types.Parameter{
				Label:      astParam.Label,
				Identifier: astParam.Identifier.Identifier,
				Type:       annotation.Type.(ExportableType).Export(program, nil),
			}
		}

		return &types.Function{
			Parameters: parameterTypeAnnotations,
			ReturnType: t.ReturnTypeAnnotation.Type.(ExportableType).Export(program, nil),
		}
	}
}

func (t *FunctionType) InvocationFunctionType() *FunctionType {
	return t
}

func (*FunctionType) CheckArgumentExpressions(checker *Checker, argumentExpressions []ast.Expression) {
	// NO-OP: no checks for normal functions
}

func (t *FunctionType) String() string {
	var parameters strings.Builder
	for i, parameterTypeAnnotation := range t.ParameterTypeAnnotations {
		if i > 0 {
			parameters.WriteString(", ")
		}
		parameters.WriteString(parameterTypeAnnotation.String())
	}

	return fmt.Sprintf(
		"((%s): %s)",
		parameters.String(),
		t.ReturnTypeAnnotation,
	)
}

func (t *FunctionType) ID() string {
	var parameters strings.Builder
	for i, parameterTypeAnnotation := range t.ParameterTypeAnnotations {
		if i > 0 {
			parameters.WriteString(",")
		}
		parameters.WriteString(parameterTypeAnnotation.Type.ID())
	}

	return fmt.Sprintf(
		"((%s):%s)",
		parameters.String(),
		t.ReturnTypeAnnotation,
	)
}

func (t *FunctionType) Equal(other Type) bool {
	otherFunction, ok := other.(*FunctionType)
	if !ok {
		return false
	}

	if len(t.ParameterTypeAnnotations) != len(otherFunction.ParameterTypeAnnotations) {
		return false
	}

	for i, parameterTypeAnnotation := range t.ParameterTypeAnnotations {
		otherParameterType := otherFunction.ParameterTypeAnnotations[i]
		if !parameterTypeAnnotation.Equal(otherParameterType) {
			return false
		}
	}

	return t.ReturnTypeAnnotation.Equal(otherFunction.ReturnTypeAnnotation)
}

func (*FunctionType) IsResourceType() bool {
	return false
}

func (t *FunctionType) IsInvalidType() bool {
	if t.ReturnTypeAnnotation.Type.IsInvalidType() {
		return true
	}

	for _, parameterTypeAnnotation := range t.ParameterTypeAnnotations {
		if parameterTypeAnnotation.Type.IsInvalidType() {
			return true
		}
	}

	return false
}

// SpecialFunctionType is the the type representing a special function,
// i.e., a constructor or destructor

type SpecialFunctionType struct {
	*FunctionType
	Members map[string]*Member
}

func (t *SpecialFunctionType) HasMembers() bool {
	return true
}

func (t *SpecialFunctionType) GetMember(identifier string, _ ast.Range, _ func(error)) *Member {
	return t.Members[identifier]
}

// CheckedFunctionType is the the type representing a function that checks the arguments,
// e.g., integer functions

type CheckedFunctionType struct {
	*FunctionType
	ArgumentExpressionsCheck func(checker *Checker, argumentExpressions []ast.Expression)
}

func (t *CheckedFunctionType) CheckArgumentExpressions(checker *Checker, argumentExpressions []ast.Expression) {
	t.ArgumentExpressionsCheck(checker, argumentExpressions)
}

// baseTypes are the nominal types available in programs

var baseTypes map[string]Type

func init() {

	baseTypes = map[string]Type{
		"": &VoidType{},
	}

	types := []Type{
		&VoidType{},
		&AnyStructType{},
		&AnyResourceType{},
		&NeverType{},
		&BoolType{},
		&CharacterType{},
		&IntType{},
		&StringType{},
		&Int8Type{},
		&Int16Type{},
		&Int32Type{},
		&Int64Type{},
		&UInt8Type{},
		&UInt16Type{},
		&UInt32Type{},
		&UInt64Type{},
		&AddressType{},
		&AccountType{},
	}

	for _, ty := range types {
		typeName := ty.String()

		// check type is not accidentally redeclared
		if _, ok := baseTypes[typeName]; ok {
			panic(errors.NewUnreachableError())
		}

		baseTypes[typeName] = ty
	}
}

// baseValues are the values available in programs

var BaseValues map[string]ValueDeclaration

type baseFunction struct {
	name           string
	invokableType  InvokableType
	argumentLabels []string
}

func (f baseFunction) ValueDeclarationType() Type {
	return f.invokableType
}

func (baseFunction) ValueDeclarationKind() common.DeclarationKind {
	return common.DeclarationKindFunction
}

func (baseFunction) ValueDeclarationPosition() ast.Position {
	return ast.Position{}
}

func (baseFunction) ValueDeclarationIsConstant() bool {
	return true
}

func (f baseFunction) ValueDeclarationArgumentLabels() []string {
	return f.argumentLabels
}

func init() {
	BaseValues = map[string]ValueDeclaration{}
	initIntegerFunctions()
	initAddressFunction()
}

func initIntegerFunctions() {
	integerTypes := []Type{
		&IntType{},
		&Int8Type{},
		&Int16Type{},
		&Int32Type{},
		&Int64Type{},
		&UInt8Type{},
		&UInt16Type{},
		&UInt32Type{},
		&UInt64Type{},
	}

	for _, integerType := range integerTypes {
		typeName := integerType.String()

		// check type is not accidentally redeclared
		if _, ok := BaseValues[typeName]; ok {
			panic(errors.NewUnreachableError())
		}

		BaseValues[typeName] = baseFunction{
			name: typeName,
			invokableType: &CheckedFunctionType{
				FunctionType: &FunctionType{
					ParameterTypeAnnotations: []*TypeAnnotation{{Type: &IntegerType{}}},
					ReturnTypeAnnotation:     &TypeAnnotation{Type: integerType},
				},
				ArgumentExpressionsCheck: integerFunctionArgumentExpressionsChecker(integerType),
			},
		}
	}
}

func initAddressFunction() {
	addressType := &AddressType{}
	typeName := addressType.String()

	// check type is not accidentally redeclared
	if _, ok := BaseValues[typeName]; ok {
		panic(errors.NewUnreachableError())
	}

	BaseValues[typeName] = baseFunction{
		name: typeName,
		invokableType: &CheckedFunctionType{
			FunctionType: &FunctionType{
				ParameterTypeAnnotations: []*TypeAnnotation{{Type: &IntegerType{}}},
				ReturnTypeAnnotation:     &TypeAnnotation{Type: addressType},
			},
			ArgumentExpressionsCheck: func(checker *Checker, argumentExpressions []ast.Expression) {
				intExpression, ok := argumentExpressions[0].(*ast.IntExpression)
				if !ok {
					return
				}
				checker.checkAddressLiteral(intExpression)
			},
		},
	}
}

func integerFunctionArgumentExpressionsChecker(integerType Type) func(*Checker, []ast.Expression) {
	return func(checker *Checker, argumentExpressions []ast.Expression) {
		intExpression, ok := argumentExpressions[0].(*ast.IntExpression)
		if !ok {
			return
		}
		checker.checkIntegerLiteral(intExpression, integerType)
	}
}

// CompositeType

type CompositeType struct {
	Location     ast.Location
	Identifier   string
	Kind         common.CompositeKind
	Conformances []*InterfaceType
	Members      map[string]*Member
	// TODO: add support for overloaded initializers
	ConstructorParameterTypeAnnotations []*TypeAnnotation
	NestedTypes                         map[string]Type
	ContainerType                       Type
}

func (*CompositeType) isType() {}

func (t *CompositeType) String() string {
	return t.Identifier
}

func (t *CompositeType) ID() string {
	if t.Location == nil {
		return t.Identifier
	}

	return fmt.Sprintf("%s.%s", t.Location.ID(), t.Identifier)
}

func (t *CompositeType) Equal(other Type) bool {
	otherStructure, ok := other.(*CompositeType)
	if !ok {
		return false
	}

	return otherStructure.Kind == t.Kind &&
		otherStructure.Identifier == t.Identifier
}

func (t *CompositeType) exportAsPointer() types.Type {
	switch t.Kind {
	case common.CompositeKindStructure:
<<<<<<< HEAD
		return types.StructPointer{TypeName: t.Identifier}
	case common.CompositeKindResource:
		return types.ResourcePointer{TypeName: t.Identifier}
=======
		return &types.StructPointer{
			TypeName: t.Identifier,
		}
	case common.CompositeKindResource:
		return &types.ResourcePointer{
			TypeName: t.Identifier,
		}
>>>>>>> 827be9f1
	}
	panic(fmt.Sprintf("cannot convert type %v of unknown kind %v", t, t.Kind))
}

func (t *CompositeType) Export(program *ast.Program, variable *Variable) types.Type {

	//this type is exported as a field or parameter type, not main definition
	if variable == nil {
		return t.exportAsPointer()
	}

	convert := func() types.Composite {

		compositeDeclaration := func() *ast.CompositeDeclaration {
			for _, cd := range program.CompositeDeclarations() {
				if cd.Identifier.Identifier == variable.Identifier &&
					cd.Identifier.Pos == *variable.Pos {
					return cd
				}
			}
			panic(fmt.Sprintf("cannot find type %v declaration in AST tree", t))
		}()

		fieldTypes := map[string]types.Type{}

		for name, field := range t.Members {
<<<<<<< HEAD
			fieldTypes[name] = field.Type.(ExportableType).Export(program, nil)
=======
			fieldTypes[name] = &types.Field{
				Identifier: name,
				Type:       field.TypeAnnotation.Type.(ExportableType).Export(program, nil),
			}
>>>>>>> 827be9f1
		}

		parameters := make([]types.Parameter, len(t.ConstructorParameterTypeAnnotations))

		//TODO For now we have only one initializer, so we just assume this here
		// as this is post SEMA we really hope AST list of params matches SEMA type one
		for i, parameter := range compositeDeclaration.Members.Initializers()[0].ParameterList.Parameters {
			semaType := t.ConstructorParameterTypeAnnotations[i].Type

			parameters[i] = types.Parameter{
				Label:      parameter.Label,
				Identifier: parameter.Identifier.Identifier,
				Type:       semaType.(ExportableType).Export(program, nil),
			}
		}

		return types.Composite{
			TypeID:       t.ID(),
			Identifier:   t.Identifier,
			Fields:       fieldTypes,
			Initializers: [][]types.Parameter{parameters},
		}
	}

	switch t.Kind {
	case common.CompositeKindStructure:
		return &types.Struct{
			Composite: convert(),
		}
	case common.CompositeKindResource:
		return &types.Resource{
			Composite: convert(),
		}
	}
	panic(fmt.Sprintf("cannot convert type %v of unknown kind %v", t, t.Kind))
}

func (t *CompositeType) HasMembers() bool {
	return true
}

func (t *CompositeType) GetMember(identifier string, _ ast.Range, _ func(error)) *Member {
	return t.Members[identifier]
}

func (t *CompositeType) IsResourceType() bool {
	return t.Kind == common.CompositeKindResource
}

func (t *CompositeType) IsInvalidType() bool {
	// TODO: maybe if any member has an invalid type?
	return false
}

func (t *CompositeType) InterfaceType() *InterfaceType {
	return &InterfaceType{
		Location:                            t.Location,
		Identifier:                          t.Identifier,
		CompositeKind:                       t.Kind,
		Members:                             t.Members,
		InitializerParameterTypeAnnotations: t.ConstructorParameterTypeAnnotations,
		ContainerType:                       t.ContainerType,
		NestedTypes:                         t.NestedTypes,
	}
}

// AccountType

type AccountType struct{}

func (*AccountType) isType() {}

func (*AccountType) String() string {
	return "Account"
}

func (*AccountType) ID() string {
	return "Account"
}

func (*AccountType) Equal(other Type) bool {
	_, ok := other.(*AccountType)
	return ok
}

func (*AccountType) IsResourceType() bool {
	return false
}

func (*AccountType) IsInvalidType() bool {
	return false
}

func (*AccountType) HasMembers() bool {
	return true
}

func (t *AccountType) GetMember(identifier string, _ ast.Range, _ func(error)) *Member {
	switch identifier {
	case "address":
		return NewCheckedMember(&Member{
			ContainerType:   t,
			Access:          ast.AccessPublic,
			Identifier:      ast.Identifier{Identifier: identifier},
			TypeAnnotation:  NewTypeAnnotation(&AddressType{}),
			DeclarationKind: common.DeclarationKindField,
			VariableKind:    ast.VariableKindConstant,
		})

	case "storage":
		return NewCheckedMember(&Member{
			ContainerType:   t,
			Access:          ast.AccessPublic,
			Identifier:      ast.Identifier{Identifier: identifier},
			TypeAnnotation:  NewTypeAnnotation(&StorageType{}),
			DeclarationKind: common.DeclarationKindField,
			VariableKind:    ast.VariableKindConstant,
		})

	case "published":
		return NewCheckedMember(&Member{
			ContainerType:   t,
			Access:          ast.AccessPublic,
			Identifier:      ast.Identifier{Identifier: identifier},
			TypeAnnotation:  NewTypeAnnotation(&ReferencesType{Assignable: true}),
			DeclarationKind: common.DeclarationKindField,
			VariableKind:    ast.VariableKindConstant,
		})

	default:
		return nil
	}
}

// PublicAccountType

type PublicAccountType struct{}

func (*PublicAccountType) isType() {}

func (*PublicAccountType) String() string {
	return "PublicAccount"
}

func (*PublicAccountType) ID() string {
	return "PublicAccount"
}

func (*PublicAccountType) Equal(other Type) bool {
	_, ok := other.(*PublicAccountType)
	return ok
}

func (*PublicAccountType) IsResourceType() bool {
	return false
}

func (*PublicAccountType) IsInvalidType() bool {
	return false
}

func (*PublicAccountType) HasMembers() bool {
	return true
}

func (t *PublicAccountType) GetMember(identifier string, _ ast.Range, _ func(error)) *Member {
	switch identifier {
	case "address":
		return NewCheckedMember(&Member{
			ContainerType:   t,
			Access:          ast.AccessPublic,
			Identifier:      ast.Identifier{Identifier: identifier},
			TypeAnnotation:  NewTypeAnnotation(&AddressType{}),
			DeclarationKind: common.DeclarationKindField,
			VariableKind:    ast.VariableKindConstant,
		})

	case "published":
		return NewCheckedMember(&Member{
			ContainerType:   t,
			Access:          ast.AccessPublic,
			Identifier:      ast.Identifier{Identifier: identifier},
			TypeAnnotation:  NewTypeAnnotation(&ReferencesType{Assignable: false}),
			DeclarationKind: common.DeclarationKindField,
			VariableKind:    ast.VariableKindConstant,
		})

	default:
		return nil
	}
}

// Member

type Member struct {
	ContainerType   Type
	Access          ast.Access
	Identifier      ast.Identifier
	TypeAnnotation  *TypeAnnotation
	DeclarationKind common.DeclarationKind
	VariableKind    ast.VariableKind
	ArgumentLabels  []string
	// Predeclared fields can be considered initialized
	Predeclared bool
}

// NewCheckedMember panics if the member declaration is invalid.
func NewCheckedMember(member *Member) *Member {

	if member.DeclarationKind == common.DeclarationKindUnknown {
		panic(fmt.Sprintf(
			"member `%s.%s` has unknown declaration kind",
			member.ContainerType,
			member.Identifier.Identifier,
		))
	}

	if member.Access == ast.AccessNotSpecified {
		panic(fmt.Sprintf(
			"member `%s.%s` has unspecified access",
			member.ContainerType,
			member.Identifier.Identifier,
		))
	}

	if invokableType, ok := member.TypeAnnotation.Type.(InvokableType); ok {
		functionType := invokableType.InvocationFunctionType()

		if member.ArgumentLabels != nil &&
			len(member.ArgumentLabels) != len(functionType.ParameterTypeAnnotations) {

			panic(fmt.Sprintf(
				"member `%s.%s` has incorrect argument label count",
				member.ContainerType,
				member.Identifier.Identifier,
			))
		}
	} else {
		if member.ArgumentLabels != nil {
			panic(fmt.Sprintf(
				"non-function member `%s.%s` should not declare argument labels",
				member.ContainerType,
				member.Identifier.Identifier,
			))
		}
	}

	return member
}

type MemberAccessibleType interface {
	Type
	HasMembers() bool
	GetMember(identifier string, targetRange ast.Range, report func(error)) *Member
}

// InterfaceType

type InterfaceType struct {
	Location      ast.Location
	Identifier    string
	CompositeKind common.CompositeKind
	Members       map[string]*Member
	// TODO: add support for overloaded initializers
	InitializerParameterTypeAnnotations []*TypeAnnotation
	ContainerType                       Type
	NestedTypes                         map[string]Type
}

func (*InterfaceType) isType() {}

func (t *InterfaceType) String() string {
	return t.Identifier
}

func (t *InterfaceType) ID() string {
	if t.Location == nil {
		return t.Identifier
	}

	return fmt.Sprintf("%s.%s", t.Location.ID(), t.Identifier)
}

func (t *InterfaceType) Equal(other Type) bool {
	otherInterface, ok := other.(*InterfaceType)
	if !ok {
		return false
	}

	return otherInterface.CompositeKind == t.CompositeKind &&
		otherInterface.Identifier == t.Identifier
}

func (t *InterfaceType) HasMembers() bool {
	return true
}

func (t *InterfaceType) GetMember(identifier string, _ ast.Range, _ func(error)) *Member {
	return t.Members[identifier]
}

func (t *InterfaceType) IsResourceType() bool {
	return t.CompositeKind == common.CompositeKindResource
}

func (t *InterfaceType) IsInvalidType() bool {
	// TODO: maybe if any member has an invalid type?
	return false
}

// DictionaryType

type DictionaryType struct {
	KeyType   Type
	ValueType Type
}

func (*DictionaryType) isType() {}

func (t *DictionaryType) String() string {
	return fmt.Sprintf(
		"{%s: %s}",
		t.KeyType,
		t.ValueType,
	)
}

func (t *DictionaryType) Export(program *ast.Program, variable *Variable) types.Type {
	return wrapVariable(&types.Dictionary{
		KeyType:     t.KeyType.(ExportableType).Export(program, nil),
		ElementType: t.ValueType.(ExportableType).Export(program, nil),
	}, variable)
}

func (t *DictionaryType) ID() string {
	return fmt.Sprintf(
		"{%s:%s}",
		t.KeyType.ID(),
		t.ValueType.ID(),
	)
}

func (t *DictionaryType) Equal(other Type) bool {
	otherDictionary, ok := other.(*DictionaryType)
	if !ok {
		return false
	}

	return otherDictionary.KeyType.Equal(t.KeyType) &&
		otherDictionary.ValueType.Equal(t.ValueType)
}

func (t *DictionaryType) IsResourceType() bool {
	return t.KeyType.IsResourceType() ||
		t.ValueType.IsResourceType()
}

func (t *DictionaryType) IsInvalidType() bool {
	return t.KeyType.IsInvalidType() ||
		t.ValueType.IsInvalidType()
}

func (t *DictionaryType) HasMembers() bool {
	return true
}

func (t *DictionaryType) GetMember(identifier string, targetRange ast.Range, report func(error)) *Member {
	switch identifier {
	case "length":
		return NewCheckedMember(&Member{
			ContainerType:   t,
			Access:          ast.AccessPublic,
			Identifier:      ast.Identifier{Identifier: identifier},
			DeclarationKind: common.DeclarationKindField,
			VariableKind:    ast.VariableKindConstant,
			TypeAnnotation:  NewTypeAnnotation(&IntType{}),
		})

	case "keys":
		// TODO: maybe allow for resource key type

		if t.KeyType.IsResourceType() {
			report(
				&InvalidResourceDictionaryMemberError{
					Name:            identifier,
					DeclarationKind: common.DeclarationKindField,
					Range:           targetRange,
				},
			)
		}

		return NewCheckedMember(&Member{
			ContainerType:   t,
			Access:          ast.AccessPublic,
			Identifier:      ast.Identifier{Identifier: identifier},
			DeclarationKind: common.DeclarationKindField,
			VariableKind:    ast.VariableKindConstant,
			TypeAnnotation: NewTypeAnnotation(
				&VariableSizedType{Type: t.KeyType},
			),
		})

	case "values":
		// TODO: maybe allow for resource value type

		if t.ValueType.IsResourceType() {
			report(
				&InvalidResourceDictionaryMemberError{
					Name:            identifier,
					DeclarationKind: common.DeclarationKindField,
					Range:           targetRange,
				},
			)
		}

		return NewCheckedMember(&Member{
			ContainerType:   t,
			Access:          ast.AccessPublic,
			Identifier:      ast.Identifier{Identifier: identifier},
			DeclarationKind: common.DeclarationKindField,
			VariableKind:    ast.VariableKindConstant,
			TypeAnnotation: NewTypeAnnotation(
				&VariableSizedType{Type: t.ValueType},
			),
		})

	case "insert":
		return NewCheckedMember(&Member{
			ContainerType:   t,
			Access:          ast.AccessPublic,
			Identifier:      ast.Identifier{Identifier: identifier},
			DeclarationKind: common.DeclarationKindFunction,
			VariableKind:    ast.VariableKindConstant,
			TypeAnnotation: NewTypeAnnotation(
				&FunctionType{
					ParameterTypeAnnotations: NewTypeAnnotations(
						t.KeyType,
						t.ValueType,
					),
					ReturnTypeAnnotation: NewTypeAnnotation(
						&OptionalType{
							Type: t.ValueType,
						},
					),
				},
			),
			ArgumentLabels: []string{"key", ArgumentLabelNotRequired},
		})

	case "remove":
		return NewCheckedMember(&Member{
			ContainerType:   t,
			Access:          ast.AccessPublic,
			Identifier:      ast.Identifier{Identifier: identifier},
			DeclarationKind: common.DeclarationKindFunction,
			VariableKind:    ast.VariableKindConstant,
			TypeAnnotation: NewTypeAnnotation(
				&FunctionType{
					ParameterTypeAnnotations: NewTypeAnnotations(
						t.KeyType,
					),
					ReturnTypeAnnotation: NewTypeAnnotation(
						&OptionalType{
							Type: t.ValueType,
						},
					),
				},
			),
			ArgumentLabels: []string{"key"},
		})

	default:
		return nil
	}
}

func (t *DictionaryType) isValueIndexableType() bool {
	return true
}

func (t *DictionaryType) ElementType(isAssignment bool) Type {
	return &OptionalType{Type: t.ValueType}
}

func (t *DictionaryType) IndexingType() Type {
	return t.KeyType
}

type DictionaryEntryType struct {
	KeyType   Type
	ValueType Type
}

// StorageType

type StorageType struct{}

func (t *StorageType) isType() {}

func (t *StorageType) String() string {
	return "Storage"
}

func (t *StorageType) ID() string {
	return "Storage"
}

func (t *StorageType) Equal(other Type) bool {
	_, ok := other.(*StorageType)
	return ok
}

func (t *StorageType) IsResourceType() bool {
	// NOTE: even though storage may contain resources,
	//   we define it to not behave like a resource
	return false
}

func (t *StorageType) IsInvalidType() bool {
	return false
}

func (t *StorageType) isTypeIndexableType() {}

func (t *StorageType) IsValidIndexingType(indexingType Type) (isValid bool, expectedTypeDescription string) {
	if _, ok := indexingType.(*ReferenceType); ok {
		return true, ""
	}

	if indexingType.IsResourceType() {
		return true, ""
	}

	return false, "resource or reference"
}

func (t *StorageType) IsAssignable() bool {
	return true
}

func (t *StorageType) ElementType(indexingType Type, isAssignment bool) Type {
	// NOTE: like dictionary
	return &OptionalType{Type: indexingType}
}

// ReferencesType is the heterogeneous dictionary that
// is indexed by reference types and has references as values

type ReferencesType struct {
	Assignable bool
}

func (t *ReferencesType) isType() {}

func (t *ReferencesType) String() string {
	return "References"
}

func (t *ReferencesType) ID() string {
	return "References"
}

func (t *ReferencesType) Equal(other Type) bool {
	otherReferences, ok := other.(*ReferencesType)
	if !ok {
		return false
	}
	return t.Assignable && otherReferences.Assignable
}

func (t *ReferencesType) IsResourceType() bool {
	return false
}

func (t *ReferencesType) IsInvalidType() bool {
	return false
}

func (t *ReferencesType) isTypeIndexableType() {}

func (t *ReferencesType) ElementType(indexingType Type, isAssignment bool) Type {
	// NOTE: like dictionary
	return &OptionalType{Type: indexingType}
}

func (t *ReferencesType) IsAssignable() bool {
	return t.Assignable
}

func (t *ReferencesType) IsValidIndexingType(indexingType Type) (isValid bool, expectedTypeDescription string) {
	if _, isReferenceType := indexingType.(*ReferenceType); !isReferenceType {
		return false, "reference"
	}

	return true, ""
}

// EventType

type EventType struct {
	Location                            ast.Location
	Identifier                          string
	Fields                              []EventFieldType
	ConstructorParameterTypeAnnotations []*TypeAnnotation
}

func (*EventType) isType() {}

func (t *EventType) Export(program *ast.Program, variable *Variable) types.Type {

	var parameters []types.Parameter

	if program != nil && variable != nil {
		eventDeclaration := func() *ast.EventDeclaration {
			for _, fn := range program.EventDeclarations() {
				if fn.Identifier.Identifier == variable.Identifier && fn.Identifier.Pos == *variable.Pos {
					return fn
				}
			}

			panic(fmt.Sprintf("cannot find type %v declaration in AST tree", t))
		}()

		parameterList := eventDeclaration.ParameterList.Parameters

		parameters = make([]types.Parameter, len(t.Fields))

		for i, field := range t.Fields {
			identifier := field.Identifier
			typ := field.Type.(ExportableType).Export(program, nil)

			parameters[i] = types.Parameter{
				Label:      parameterList[i].Label,
				Identifier: identifier,
				Type:       typ,
			}
		}
	}
<<<<<<< HEAD

	fields := make(map[string]types.Type, len(t.Fields))
	for _, field := range t.Fields {
		identifier := field.Identifier
		typ := field.Type.(ExportableType).Export(program, nil)

		fields[identifier] = typ
	}

	return types.Event{
		TypeID:      t.ID(),
		Identifier:  t.Identifier,
		Fields:      fields,
		Initializer: parameters,
=======
	return &types.Event{
		Fields:     fieldTypes,
		Identifier: t.Identifier,
>>>>>>> 827be9f1
	}
}

func (t *EventType) String() string {
	var fields strings.Builder
	for i, field := range t.Fields {
		if i > 0 {
			fields.WriteString(", ")
		}
		fields.WriteString(field.String())
	}

	return fmt.Sprintf("%s(%s)", t.Identifier, fields.String())
}

func (t *EventType) ID() string {
	if t.Location == nil {
		return t.Identifier
	}

	return fmt.Sprintf("%s.%s", t.Location.ID(), t.Identifier)
}

func (t *EventType) Equal(other Type) bool {
	otherEvent, ok := other.(*EventType)
	if !ok {
		return false
	}

	if t.Identifier != otherEvent.Identifier {
		return false
	}

	if len(t.Fields) != len(otherEvent.Fields) {
		return false
	}

	for i, field := range t.Fields {
		otherField := otherEvent.Fields[i]
		if !field.Equal(otherField) {
			return false
		}
	}

	return true
}

func (t *EventType) ConstructorFunctionType() *SpecialFunctionType {
	return &SpecialFunctionType{
		FunctionType: &FunctionType{
			ParameterTypeAnnotations: t.ConstructorParameterTypeAnnotations,
			ReturnTypeAnnotation:     NewTypeAnnotation(t),
		},
	}
}

func (*EventType) IsResourceType() bool {
	return false
}

func (*EventType) IsInvalidType() bool {
	return false
}

type EventFieldType struct {
	Identifier string
	Type       Type
}

func (t EventFieldType) String() string {
	return fmt.Sprintf("%s: %s", t.Identifier, t.Type)
}

func (t EventFieldType) Equal(other EventFieldType) bool {
	return t.Identifier == other.Identifier &&
		t.Type.Equal(other.Type)
}

// ReferenceType represents the reference to a value
type ReferenceType struct {
	Type Type
}

func (*ReferenceType) isType() {}

func (t *ReferenceType) String() string {
	if t.Type == nil {
		return "reference"
	}
	return fmt.Sprintf("&%s", t.Type)
}

func (t *ReferenceType) ID() string {
	if t.Type == nil {
		return "reference"
	}
	return fmt.Sprintf("&%s", t.Type.ID())
}

func (t *ReferenceType) Equal(other Type) bool {
	otherReference, ok := other.(*ReferenceType)
	if !ok {
		return false
	}
	return t.Type.Equal(otherReference.Type)
}

func (t *ReferenceType) IsResourceType() bool {
	return false
}

func (t *ReferenceType) IsInvalidType() bool {
	return t.Type.IsInvalidType()
}

func (t *ReferenceType) HasMembers() bool {
	referencedType, ok := t.Type.(MemberAccessibleType)
	if !ok {
		return false
	}
	return referencedType.HasMembers()
}

func (t *ReferenceType) GetMember(identifier string, targetRange ast.Range, report func(error)) *Member {
	// forward to referenced type, if it has members
	referencedTypeWithMember, ok := t.Type.(MemberAccessibleType)
	if !ok {
		return nil
	}
	return referencedTypeWithMember.GetMember(identifier, targetRange, report)
}

func (t *ReferenceType) isValueIndexableType() bool {
	referencedType, ok := t.Type.(ValueIndexableType)
	if !ok {
		return false
	}
	return referencedType.isValueIndexableType()
}

func (t *ReferenceType) ElementType(isAssignment bool) Type {
	referencedType, ok := t.Type.(ValueIndexableType)
	if !ok {
		return nil
	}
	return referencedType.ElementType(isAssignment)
}

func (t *ReferenceType) IndexingType() Type {
	referencedType, ok := t.Type.(ValueIndexableType)
	if !ok {
		return nil
	}
	return referencedType.IndexingType()
}

// AddressType represents the address type
type AddressType struct{}

func (*AddressType) isType() {}

func (*AddressType) String() string {
	return "Address"
}

func (*AddressType) ID() string {
	return "Address"
}

func (*AddressType) Equal(other Type) bool {
	_, ok := other.(*AddressType)
	return ok
}

func (*AddressType) IsResourceType() bool {
	return false
}

func (*AddressType) IsInvalidType() bool {
	return false
}

var AddressTypeMin = big.NewInt(0)
var AddressTypeMax *big.Int

func init() {
	AddressTypeMax = big.NewInt(2)
	AddressTypeMax.Exp(AddressTypeMax, big.NewInt(160), nil)
	AddressTypeMax.Sub(AddressTypeMax, big.NewInt(1))
}

func (*AddressType) Min() *big.Int {
	return AddressTypeMin
}

func (*AddressType) Max() *big.Int {
	return AddressTypeMax
}

// IsSubType determines if the given subtype is a subtype
// of the given supertype.
//
// Types are subtypes of themselves.
//
func IsSubType(subType Type, superType Type) bool {
	if subType.Equal(superType) {
		return true
	}

	switch superType.(type) {
	case *AnyStructType:
		return !subType.IsResourceType()

	case *AnyResourceType:
		return subType.IsResourceType()
	}

	if _, ok := subType.(*NeverType); ok {
		return true
	}

	switch typedSuperType := superType.(type) {
	case *IntegerType:
		switch subType.(type) {
		case *IntType,
			*Int8Type, *Int16Type, *Int32Type, *Int64Type,
			*UInt8Type, *UInt16Type, *UInt32Type, *UInt64Type:

			return true

		default:
			return false
		}

	case *OptionalType:
		optionalSubType, ok := subType.(*OptionalType)
		if !ok {
			// T <: U? if T <: U
			return IsSubType(subType, typedSuperType.Type)
		}
		// optionals are covariant: T? <: U? if T <: U
		return IsSubType(optionalSubType.Type, typedSuperType.Type)

	case *InterfaceType:
		compositeSubType, ok := subType.(*CompositeType)
		if !ok {
			return false
		}
		// TODO: optimize, use set
		for _, conformance := range compositeSubType.Conformances {
			if typedSuperType.Equal(conformance) {
				return true
			}
		}
		return false

	case *DictionaryType:
		typedSubType, ok := subType.(*DictionaryType)
		if !ok {
			return false
		}

		return IsSubType(typedSubType.KeyType, typedSuperType.KeyType) &&
			IsSubType(typedSubType.ValueType, typedSuperType.ValueType)

	case *VariableSizedType:
		typedSubType, ok := subType.(*VariableSizedType)
		if !ok {
			return false
		}

		return IsSubType(
			typedSubType.ElementType(false),
			typedSuperType.ElementType(false),
		)

	case *ConstantSizedType:
		typedSubType, ok := subType.(*ConstantSizedType)
		if !ok {
			return false
		}

		if typedSubType.Size != typedSuperType.Size {
			return false
		}

		return IsSubType(
			typedSubType.ElementType(false),
			typedSuperType.ElementType(false),
		)

	case *ReferenceType:
		typedSubType, ok := subType.(*ReferenceType)
		if !ok {
			return false
		}

		// references are covariant: &T <: &U if T <: U
		return IsSubType(typedSubType.Type, typedSuperType.Type)
	}

	// TODO: functions

	return false
}

func IsConcatenatableType(ty Type) bool {
	_, isArrayType := ty.(ArrayType)
	return IsSubType(ty, &StringType{}) || isArrayType
}

func IsEquatableType(ty Type) bool {

	// TODO: add support for arrays and dictionaries
	// TODO: add support for composites that are equatable

	if IsSubType(ty, &StringType{}) ||
		IsSubType(ty, &BoolType{}) ||
		IsSubType(ty, &IntegerType{}) ||
		IsSubType(ty, &ReferenceType{}) ||
		IsSubType(ty, &AddressType{}) {

		return true
	}

	if optionalType, ok := ty.(*OptionalType); ok {
		return IsEquatableType(optionalType.Type)
	}

	return false
}

// UnwrapOptionalType returns the type if it is not an optional type,
// or the inner-most type if it is (optional types are repeatedly unwrapped)
//
func UnwrapOptionalType(ty Type) Type {
	for {
		optionalType, ok := ty.(*OptionalType)
		if !ok {
			return ty
		}
		ty = optionalType.Type
	}
}

func AreCompatibleEquatableTypes(leftType, rightType Type) bool {
	unwrappedLeftType := UnwrapOptionalType(leftType)
	unwrappedRightType := UnwrapOptionalType(rightType)

	leftIsEquatable := IsEquatableType(unwrappedLeftType)
	rightIsEquatable := IsEquatableType(unwrappedRightType)

	if unwrappedLeftType.Equal(unwrappedRightType) &&
		leftIsEquatable && rightIsEquatable {

		return true
	}

	// The types are equatable if this is a comparison with `nil`,
	// which has type `Never?`

	if IsNilType(leftType) || IsNilType(rightType) {
		return true
	}

	return false
}

// IsNilType returns true if the given type is the type of `nil`, i.e. `Never?`.
//
func IsNilType(ty Type) bool {
	optionalType, ok := ty.(*OptionalType)
	if !ok {
		return false
	}

	if _, ok := optionalType.Type.(*NeverType); !ok {
		return false
	}

	return true
}

type TransactionType struct {
	Members                         map[string]*Member
	prepareParameterTypeAnnotations []*TypeAnnotation
}

func (t *TransactionType) EntryPointFunctionType() *FunctionType {
	return t.PrepareFunctionType().InvocationFunctionType()
}

func (t *TransactionType) PrepareFunctionType() *SpecialFunctionType {
	return &SpecialFunctionType{
		FunctionType: &FunctionType{
			ParameterTypeAnnotations: t.prepareParameterTypeAnnotations,
			ReturnTypeAnnotation:     NewTypeAnnotation(&VoidType{}),
		},
	}
}

func (*TransactionType) ExecuteFunctionType() *SpecialFunctionType {
	return &SpecialFunctionType{
		FunctionType: &FunctionType{
			ParameterTypeAnnotations: []*TypeAnnotation{},
			ReturnTypeAnnotation:     NewTypeAnnotation(&VoidType{}),
		},
	}
}

func (*TransactionType) isType() {}

func (*TransactionType) String() string {
	return "Transaction"
}

func (*TransactionType) ID() string {
	return "Transaction"
}

func (*TransactionType) Equal(other Type) bool {
	// transaction types are not equatable
	return false
}

func (*TransactionType) IsResourceType() bool {
	return false
}

func (*TransactionType) IsInvalidType() bool {
	return false
}

func (t *TransactionType) HasMembers() bool {
	return true
}

func (t *TransactionType) GetMember(identifier string, _ ast.Range, _ func(error)) *Member {
	return t.Members[identifier]
}<|MERGE_RESOLUTION|>--- conflicted
+++ resolved
@@ -33,13 +33,7 @@
 // Helper function to wrap a types in a variable if a variable is set
 func wrapVariable(t types.Type, variable *Variable) types.Type {
 	if variable != nil {
-<<<<<<< HEAD
 		return types.Variable{Type: t}
-=======
-		return &types.Variable{
-			Type: t,
-		}
->>>>>>> 827be9f1
 	} else {
 		return t
 	}
@@ -282,14 +276,8 @@
 }
 
 func (t *OptionalType) Export(program *ast.Program, variable *Variable) types.Type {
-<<<<<<< HEAD
 	return wrapVariable(types.Optional{
 		Type: t.Type.(ExportableType).Export(program, nil),
-=======
-
-	return wrapVariable(&types.Optional{
-		Of: t.Type.(ExportableType).Export(program, nil),
->>>>>>> 827be9f1
 	}, variable)
 }
 
@@ -1591,26 +1579,15 @@
 func (t *CompositeType) exportAsPointer() types.Type {
 	switch t.Kind {
 	case common.CompositeKindStructure:
-<<<<<<< HEAD
 		return types.StructPointer{TypeName: t.Identifier}
 	case common.CompositeKindResource:
 		return types.ResourcePointer{TypeName: t.Identifier}
-=======
-		return &types.StructPointer{
-			TypeName: t.Identifier,
-		}
-	case common.CompositeKindResource:
-		return &types.ResourcePointer{
-			TypeName: t.Identifier,
-		}
->>>>>>> 827be9f1
 	}
 	panic(fmt.Sprintf("cannot convert type %v of unknown kind %v", t, t.Kind))
 }
 
 func (t *CompositeType) Export(program *ast.Program, variable *Variable) types.Type {
-
-	//this type is exported as a field or parameter type, not main definition
+	// this type is exported as a field or parameter type, not main definition
 	if variable == nil {
 		return t.exportAsPointer()
 	}
@@ -1630,19 +1607,12 @@
 		fieldTypes := map[string]types.Type{}
 
 		for name, field := range t.Members {
-<<<<<<< HEAD
-			fieldTypes[name] = field.Type.(ExportableType).Export(program, nil)
-=======
-			fieldTypes[name] = &types.Field{
-				Identifier: name,
-				Type:       field.TypeAnnotation.Type.(ExportableType).Export(program, nil),
-			}
->>>>>>> 827be9f1
+			fieldTypes[name] = field.TypeAnnotation.Type.(ExportableType).Export(program, nil)
 		}
 
 		parameters := make([]types.Parameter, len(t.ConstructorParameterTypeAnnotations))
 
-		//TODO For now we have only one initializer, so we just assume this here
+		// TODO: For now we have only one initializer, so we just assume this here
 		// as this is post SEMA we really hope AST list of params matches SEMA type one
 		for i, parameter := range compositeDeclaration.Members.Initializers()[0].ParameterList.Parameters {
 			semaType := t.ConstructorParameterTypeAnnotations[i].Type
@@ -2276,7 +2246,6 @@
 			}
 		}
 	}
-<<<<<<< HEAD
 
 	fields := make(map[string]types.Type, len(t.Fields))
 	for _, field := range t.Fields {
@@ -2286,16 +2255,11 @@
 		fields[identifier] = typ
 	}
 
-	return types.Event{
+	return &types.Event{
 		TypeID:      t.ID(),
 		Identifier:  t.Identifier,
 		Fields:      fields,
 		Initializer: parameters,
-=======
-	return &types.Event{
-		Fields:     fieldTypes,
-		Identifier: t.Identifier,
->>>>>>> 827be9f1
 	}
 }
 
