package state

import (
	"errors"
	"fmt"

	"github.com/onflow/flow-go/model/flow"
)

var (
	// ErrUnknownSnapshotReference indicates that the reference point for a queried
	// snapshot cannot be resolved. The reference point is either a height above the
	// finalized boundary, or a block ID that does not exist in the state.
	ErrUnknownSnapshotReference = errors.New("reference block of the snapshot is not resolvable")
)

// InvalidExtensionError is an error for invalid extension of the state. An invalid
// extension is distinct from outdated or unverifiable extensions, in that it indicates
// a malicious input.
type InvalidExtensionError struct {
	error
}

func NewInvalidExtensionError(msg string) error {
	return NewInvalidExtensionErrorf(msg)
}

func NewInvalidExtensionErrorf(msg string, args ...interface{}) error {
	return InvalidExtensionError{
		error: fmt.Errorf(msg, args...),
	}
}

func (e InvalidExtensionError) Unwrap() error {
	return e.error
}

// IsInvalidExtensionError returns whether the given error is an InvalidExtensionError error
func IsInvalidExtensionError(err error) bool {
	return errors.As(err, &InvalidExtensionError{})
}

// OutdatedExtensionError is an error for the extension of the state being outdated.
// Being outdated doesn't mean it's invalid or not.
// Knowing whether an outdated extension is an invalid extension or not would
// take more state queries.
type OutdatedExtensionError struct {
	error
}

func NewOutdatedExtensionError(msg string) error {
	return NewOutdatedExtensionErrorf(msg)
}

func NewOutdatedExtensionErrorf(msg string, args ...interface{}) error {
	return OutdatedExtensionError{
		error: fmt.Errorf(msg, args...),
	}
}

func (e OutdatedExtensionError) Unwrap() error {
	return e.error
}

func IsOutdatedExtensionError(err error) bool {
	return errors.As(err, &OutdatedExtensionError{})
}

<<<<<<< HEAD
// NoChildBlockError is returned where a certain block has no valid child.
// Since all blocks are validated before being inserted to the state, this is
// equivalent to have no stored child.
type NoChildBlockError struct {
	err error
}

func NewNoChildBlockError(msg string) error {
	return NoChildBlockError{
		err: fmt.Errorf(msg),
=======
// UnverifiableExtensionError represents a state extension (block) which cannot be
// verified at the moment. For example, it does not connect to the finalized state,
// or an entity referenced within the payload is unknown.
// Unlike InvalidExtensionError, this error is only used when the failure CANNOT be
// attributed to a malicious input, therefore this error can be treated as a benign failure.
type UnverifiableExtensionError struct {
	error
}

func NewUnverifiableExtensionError(msg string, args ...interface{}) error {
	return UnverifiableExtensionError{
		error: fmt.Errorf(msg, args...),
	}
}

func (e UnverifiableExtensionError) Unwrap() error {
	return e.error
}

func IsUnverifiableExtensionError(err error) bool {
	var errUnverifiableExtensionError UnverifiableExtensionError
	return errors.As(err, &errUnverifiableExtensionError)
}

// NoValidChildBlockError is a sentinel error when the case where a certain block has
// no valid child.
type NoValidChildBlockError struct {
	error
}

func NewNoValidChildBlockError(msg string) error {
	return NoValidChildBlockError{
		error: fmt.Errorf(msg),
>>>>>>> 51d22c6d
	}
}

func NewNoChildBlockErrorf(msg string, args ...interface{}) error {
	return NewNoChildBlockError(fmt.Sprintf(msg, args...))
}

<<<<<<< HEAD
func (e NoChildBlockError) Unwrap() error {
	return e.err
}

func (e NoChildBlockError) Error() string {
	return e.err.Error()
=======
func (e NoValidChildBlockError) Unwrap() error {
	return e.error
>>>>>>> 51d22c6d
}

func IsNoChildBlockError(err error) bool {
	return errors.As(err, &NoChildBlockError{})
}

// UnknownBlockError is a sentinel error indicating that a certain block
// has not been ingested yet.
type UnknownBlockError struct {
	blockID flow.Identifier
	error
}

// WrapAsUnknownBlockError wraps a given error as UnknownBlockError
func WrapAsUnknownBlockError(blockID flow.Identifier, err error) error {
	return UnknownBlockError{
		blockID: blockID,
		error:   fmt.Errorf("block %v has not been processed yet: %w", blockID, err),
	}
}

func NewUnknownBlockError(blockID flow.Identifier) error {
	return UnknownBlockError{
		blockID: blockID,
		error:   fmt.Errorf("block %v has not been processed yet", blockID),
	}
}

func (e UnknownBlockError) Unwrap() error { return e.error }

func IsUnknownBlockError(err error) bool {
	var e UnknownBlockError
	return errors.As(err, &e)
}<|MERGE_RESOLUTION|>--- conflicted
+++ resolved
@@ -66,18 +66,6 @@
 	return errors.As(err, &OutdatedExtensionError{})
 }
 
-<<<<<<< HEAD
-// NoChildBlockError is returned where a certain block has no valid child.
-// Since all blocks are validated before being inserted to the state, this is
-// equivalent to have no stored child.
-type NoChildBlockError struct {
-	err error
-}
-
-func NewNoChildBlockError(msg string) error {
-	return NoChildBlockError{
-		err: fmt.Errorf(msg),
-=======
 // UnverifiableExtensionError represents a state extension (block) which cannot be
 // verified at the moment. For example, it does not connect to the finalized state,
 // or an entity referenced within the payload is unknown.
@@ -102,16 +90,17 @@
 	return errors.As(err, &errUnverifiableExtensionError)
 }
 
-// NoValidChildBlockError is a sentinel error when the case where a certain block has
-// no valid child.
-type NoValidChildBlockError struct {
-	error
+
+// NoChildBlockError is returned where a certain block has no valid child.
+// Since all blocks are validated before being inserted to the state, this is
+// equivalent to have no stored child.
+type NoChildBlockError struct {
+	err error
 }
 
-func NewNoValidChildBlockError(msg string) error {
-	return NoValidChildBlockError{
-		error: fmt.Errorf(msg),
->>>>>>> 51d22c6d
+func NewNoChildBlockError(msg string) error {
+	return NoChildBlockError{
+		err: fmt.Errorf(msg),
 	}
 }
 
@@ -119,17 +108,12 @@
 	return NewNoChildBlockError(fmt.Sprintf(msg, args...))
 }
 
-<<<<<<< HEAD
 func (e NoChildBlockError) Unwrap() error {
 	return e.err
 }
 
 func (e NoChildBlockError) Error() string {
 	return e.err.Error()
-=======
-func (e NoValidChildBlockError) Unwrap() error {
-	return e.error
->>>>>>> 51d22c6d
 }
 
 func IsNoChildBlockError(err error) bool {
