--- conflicted
+++ resolved
@@ -128,15 +128,14 @@
 	}
 }
 
-<<<<<<< HEAD
-func ChunkFixture() flow.Chunk {
-	return flow.Chunk{
+func ChunkFixture() *flow.Chunk {
+	return &flow.Chunk{
 		ChunkBody: flow.ChunkBody{
 			FirstTxIndex:                    0,
 			TxCounts:                        42,
 			ChunkTxCollection:               nil,
 			StartState:                      StateCommitmentFixture(),
-			EventCollection:                 nil,
+			EventCollection:                 IdentifierFixture(),
 			TotalComputationUsed:            4200,
 			FirstTransactionComputationUsed: 42,
 		},
@@ -145,14 +144,14 @@
 	}
 }
 
-func ExecutionResultFixture() flow.ExecutionResult {
-	return flow.ExecutionResult{
+func ExecutionResultFixture() *flow.ExecutionResult {
+	return &flow.ExecutionResult{
 		ExecutionResultBody: flow.ExecutionResultBody{
-			PreviousExecutionResult: nil,
-			Block:                   flow.Fingerprint(HashFixture(32)),
-			FinalStateCommitment:    StateCommitmentFixture(),
+			PreviousResultID:     IdentifierFixture(),
+			BlockID:              IdentifierFixture(),
+			FinalStateCommitment: StateCommitmentFixture(),
 			Chunks: flow.ChunkList{
-				Chunks: []flow.Chunk{
+				Chunks: []*flow.Chunk{
 					ChunkFixture(),
 					ChunkFixture(),
 				},
@@ -160,7 +159,8 @@
 		},
 		Signatures: nil,
 	}
-=======
+}
+
 func SignatureFixture() crypto.Signature {
 	sig := make([]byte, 32)
 	_, _ = rand.Read(sig)
@@ -189,5 +189,4 @@
 		n[0](&tx)
 	}
 	return tx
->>>>>>> 4124b5a9
 }