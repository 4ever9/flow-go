--- conflicted
+++ resolved
@@ -42,11 +42,7 @@
 		return nil, fmt.Errorf("cannot create LedgerWAL: %w", err)
 	}
 
-<<<<<<< HEAD
-	mForest, err := mtrie.NewMForest(maxHeight, dbDir, cacheSize, metrics, func(evictedTrie *mtrie.MTrie) error {
-=======
-	mForest, err := mtrie.NewMForest(257, dbDir, cacheSize, metrics, func(evictedTrie *trie.MTrie) error {
->>>>>>> be4d649b
+	mForest, err := mtrie.NewMForest(maxHeight, dbDir, cacheSize, metrics, func(evictedTrie *trie.MTrie) error {
 		return w.RecordDelete(evictedTrie.RootHash())
 	})
 	if err != nil {
