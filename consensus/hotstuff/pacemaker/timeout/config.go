--- conflicted
+++ resolved
@@ -117,22 +117,6 @@
 	return tc, nil
 }
 
-<<<<<<< HEAD
-=======
-// StandardVoteAggregationTimeoutFraction calculates a standard value for the VoteAggregationTimeoutFraction in case a block delay is used.
-// The motivation for the standard value is as follows:
-//   - the next primary receives the block it ideally would extend at some time t
-//   - the best guess the primary has, when other nodes would receive the block is at time t as well
-//   - the primary needs to get its block to the other replicas, before they time out:
-//     the primary uses its own timeout as estimator for the other replicas' timeout
-func StandardVoteAggregationTimeoutFraction(minReplicaTimeout time.Duration, blockRateDelay time.Duration) float64 {
-	standardVoteAggregationTimeoutFraction := 0.5
-	minReplicaTimeoutMS := float64(minReplicaTimeout.Milliseconds())
-	blockRateDelayMS := float64(blockRateDelay.Milliseconds())
-	return (standardVoteAggregationTimeoutFraction*minReplicaTimeoutMS + blockRateDelayMS) / (minReplicaTimeoutMS + blockRateDelayMS)
-}
-
->>>>>>> 138e1c32
 // StandardTimeoutDecreaseFactor calculates a standard value for TimeoutDecreaseFactor
 // for an assumed max fraction of offline (byzantine) HotStuff committee members
 func StandardTimeoutDecreaseFactor(maxFractionOfflineReplicas, timeoutIncreaseFactor float64) float64 {
