package pubsub

import (
	"sync"
	"time"

	"github.com/onflow/flow-go/consensus/hotstuff"
	"github.com/onflow/flow-go/consensus/hotstuff/model"
	"github.com/onflow/flow-go/model/flow"
)

// Distributor distributes notifications to a list of subscribers (event consumers).
//
// It allows thread-safe subscription of multiple consumers to events.
type Distributor struct {
	subscribers []hotstuff.Consumer
	lock        sync.RWMutex
}

var _ hotstuff.Consumer = (*Distributor)(nil)

func (p *Distributor) OnEventProcessed() {
	p.lock.RLock()
	defer p.lock.RUnlock()
	for _, subscriber := range p.subscribers {
		subscriber.OnEventProcessed()
	}
}

func NewDistributor() *Distributor {
	return &Distributor{}
}

// AddConsumer adds an a event consumer to the Distributor
func (p *Distributor) AddConsumer(consumer hotstuff.Consumer) {
	p.lock.Lock()
	defer p.lock.Unlock()
	p.subscribers = append(p.subscribers, consumer)
}

func (p *Distributor) OnReceiveVote(currentView uint64, vote *model.Vote) {
	p.lock.RLock()
	defer p.lock.RUnlock()
	for _, subscriber := range p.subscribers {
		subscriber.OnReceiveVote(currentView, vote)
	}
}

func (p *Distributor) OnReceiveProposal(currentView uint64, proposal *model.Proposal) {
	p.lock.RLock()
	defer p.lock.RUnlock()
	for _, subscriber := range p.subscribers {
		subscriber.OnReceiveProposal(currentView, proposal)
	}
}

func (p *Distributor) OnEnteringView(view uint64, leader flow.Identifier) {
	p.lock.RLock()
	defer p.lock.RUnlock()
	for _, subscriber := range p.subscribers {
		subscriber.OnEnteringView(view, leader)
	}
}

func (p *Distributor) OnQcTriggeredViewChange(qc *flow.QuorumCertificate, newView uint64) {
	p.lock.RLock()
	defer p.lock.RUnlock()
	for _, subscriber := range p.subscribers {
		subscriber.OnQcTriggeredViewChange(qc, newView)
	}
}

func (p *Distributor) OnTcTriggeredViewChange(tc *flow.TimeoutCertificate, newView uint64) {
	p.lock.RLock()
	defer p.lock.RUnlock()
	for _, subscriber := range p.subscribers {
		subscriber.OnTcTriggeredViewChange(tc, newView)
	}
}

func (p *Distributor) OnProposingBlock(proposal *model.Proposal) {
	p.lock.RLock()
	defer p.lock.RUnlock()
	for _, subscriber := range p.subscribers {
		subscriber.OnProposingBlock(proposal)
	}
}

func (p *Distributor) OnQcConstructedFromVotes(curView uint64, qc *flow.QuorumCertificate) {
	p.lock.RLock()
	defer p.lock.RUnlock()
	for _, subscriber := range p.subscribers {
		subscriber.OnQcConstructedFromVotes(curView, qc)
	}
}

func (p *Distributor) OnStartingTimeout(timerInfo model.TimerInfo) {
	p.lock.RLock()
	defer p.lock.RUnlock()
	for _, subscriber := range p.subscribers {
		subscriber.OnStartingTimeout(timerInfo)
	}
}

func (p *Distributor) OnReachedTimeout(timeout model.TimerInfo) {
	p.lock.RLock()
	defer p.lock.RUnlock()
	for _, subscriber := range p.subscribers {
		subscriber.OnReachedTimeout(timeout)
	}
}

func (p *Distributor) OnQcIncorporated(qc *flow.QuorumCertificate) {
	p.lock.RLock()
	defer p.lock.RUnlock()
	for _, subscriber := range p.subscribers {
		subscriber.OnQcIncorporated(qc)
	}
}

func (p *Distributor) OnBlockIncorporated(block *model.Block) {
	p.lock.RLock()
	defer p.lock.RUnlock()
	for _, subscriber := range p.subscribers {
		subscriber.OnBlockIncorporated(block)
	}
}

func (p *Distributor) OnFinalizedBlock(block *model.Block) {
	p.lock.RLock()
	defer p.lock.RUnlock()
	for _, subscriber := range p.subscribers {
		subscriber.OnFinalizedBlock(block)
	}
}

func (p *Distributor) OnDoubleProposeDetected(block1, block2 *model.Block) {
	p.lock.RLock()
	defer p.lock.RUnlock()
	for _, subscriber := range p.subscribers {
		subscriber.OnDoubleProposeDetected(block1, block2)
	}
}

func (p *Distributor) OnDoubleVotingDetected(vote1, vote2 *model.Vote) {
	p.lock.RLock()
	defer p.lock.RUnlock()
	for _, subscriber := range p.subscribers {
		subscriber.OnDoubleVotingDetected(vote1, vote2)
	}
}

func (p *Distributor) OnInvalidVoteDetected(vote *model.Vote) {
	p.lock.RLock()
	defer p.lock.RUnlock()
	for _, subscriber := range p.subscribers {
		subscriber.OnInvalidVoteDetected(vote)
	}
}

func (p *Distributor) OnVoteForInvalidBlockDetected(vote *model.Vote, invalidProposal *model.Proposal) {
	p.lock.RLock()
	defer p.lock.RUnlock()
	for _, subscriber := range p.subscribers {
		subscriber.OnVoteForInvalidBlockDetected(vote, invalidProposal)
	}
}

func (p *Distributor) OnDoubleTimeoutDetected(timeout *model.TimeoutObject, altTimeout *model.TimeoutObject) {
	p.lock.RLock()
	defer p.lock.RUnlock()
	for _, subscriber := range p.subscribers {
		subscriber.OnDoubleTimeoutDetected(timeout, altTimeout)
	}
}

func (p *Distributor) OnInvalidTimeoutDetected(timeout *model.TimeoutObject) {
	p.lock.RLock()
	defer p.lock.RUnlock()
	for _, subscriber := range p.subscribers {
		subscriber.OnInvalidTimeoutDetected(timeout)
	}
}

func (p *Distributor) OnOwnVote(blockID flow.Identifier, view uint64, sigData []byte, recipientID flow.Identifier) {
	p.lock.RLock()
	defer p.lock.RUnlock()
	for _, s := range p.subscribers {
		s.OnOwnVote(blockID, view, sigData, recipientID)
	}
}

<<<<<<< HEAD
func (p *Distributor) BroadcastTimeout(timeout *model.TimeoutObject, timeoutTick uint64) {
	p.lock.RLock()
	defer p.lock.RUnlock()
	for _, s := range p.subscribers {
		s.BroadcastTimeout(timeout, timeoutTick)
=======
func (p *Distributor) OnOwnTimeout(timeout *model.TimeoutObject) {
	p.lock.RLock()
	defer p.lock.RUnlock()
	for _, s := range p.subscribers {
		s.OnOwnTimeout(timeout)
>>>>>>> c20f2cf7
	}
}

func (p *Distributor) OnOwnProposal(proposal *flow.Header, delay time.Duration) {
	p.lock.RLock()
	defer p.lock.RUnlock()
	for _, s := range p.subscribers {
		s.OnOwnProposal(proposal, delay)
	}
}<|MERGE_RESOLUTION|>--- conflicted
+++ resolved
@@ -190,19 +190,11 @@
 	}
 }
 
-<<<<<<< HEAD
-func (p *Distributor) BroadcastTimeout(timeout *model.TimeoutObject, timeoutTick uint64) {
+func (p *Distributor) OnOwnTimeout(timeout *model.TimeoutObject, timeoutTick uint64) {
 	p.lock.RLock()
 	defer p.lock.RUnlock()
 	for _, s := range p.subscribers {
-		s.BroadcastTimeout(timeout, timeoutTick)
-=======
-func (p *Distributor) OnOwnTimeout(timeout *model.TimeoutObject) {
-	p.lock.RLock()
-	defer p.lock.RUnlock()
-	for _, s := range p.subscribers {
-		s.OnOwnTimeout(timeout)
->>>>>>> c20f2cf7
+		s.OnOwnTimeout(timeout, timeoutTick)
 	}
 }
 
