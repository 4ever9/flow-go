package validator

import (
	"errors"
	"fmt"
	"math/rand"
	"testing"
	"time"

	"github.com/onflow/flow-go/module/signature"

	"github.com/stretchr/testify/assert"
	"github.com/stretchr/testify/mock"
	"github.com/stretchr/testify/require"
	"github.com/stretchr/testify/suite"

	"github.com/onflow/flow-go/consensus/hotstuff/committees"
	"github.com/onflow/flow-go/consensus/hotstuff/helper"
	"github.com/onflow/flow-go/consensus/hotstuff/mocks"
	"github.com/onflow/flow-go/consensus/hotstuff/model"
	"github.com/onflow/flow-go/model/flow"
	"github.com/onflow/flow-go/model/flow/filter"
	"github.com/onflow/flow-go/utils/unittest"
)

func TestValidateProposal(t *testing.T) {
	suite.Run(t, new(ProposalSuite))
}

type ProposalSuite struct {
	suite.Suite
	participants flow.IdentityList
	leader       *flow.Identity
	finalized    uint64
	parent       *model.Block
	block        *model.Block
	voters       flow.IdentityList
	proposal     *model.Proposal
	vote         *model.Vote
	voter        *flow.Identity
	committee    *mocks.Replicas
	verifier     *mocks.Verifier
	validator    *Validator
}

func (ps *ProposalSuite) SetupTest() {
	// the leader is a random node for now
	rand.Seed(time.Now().UnixNano())
	ps.finalized = uint64(rand.Uint32() + 1)
	ps.participants = unittest.IdentityListFixture(8, unittest.WithRole(flow.RoleConsensus))
	ps.leader = ps.participants[0]

	// the parent is the last finalized block, followed directly by a block from the leader
	ps.parent = helper.MakeBlock(
		helper.WithBlockView(ps.finalized),
	)

	indices, err := signature.EncodeSignersToIndices(ps.participants.NodeIDs(), ps.participants.NodeIDs())
	require.NoError(ps.T(), err)

	ps.block = helper.MakeBlock(
		helper.WithBlockView(ps.finalized+1),
		helper.WithBlockProposer(ps.leader.NodeID),
		helper.WithParentBlock(ps.parent),
		helper.WithParentSigners(indices),
	)

	voterIDs, err := signature.DecodeSignerIndicesToIdentifiers(ps.participants.NodeIDs(), ps.block.QC.SignerIndices)
	require.NoError(ps.T(), err)

	ps.voters = ps.participants.Filter(filter.HasNodeID(voterIDs...))
	ps.proposal = &model.Proposal{Block: ps.block}
	ps.vote = ps.proposal.ProposerVote()
	ps.voter = ps.leader

	// set up the mocked hotstuff Replicas state
	ps.committee = &mocks.Replicas{}
	ps.committee.On("LeaderForView", ps.block.View).Return(ps.leader.NodeID, nil)
	ps.committee.On("WeightThresholdForView", mock.Anything).Return(committees.WeightThresholdToBuildQC(ps.participants.TotalWeight()), nil)
	ps.committee.On("IdentitiesByEpoch", mock.Anything).Return(
		func(_ uint64) flow.IdentityList {
			return ps.participants
		},
		nil,
	)
	for _, participant := range ps.participants {
		ps.committee.On("IdentityByEpoch", mock.Anything, participant.NodeID).Return(participant, nil)
	}

	// set up the mocked verifier
	ps.verifier = &mocks.Verifier{}
	ps.verifier.On("VerifyQC", ps.voters, ps.block.QC.SigData, ps.parent.View, ps.parent.BlockID).Return(nil).Maybe()
	ps.verifier.On("VerifyVote", ps.voter, ps.vote.SigData, ps.block.View, ps.block.BlockID).Return(nil).Maybe()

	// set up the validator with the mocked dependencies
	ps.validator = New(ps.committee, ps.verifier)
}

func (ps *ProposalSuite) TestProposalOK() {
	err := ps.validator.ValidateProposal(ps.proposal)
	assert.NoError(ps.T(), err, "a valid proposal should be accepted")
}

func (ps *ProposalSuite) TestProposalSignatureError() {

	// change the verifier to error on signature validation with unspecific error
	*ps.verifier = mocks.Verifier{}
	ps.verifier.On("VerifyQC", ps.voters, ps.block.QC.SigData, ps.parent.View, ps.parent.BlockID).Return(nil)
	ps.verifier.On("VerifyVote", ps.voter, ps.vote.SigData, ps.block.View, ps.block.BlockID).Return(errors.New("dummy error"))

	// check that validation now fails
	err := ps.validator.ValidateProposal(ps.proposal)
	assert.Error(ps.T(), err, "a proposal should be rejected if signature check fails")

	// check that the error is not one that leads to invalid
	assert.False(ps.T(), model.IsInvalidBlockError(err), "if signature check fails, we should not receive an ErrorInvalidBlock")
}

func (ps *ProposalSuite) TestProposalSignatureInvalidFormat() {

	// change the verifier to fail signature validation with InvalidFormatError error
	*ps.verifier = mocks.Verifier{}
<<<<<<< HEAD
	ps.verifier.On("VerifyQC", ps.voters, ps.block.QC.SigData, ps.parent.View, ps.parent.BlockID).Return(nil)
	ps.verifier.On("VerifyVote", ps.voter, ps.vote.SigData, ps.block.View, ps.block.BlockID).Return(fmt.Errorf("%w", model.ErrInvalidFormat))
=======
	ps.verifier.On("VerifyQC", ps.voters, ps.block.QC.SigData, ps.parent).Return(nil)
	ps.verifier.On("VerifyVote", ps.voter, ps.vote.SigData, ps.block).Return(model.NewInvalidFormatErrorf(""))
>>>>>>> ea571c5d

	// check that validation now fails
	err := ps.validator.ValidateProposal(ps.proposal)
	assert.Error(ps.T(), err, "a proposal with an invalid signature should be rejected")

	// check that the error is an invalid proposal error to allow creating slashing challenge
	assert.True(ps.T(), model.IsInvalidBlockError(err), "if signature is invalid, we should generate an invalid error")
}

func (ps *ProposalSuite) TestProposalSignatureInvalid() {

	// change the verifier to fail signature validation
	*ps.verifier = mocks.Verifier{}
	ps.verifier.On("VerifyQC", ps.voters, ps.block.QC.SigData, ps.parent.View, ps.parent.BlockID).Return(nil)
	ps.verifier.On("VerifyVote", ps.voter, ps.vote.SigData, ps.block.View, ps.block.BlockID).Return(model.ErrInvalidSignature)

	// check that validation now fails
	err := ps.validator.ValidateProposal(ps.proposal)
	assert.Error(ps.T(), err, "a proposal with an invalid signature should be rejected")

	// check that the error is an invalid proposal error to allow creating slashing challenge
	assert.True(ps.T(), model.IsInvalidBlockError(err), "if signature is invalid, we should generate an invalid error")
}

func (ps *ProposalSuite) TestProposalWrongLeader() {

	// change the hotstuff.Replicas to return a different leader
	*ps.committee = mocks.Replicas{}
	ps.committee.On("LeaderForView", ps.block.View).Return(ps.participants[1].NodeID, nil)
	for _, participant := range ps.participants {
		ps.committee.On("IdentityByEpoch", mock.Anything, participant.NodeID).Return(participant, nil)
	}

	// check that validation fails now
	err := ps.validator.ValidateProposal(ps.proposal)
	assert.Error(ps.T(), err, "a proposal from the wrong proposer should be rejected")

	// check that the error is an invalid proposal error to allow creating slashing challenge
	assert.True(ps.T(), model.IsInvalidBlockError(err), "if the proposal has wrong proposer, we should generate a invalid error")
}

// TestProposalQCInvalid checks that Validator handles the verifier's error returns correctly.
// In case of `model.InvalidFormatError` and model.ErrInvalidSignature`, we expect the Validator
// to recognize those as an invalid QC, i.e. returns an `model.InvalidBlockError`.
// In contrast, unexpected exceptions and `model.InvalidSignerError` should _not_ be
// interpreted as a sign of an invalid QC.
func (ps *ProposalSuite) TestProposalQCInvalid() {
	ps.Run("invalid signature", func() {
		*ps.verifier = mocks.Verifier{}
		ps.verifier.On("VerifyQC", ps.voters, ps.block.QC.SigData, ps.parent.View, ps.parent.BlockID).Return(
			fmt.Errorf("invalid qc: %w", model.ErrInvalidSignature))
		ps.verifier.On("VerifyVote", ps.voter, ps.vote.SigData, ps.block.View, ps.block.BlockID).Return(nil)

		// check that validation fails and the failure case is recognized as an invalid block
		err := ps.validator.ValidateProposal(ps.proposal)
		assert.True(ps.T(), model.IsInvalidBlockError(err), "if the block's QC signature is invalid, an ErrorInvalidBlock error should be raised")
	})

	ps.Run("invalid format", func() {
		*ps.verifier = mocks.Verifier{}
<<<<<<< HEAD
		ps.verifier.On("VerifyQC", ps.voters, ps.block.QC.SigData, ps.parent.View, ps.parent.BlockID).Return(
			fmt.Errorf("invalid qc: %w", model.ErrInvalidFormat))
		ps.verifier.On("VerifyVote", ps.voter, ps.vote.SigData, ps.block.View, ps.block.BlockID).Return(nil)
=======
		ps.verifier.On("VerifyQC", ps.voters, ps.block.QC.SigData, ps.parent).Return(model.NewInvalidFormatErrorf("invalid qc"))
		ps.verifier.On("VerifyVote", ps.voter, ps.vote.SigData, ps.block).Return(nil)
>>>>>>> ea571c5d

		// check that validation fails and the failure case is recognized as an invalid block
		err := ps.validator.ValidateProposal(ps.proposal)
		assert.True(ps.T(), model.IsInvalidBlockError(err), "if the block's QC has an invalid format, an ErrorInvalidBlock error should be raised")
	})

	// Theoretically, `VerifyQC` could also return a `model.InvalidSignerError`. However,
	// for the time being, we assume that _every_ HotStuff participant is also a member of
	// the random beacon committee. Consequently, `InvalidSignerError` should not occur atm.
	// TODO: if the random beacon committee is a strict subset of the HotStuff committee,
	//       we expect `model.InvalidSignerError` here during normal operations.
	ps.Run("invalid signer", func() {
		*ps.verifier = mocks.Verifier{}
		ps.verifier.On("VerifyQC", ps.voters, ps.block.QC.SigData, ps.parent.View, ps.parent.BlockID).Return(
			fmt.Errorf("invalid qc: %w", model.NewInvalidSignerErrorf("")))
		ps.verifier.On("VerifyVote", ps.voter, ps.vote.SigData, ps.block.View, ps.block.BlockID).Return(nil)

		// check that validation fails and the failure case is recognized as an invalid block
		err := ps.validator.ValidateProposal(ps.proposal)
		assert.Error(ps.T(), err)
		assert.False(ps.T(), model.IsInvalidBlockError(err))
	})

	ps.Run("unknown exception", func() {
		exception := errors.New("exception")
		*ps.verifier = mocks.Verifier{}
		ps.verifier.On("VerifyQC", ps.voters, ps.block.QC.SigData, ps.parent.View, ps.parent.BlockID).Return(exception)
		ps.verifier.On("VerifyVote", ps.voter, ps.vote.SigData, ps.block.View, ps.block.BlockID).Return(nil)

		// check that validation fails and the failure case is recognized as an invalid block
		err := ps.validator.ValidateProposal(ps.proposal)
		assert.ErrorIs(ps.T(), err, exception)
		assert.False(ps.T(), model.IsInvalidBlockError(err))
	})
}

func (ps *ProposalSuite) TestProposalQCError() {

	// change verifier to fail on QC validation
	*ps.verifier = mocks.Verifier{}
	ps.verifier.On("VerifyQC", ps.voters, ps.block.QC.SigData, ps.parent.View, ps.parent.BlockID).Return(fmt.Errorf("some exception"))
	ps.verifier.On("VerifyVote", ps.voter, ps.vote.SigData, ps.block.View, ps.block.BlockID).Return(nil)

	// check that validation fails now
	err := ps.validator.ValidateProposal(ps.proposal)
	assert.Error(ps.T(), err, "a proposal with an invalid QC should be rejected")

	// check that the error is an invalid proposal error to allow creating slashing challenge
	assert.False(ps.T(), model.IsInvalidBlockError(err), "if we can't verify the QC, we should not generate a invalid error")
}

// TestProposalWithLastViewTC tests different scenarios where last view has ended with TC
// this requires including a valid LastViewTC.
func (ps *ProposalSuite) TestProposalWithLastViewTC() {
	// assume all proposals are created by valid leader
	ps.verifier.On("VerifyVote", mock.Anything, mock.Anything, mock.Anything, mock.Anything).Return(nil)
	ps.committee.On("LeaderForView", mock.Anything).Return(ps.leader.NodeID, nil)

	ps.Run("happy-path", func() {
		proposal := helper.MakeProposal(
			helper.WithBlock(helper.MakeBlock(
				helper.WithBlockView(ps.block.View+2),
				helper.WithBlockProposer(ps.leader.NodeID),
				helper.WithParentSigners(ps.participants.NodeIDs()),
				helper.WithBlockQC(ps.block.QC)),
			),
			helper.WithLastViewTC(helper.MakeTC(
				helper.WithTCSigners(ps.participants.NodeIDs()),
				helper.WithTCView(ps.block.View+1),
				helper.WithTCHighestQC(ps.block.QC))),
		)
		ps.verifier.On("VerifyTC", ps.voters, []byte(proposal.LastViewTC.SigData),
			proposal.LastViewTC.View, proposal.LastViewTC.TOHighQCViews).Return(nil).Once()
		err := ps.validator.ValidateProposal(proposal)
		require.NoError(ps.T(), err)
	})
	ps.Run("no-tc", func() {
		proposal := helper.MakeProposal(
			helper.WithBlock(helper.MakeBlock(
				helper.WithBlockView(ps.block.View+2),
				helper.WithBlockProposer(ps.leader.NodeID),
				helper.WithParentSigners(ps.participants.NodeIDs()),
				helper.WithBlockQC(ps.block.QC)),
			),
			// in this case proposal without LastViewTC is considered invalid
		)
		err := ps.validator.ValidateProposal(proposal)
		require.True(ps.T(), model.IsInvalidBlockError(err))
		ps.verifier.AssertNotCalled(ps.T(), "VerifyQC")
		ps.verifier.AssertNotCalled(ps.T(), "VerifyTC")
	})
	ps.Run("tc-for-wrong-view", func() {
		proposal := helper.MakeProposal(
			helper.WithBlock(helper.MakeBlock(
				helper.WithBlockView(ps.block.View+2),
				helper.WithBlockProposer(ps.leader.NodeID),
				helper.WithParentSigners(ps.participants.NodeIDs()),
				helper.WithBlockQC(ps.block.QC)),
			),
			helper.WithLastViewTC(helper.MakeTC(
				helper.WithTCSigners(ps.participants.NodeIDs()),
				helper.WithTCView(ps.block.View+10), // LastViewTC.View must be equal to Block.View-1
				helper.WithTCHighestQC(ps.block.QC))),
		)
		err := ps.validator.ValidateProposal(proposal)
		require.True(ps.T(), model.IsInvalidBlockError(err))
		ps.verifier.AssertNotCalled(ps.T(), "VerifyQC")
		ps.verifier.AssertNotCalled(ps.T(), "VerifyTC")
	})
	ps.Run("proposal-not-safe-to-extend", func() {
		proposal := helper.MakeProposal(
			helper.WithBlock(helper.MakeBlock(
				helper.WithBlockView(ps.block.View+2),
				helper.WithBlockProposer(ps.leader.NodeID),
				helper.WithParentSigners(ps.participants.NodeIDs()),
				helper.WithBlockQC(ps.block.QC)),
			),
			helper.WithLastViewTC(helper.MakeTC(
				helper.WithTCSigners(ps.participants.NodeIDs()),
				helper.WithTCView(ps.block.View+1),
				// proposal is not safe to extend because included QC.View is higher that Block.View
				helper.WithTCHighestQC(helper.MakeQC(helper.WithQCView(ps.block.View+1))))),
		)
		err := ps.validator.ValidateProposal(proposal)
		require.True(ps.T(), model.IsInvalidBlockError(err))
		ps.verifier.AssertNotCalled(ps.T(), "VerifyQC")
		ps.verifier.AssertNotCalled(ps.T(), "VerifyTC")
	})
	ps.Run("included-tc-invalid-structure", func() {
		proposal := helper.MakeProposal(
			helper.WithBlock(helper.MakeBlock(
				helper.WithBlockView(ps.block.View+2),
				helper.WithBlockProposer(ps.leader.NodeID),
				helper.WithParentSigners(ps.participants.NodeIDs()),
				helper.WithBlockQC(ps.block.QC)),
			),
			helper.WithLastViewTC(helper.MakeTC(
				helper.WithTCSigners(ps.participants.NodeIDs()),
				helper.WithTCView(ps.block.View+1),
				helper.WithTCHighestQC(ps.block.QC))),
		)
		// after this operation TC is invalid
		proposal.LastViewTC.TOHighQCViews = proposal.LastViewTC.TOHighQCViews[1:]
		err := ps.validator.ValidateProposal(proposal)
		require.True(ps.T(), model.IsInvalidBlockError(err) && model.IsInvalidTCError(err))
		ps.verifier.AssertNotCalled(ps.T(), "VerifyTC")
	})
	ps.Run("included-tc-highest-qc-not-highest", func() {
		proposal := helper.MakeProposal(
			helper.WithBlock(helper.MakeBlock(
				helper.WithBlockView(ps.block.View+2),
				helper.WithBlockProposer(ps.leader.NodeID),
				helper.WithParentSigners(ps.participants.NodeIDs()),
				helper.WithBlockQC(ps.block.QC)),
			),
			helper.WithLastViewTC(helper.MakeTC(
				helper.WithTCSigners(ps.participants.NodeIDs()),
				helper.WithTCView(ps.block.View+1),
				helper.WithTCHighestQC(ps.block.QC),
			)),
		)
		// this is considered an invalid TC, because highest QC's view is not equal to max{TOHighQCViews}
		proposal.LastViewTC.TOHighQCViews[0] = proposal.LastViewTC.TOHighestQC.View + 1
		err := ps.validator.ValidateProposal(proposal)
		require.True(ps.T(), model.IsInvalidBlockError(err) && model.IsInvalidTCError(err))
		ps.verifier.AssertNotCalled(ps.T(), "VerifyTC")
	})
	ps.Run("included-tc-threshold-not-reached", func() {
		proposal := helper.MakeProposal(
			helper.WithBlock(helper.MakeBlock(
				helper.WithBlockView(ps.block.View+2),
				helper.WithBlockProposer(ps.leader.NodeID),
				helper.WithParentSigners(ps.participants.NodeIDs()),
				helper.WithBlockQC(ps.block.QC)),
			),
			helper.WithLastViewTC(helper.MakeTC(
				helper.WithTCSigners(ps.participants.NodeIDs()[:1]), // one signer is not enough to reach threshold
				helper.WithTCView(ps.block.View+1),
				helper.WithTCHighestQC(ps.block.QC),
			)),
		)
		err := ps.validator.ValidateProposal(proposal)
		require.True(ps.T(), model.IsInvalidBlockError(err) && model.IsInvalidTCError(err))
		ps.verifier.AssertNotCalled(ps.T(), "VerifyTC")
	})
	ps.Run("included-tc-highest-qc-invalid", func() {
		qc := helper.MakeQC(
			helper.WithQCView(ps.block.QC.View-1),
			helper.WithQCSigners(ps.voters.NodeIDs()))

		proposal := helper.MakeProposal(
			helper.WithBlock(helper.MakeBlock(
				helper.WithBlockView(ps.block.View+2),
				helper.WithBlockProposer(ps.leader.NodeID),
				helper.WithParentSigners(ps.participants.NodeIDs()),
				helper.WithBlockQC(ps.block.QC)),
			),
			helper.WithLastViewTC(helper.MakeTC(
				helper.WithTCSigners(ps.participants.NodeIDs()),
				helper.WithTCView(ps.block.View+1),
				helper.WithTCHighestQC(qc))),
		)
		ps.verifier.On("VerifyQC", ps.voters, qc.SigData,
			qc.View, qc.BlockID).Return(model.ErrInvalidSignature).Once()
		err := ps.validator.ValidateProposal(proposal)
		require.True(ps.T(), model.IsInvalidBlockError(err) && model.IsInvalidTCError(err))
		ps.verifier.AssertNotCalled(ps.T(), "VerifyTC")
	})
	ps.Run("included-tc-invalid-sig", func() {
		proposal := helper.MakeProposal(
			helper.WithBlock(helper.MakeBlock(
				helper.WithBlockView(ps.block.View+2),
				helper.WithBlockProposer(ps.leader.NodeID),
				helper.WithParentSigners(ps.participants.NodeIDs()),
				helper.WithBlockQC(ps.block.QC)),
			),
			helper.WithLastViewTC(helper.MakeTC(
				helper.WithTCSigners(ps.participants.NodeIDs()),
				helper.WithTCView(ps.block.View+1),
				helper.WithTCHighestQC(ps.block.QC))),
		)
		ps.verifier.On("VerifyTC", ps.voters, []byte(proposal.LastViewTC.SigData),
			proposal.LastViewTC.View, proposal.LastViewTC.TOHighQCViews).Return(model.ErrInvalidSignature).Once()
		err := ps.validator.ValidateProposal(proposal)
		require.True(ps.T(), model.IsInvalidBlockError(err) && model.IsInvalidTCError(err))
		ps.verifier.AssertCalled(ps.T(), "VerifyTC", ps.voters, []byte(proposal.LastViewTC.SigData),
			proposal.LastViewTC.View, proposal.LastViewTC.TOHighQCViews)
	})
	ps.Run("last-view-successful-but-includes-tc", func() {
		proposal := helper.MakeProposal(
			helper.WithBlock(helper.MakeBlock(
				helper.WithBlockView(ps.finalized+1),
				helper.WithBlockProposer(ps.leader.NodeID),
				helper.WithParentSigners(ps.participants.NodeIDs()),
				helper.WithParentBlock(ps.parent)),
			),
			helper.WithLastViewTC(helper.MakeTC()),
		)
		err := ps.validator.ValidateProposal(proposal)
		require.True(ps.T(), model.IsInvalidBlockError(err))
		ps.verifier.AssertNotCalled(ps.T(), "VerifyTC")
		ps.verifier.AssertExpectations(ps.T())
	})
}

func TestValidateVote(t *testing.T) {
	suite.Run(t, new(VoteSuite))
}

type VoteSuite struct {
	suite.Suite
	signer    *flow.Identity
	block     *model.Block
	vote      *model.Vote
	verifier  *mocks.Verifier
	committee *mocks.Replicas
	validator *Validator
}

func (vs *VoteSuite) SetupTest() {

	// create a random signing identity
	vs.signer = unittest.IdentityFixture(unittest.WithRole(flow.RoleConsensus))

	// create a block that should be signed
	vs.block = helper.MakeBlock()

	// create a vote for this block
	vs.vote = &model.Vote{
		View:     vs.block.View,
		BlockID:  vs.block.BlockID,
		SignerID: vs.signer.NodeID,
		SigData:  []byte{},
	}

	// set up the mocked verifier
	vs.verifier = &mocks.Verifier{}
	vs.verifier.On("VerifyVote", vs.signer, vs.vote.SigData, vs.block.View, vs.block.BlockID).Return(nil)

	// the leader for the block view is the correct one
	vs.committee = &mocks.Replicas{}
	vs.committee.On("IdentityByEpoch", mock.Anything, vs.signer.NodeID).Return(vs.signer, nil)

	// set up the validator with the mocked dependencies
	vs.validator = New(vs.committee, vs.verifier)
}

// TestVoteOK checks the happy case, which is the default for the suite
func (vs *VoteSuite) TestVoteOK() {
	_, err := vs.validator.ValidateVote(vs.vote)
	assert.NoError(vs.T(), err, "a valid vote should be accepted")
}

// TestVoteSignatureError checks that the Validator does not misinterpret
// unexpected exceptions for invalid votes.
func (vs *VoteSuite) TestVoteSignatureError() {
	*vs.verifier = mocks.Verifier{}
	vs.verifier.On("VerifyVote", vs.signer, vs.vote.SigData, vs.block.View, vs.block.BlockID).Return(fmt.Errorf("some exception"))

	// check that the vote is no longer validated
	_, err := vs.validator.ValidateVote(vs.vote)
	assert.Error(vs.T(), err, "a vote with error on signature validation should be rejected")
	assert.False(vs.T(), model.IsInvalidVoteError(err), "internal exception should not be interpreted as invalid vote")
}

// TestVoteInvalidSignerID checks that the Validator correctly handles a vote
// with a SignerID that does not correspond to a valid consensus participant.
// In this case, the `hotstuff.DynamicCommittee` returns a `model.InvalidSignerError`,
// which the Validator should recognize as a symptom for an invalid vote.
// Hence, we expect the validator to return a `model.InvalidVoteError`.
func (vs *VoteSuite) TestVoteInvalidSignerID() {
	*vs.committee = mocks.Replicas{}
	vs.committee.On("IdentityByEpoch", vs.block.View, vs.vote.SignerID).Return(nil, model.NewInvalidSignerErrorf(""))

	// A `model.InvalidSignerError` from the committee should be interpreted as
	// the Vote being invalid, i.e. we expect an InvalidVoteError to be returned
	_, err := vs.validator.ValidateVote(vs.vote)
	assert.Error(vs.T(), err, "a vote with unknown SignerID should be rejected")
	assert.True(vs.T(), model.IsInvalidVoteError(err), "a vote with unknown SignerID should be rejected")
}

// TestVoteSignatureInvalid checks that the Validator correctly handles votes
// with cryptographically invalid signature. In this case, the `hotstuff.Verifier`
// returns a `model.ErrInvalidSignature`, which the Validator should recognize as
// a symptom for an invalid vote.
// Hence, we expect the validator to return a `model.InvalidVoteError`.
func (vs *VoteSuite) TestVoteSignatureInvalid() {
	*vs.verifier = mocks.Verifier{}
	vs.verifier.On("VerifyVote", vs.signer, vs.vote.SigData, vs.block.View, vs.block.BlockID).Return(fmt.Errorf("staking sig is invalid: %w", model.ErrInvalidSignature))

	// A `model.ErrInvalidSignature` from the `hotstuff.Verifier` should be interpreted as
	// the Vote being invalid, i.e. we expect an InvalidVoteError to be returned
	_, err := vs.validator.ValidateVote(vs.vote)
	assert.Error(vs.T(), err, "a vote with an invalid signature should be rejected")
	assert.True(vs.T(), model.IsInvalidVoteError(err), "a vote with an invalid signature should be rejected")
}

func TestValidateQC(t *testing.T) {
	suite.Run(t, new(QCSuite))
}

type QCSuite struct {
	suite.Suite
	participants flow.IdentityList
	signers      flow.IdentityList
	block        *model.Block
	qc           *flow.QuorumCertificate
	committee    *mocks.Replicas
	verifier     *mocks.Verifier
	validator    *Validator
}

func (qs *QCSuite) SetupTest() {
	// create a list of 10 nodes with 1-weight each
	qs.participants = unittest.IdentityListFixture(10,
		unittest.WithRole(flow.RoleConsensus),
		unittest.WithWeight(1),
	)

	// signers are a qualified majority at 7
	qs.signers = qs.participants[:7]

	// create a block that has the signers in its QC
	qs.block = helper.MakeBlock()
	indices, err := signature.EncodeSignersToIndices(qs.participants.NodeIDs(), qs.signers.NodeIDs())
	require.NoError(qs.T(), err)

	qs.qc = helper.MakeQC(helper.WithQCBlock(qs.block), helper.WithQCSigners(indices))

	// return the correct participants and identities from view state
<<<<<<< HEAD
	qs.committee = &mocks.Replicas{}
	qs.committee.On("IdentitiesByEpoch", mock.Anything, mock.Anything).Return(
		func(_ uint64, selector flow.IdentityFilter) flow.IdentityList {
			return qs.participants.Filter(selector)
=======
	qs.committee = &mocks.DynamicCommittee{}
	qs.committee.On("IdentitiesByEpoch", mock.Anything).Return(
		func(_ uint64) flow.IdentityList {
			return qs.participants
>>>>>>> ea571c5d
		},
		nil,
	)
	qs.committee.On("WeightThresholdForView", mock.Anything).Return(committees.WeightThresholdToBuildQC(qs.participants.TotalWeight()), nil)

	// set up the mocked verifier to verify the QC correctly
	qs.verifier = &mocks.Verifier{}
	qs.verifier.On("VerifyQC", qs.signers, qs.qc.SigData, qs.qc.View, qs.qc.BlockID).Return(nil)

	// set up the validator with the mocked dependencies
	qs.validator = New(qs.committee, qs.verifier)
}

// TestQCOK verifies the default happy case
func (qs *QCSuite) TestQCOK() {
<<<<<<< HEAD

	// check the default happy case passes
	err := qs.validator.ValidateQC(qs.qc)
	assert.NoError(qs.T(), err, "a valid QC should be accepted")
}

// TestQCInvalidSignersError tests that a qc fails validation if:
// QC signer's Identities cannot all be retrieved (some are not valid consensus participants)
func (qs *QCSuite) TestQCInvalidSignersError() {
	qs.participants = qs.participants[1:] // remove participant[0] from the list of valid consensus participant
	err := qs.validator.ValidateQC(qs.qc) // the QC should not be validated anymore
	assert.True(qs.T(), model.IsInvalidQCError(err), "if some signers are invalid consensus participants, an ErrorInvalidQC error should be raised")
}

=======
	err := qs.validator.ValidateQC(qs.qc, qs.block)
	assert.NoError(qs.T(), err, "a valid QC should be accepted")
}

>>>>>>> ea571c5d
// TestQCRetrievingParticipantsError tests that validation errors if:
// there is an error retrieving identities of consensus participants
func (qs *QCSuite) TestQCRetrievingParticipantsError() {
	// change the hotstuff.DynamicCommittee to fail on retrieving participants
<<<<<<< HEAD
	*qs.committee = mocks.Replicas{}
	qs.committee.On("IdentitiesByEpoch", mock.Anything, mock.Anything).Return(qs.participants, errors.New("FATAL internal error"))
=======
	*qs.committee = mocks.DynamicCommittee{}
	qs.committee.On("IdentitiesByEpoch", mock.Anything).Return(qs.participants, errors.New("FATAL internal error"))
>>>>>>> ea571c5d

	// verifier should escalate unspecific internal error to surrounding logic, but NOT as ErrorInvalidQC
	err := qs.validator.ValidateQC(qs.qc)
	assert.Error(qs.T(), err, "unspecific error when retrieving consensus participants should be escalated to surrounding logic")
	assert.False(qs.T(), model.IsInvalidQCError(err), "unspecific internal errors should not result in ErrorInvalidQC error")
}

// TestQCSignersError tests that a qc fails validation if:
// QC signer's have insufficient weight (but are all valid consensus participants otherwise)
func (qs *QCSuite) TestQCInsufficientWeight() {
	// signers only have weight 6 out of 10 total (NOT have a supermajority)
	qs.signers = qs.participants[:6]
	indices, err := signature.EncodeSignersToIndices(qs.participants.NodeIDs(), qs.signers.NodeIDs())
	require.NoError(qs.T(), err)

	qs.qc = helper.MakeQC(helper.WithQCBlock(qs.block), helper.WithQCSigners(indices))

	// the QC should not be validated anymore
<<<<<<< HEAD
	err := qs.validator.ValidateQC(qs.qc)
=======
	err = qs.validator.ValidateQC(qs.qc, qs.block)
>>>>>>> ea571c5d
	assert.Error(qs.T(), err, "a QC should be rejected if it has insufficient voted weight")

	// we should get a threshold error to bubble up for extra info
	assert.True(qs.T(), model.IsInvalidQCError(err), "if there is insufficient voted weight, an invalid block error should be raised")
}

// TestQCSignatureError tests that validation errors if:
// there is an unspecific internal error while validating the signature
func (qs *QCSuite) TestQCSignatureError() {

	// set up the verifier to fail QC verification
	*qs.verifier = mocks.Verifier{}
	qs.verifier.On("VerifyQC", qs.signers, qs.qc.SigData, qs.qc.View, qs.qc.BlockID).Return(errors.New("dummy error"))

	// verifier should escalate unspecific internal error to surrounding logic, but NOT as ErrorInvalidQC
	err := qs.validator.ValidateQC(qs.qc)
	assert.Error(qs.T(), err, "unspecific sig verification error should be escalated to surrounding logic")
	assert.False(qs.T(), model.IsInvalidQCError(err), "unspecific internal errors should not result in ErrorInvalidQC error")
}

// TestQCSignatureInvalid verifies that the Validator correctly handles the model.ErrInvalidSignature.
// This error return from `Verifier.VerifyQC` is an expected failure case in case of a byzantine input, where
// one of the signatures in the QC is broken. Hence, the Validator should wrap it as InvalidBlockError.
func (qs *QCSuite) TestQCSignatureInvalid() {
	// change the verifier to fail the QC signature
	*qs.verifier = mocks.Verifier{}
<<<<<<< HEAD
	qs.verifier.On("VerifyQC", qs.signers, qs.qc.SigData, qs.qc.View, qs.qc.BlockID).Return(fmt.Errorf("invalid qc: %w", model.ErrInvalidSignature))

	// the QC should no longer be validation
	err := qs.validator.ValidateQC(qs.qc)
	assert.True(qs.T(), model.IsInvalidQCError(err), "if the signature is invalid an ErrorInvalidQC error should be raised")
=======
	qs.verifier.On("VerifyQC", qs.signers, qs.qc.SigData, qs.block).Return(
		fmt.Errorf("invalid signer sig: %w", model.ErrInvalidSignature))

	// the QC be considered as invalid
	err := qs.validator.ValidateQC(qs.qc, qs.block)
	assert.True(qs.T(), model.IsInvalidBlockError(err), "if the signature is invalid an ErrorInvalidBlock error should be raised")
>>>>>>> ea571c5d
}

// TestQCSignatureInvalidFormat verifies that the Validator correctly handles the model.InvalidFormatError.
// This error return from `Verifier.VerifyQC` is an expected failure case in case of a byzantine input, where
// some binary vector (e.g. `sigData`) is broken. Hence, the Validator should wrap it as InvalidBlockError.
func (qs *QCSuite) TestQCSignatureInvalidFormat() {
	// change the verifier to fail the QC signature
	*qs.verifier = mocks.Verifier{}
<<<<<<< HEAD
	qs.verifier.On("VerifyQC", qs.signers, qs.qc.SigData, qs.qc.View, qs.qc.BlockID).Return(fmt.Errorf("%w", model.ErrInvalidFormat))

	// the QC should no longer be validation
	err := qs.validator.ValidateQC(qs.qc)
	assert.True(qs.T(), model.IsInvalidQCError(err), "if the signature has an invalid format, an ErrorInvalidQC error should be raised")
}

func TestValidateTC(t *testing.T) {
	suite.Run(t, new(TCSuite))
}

type TCSuite struct {
	suite.Suite
	participants flow.IdentityList
	signers      flow.IdentityList
	block        *model.Block
	tc           *flow.TimeoutCertificate
	committee    *mocks.DynamicCommittee
	verifier     *mocks.Verifier
	validator    *Validator
}

func (s *TCSuite) SetupTest() {

	// create a list of 10 nodes with 1-weight each
	s.participants = unittest.IdentityListFixture(10,
		unittest.WithRole(flow.RoleConsensus),
		unittest.WithWeight(1),
	)

	// signers are a qualified majority at 7
	s.signers = s.participants[:7]

	rand.Seed(time.Now().UnixNano())
	view := uint64(int(rand.Uint32()) + len(s.participants))

	highQCViews := make([]uint64, 0, len(s.signers))
	for i := range s.signers {
		highQCViews = append(highQCViews, view-uint64(i)-1)
	}

	rand.Shuffle(len(highQCViews), func(i, j int) {
		highQCViews[i], highQCViews[j] = highQCViews[j], highQCViews[i]
	})

	// create a block that has the signers in its QC
	parent := helper.MakeBlock(helper.WithBlockView(view - 1))
	s.block = helper.MakeBlock(helper.WithBlockView(view),
		helper.WithParentBlock(parent),
		helper.WithParentSigners(s.signers.NodeIDs()))
	s.tc = helper.MakeTC(helper.WithTCHighestQC(s.block.QC),
		helper.WithTCView(view+1),
		helper.WithTCSigners(s.signers.NodeIDs()),
		helper.WithTCHighQCViews(highQCViews))

	// return the correct participants and identities from view state
	s.committee = &mocks.DynamicCommittee{}
	s.committee.On("IdentitiesByEpoch", mock.Anything, mock.Anything).Return(
		func(view uint64, selector flow.IdentityFilter) flow.IdentityList {
			return s.participants.Filter(selector)
		},
		nil,
	)
	s.committee.On("WeightThresholdForView", mock.Anything).Return(committees.WeightThresholdToBuildQC(s.participants.TotalWeight()), nil)

	s.verifier = &mocks.Verifier{}
	s.verifier.On("VerifyQC", s.signers, s.block.QC.SigData, parent.View, parent.BlockID).Return(nil)

	// set up the validator with the mocked dependencies
	s.validator = New(s.committee, s.verifier)
}

// TestTCOk tests if happy-path returns correct result
func (s *TCSuite) TestTCOk() {
	s.verifier.On("VerifyTC", s.signers, []byte(s.tc.SigData), s.tc.View, s.tc.TOHighQCViews).Return(nil).Once()

	// check the default happy case passes
	err := s.validator.ValidateTC(s.tc)
	assert.NoError(s.T(), err, "a valid TC should be accepted")
}

// TestTCEmptySigners tests if correct error is returned when signers are empty
func (s *TCSuite) TestTCEmptySigners() {
	s.tc.SignerIDs = []flow.Identifier{}
	err := s.validator.ValidateTC(s.tc) // the QC should not be validated anymore
	assert.True(s.T(), model.IsInvalidTCError(err), "tc must have at least one signer, an ErrorInvalidTC error should be raised")
}

// TestTCHighQCViews tests if correct error is returned when high qc views are invalid
func (s *TCSuite) TestTCHighQCViews() {
	s.tc.TOHighQCViews = s.tc.TOHighQCViews[1:]
	err := s.validator.ValidateTC(s.tc) // the QC should not be validated anymore
	assert.True(s.T(), model.IsInvalidTCError(err), "if highQCViews len is not equal to signers len, an ErrorInvalidTC error should be raised")
}

// TestTCHighestQCFromFuture tests if correct error is returned when included QC is higher than TC's view
func (s *TCSuite) TestTCHighestQCFromFuture() {
	// highest QC from future view
	s.tc.TOHighestQC.View = s.tc.View + 1
	err := s.validator.ValidateTC(s.tc) // the QC should not be validated anymore
	assert.True(s.T(), model.IsInvalidTCError(err), "if TOHighestQC.View > TC.View, an ErrorInvalidTC error should be raised")
}

// TestTCHighestQCIsNotHighest tests if correct error is returned when included QC is not highest
func (s *TCSuite) TestTCHighestQCIsNotHighest() {
	// highest QC view is not equal to max(TOHighestQCViews)
	s.tc.TOHighQCViews[0] = s.tc.TOHighestQC.View + 1
	err := s.validator.ValidateTC(s.tc) // the QC should not be validated anymore
	assert.True(s.T(), model.IsInvalidTCError(err), "if max(highQCViews) != TOHighestQC.View, an ErrorInvalidTC error should be raised")
}

// TestTCInvalidSigners tests if correct error is returned when signers are invalid
func (s *TCSuite) TestTCInvalidSigners() {
	s.participants = s.participants[1:] // remove participant[0] from the list of valid consensus participant
	err := s.validator.ValidateTC(s.tc) // the QC should not be validated anymore
	assert.True(s.T(), model.IsInvalidTCError(err), "if some signers are invalid consensus participants, an ErrorInvalidTC error should be raised")
}

// TestTCThresholdNotReached tests if correct error is returned when TC's singers don't have enough weight
func (s *TCSuite) TestTCThresholdNotReached() {
	s.tc.SignerIDs = s.tc.SignerIDs[:1]
	s.tc.TOHighQCViews = s.tc.TOHighQCViews[:1]
	// make sure that there is the highest view
	s.tc.TOHighQCViews[0] = s.tc.TOHighestQC.View

	// adjust signers to be less than total weight
	err := s.validator.ValidateTC(s.tc) // the QC should not be validated anymore
	assert.True(s.T(), model.IsInvalidTCError(err), "if signers don't have enough weight, an ErrorInvalidTC error should be raised")
}

// TestTCInvalidHighestQC tests if correct error is returned when included highest QC is invalid
func (s *TCSuite) TestTCInvalidHighestQC() {
	*s.verifier = mocks.Verifier{}
	s.verifier.On("VerifyQC", s.signers, s.tc.TOHighestQC.SigData, s.tc.TOHighestQC.View, s.tc.TOHighestQC.BlockID).Return(fmt.Errorf("invalid qc: %w", model.ErrInvalidFormat)).Once()
	err := s.validator.ValidateTC(s.tc) // the QC should not be validated anymore
	assert.True(s.T(), model.IsInvalidTCError(err), "if included QC is invalid, an ErrorInvalidTC error should be raised")
}

// TestTCInvalidSignature tests a few scenarios when the signature is invalid or TC signers is malformed
func (s *TCSuite) TestTCInvalidSignature() {
	s.Run("invalid-format", func() {
		*s.verifier = mocks.Verifier{}
		s.verifier.On("VerifyQC", mock.Anything, mock.Anything, mock.Anything, mock.Anything).Return(nil).Once()
		s.verifier.On("VerifyTC", s.signers, []byte(s.tc.SigData), s.tc.View, s.tc.TOHighQCViews).Return(model.ErrInvalidFormat).Once()
		err := s.validator.ValidateTC(s.tc)
		assert.True(s.T(), model.IsInvalidTCError(err), "if included TC's inputs are invalid, an ErrorInvalidTC error should be raised")
	})
	s.Run("invalid-signature", func() {
		*s.verifier = mocks.Verifier{}
		s.verifier.On("VerifyQC", mock.Anything, mock.Anything, mock.Anything, mock.Anything).Return(nil).Once()
		s.verifier.On("VerifyTC", s.signers, []byte(s.tc.SigData), s.tc.View, s.tc.TOHighQCViews).Return(model.ErrInvalidSignature).Once()
		err := s.validator.ValidateTC(s.tc)
		assert.True(s.T(), model.IsInvalidTCError(err), "if included TC's signature is invalid, an ErrorInvalidTC error should be raised")
	})
	s.Run("verify-sig-exception", func() {
		exception := errors.New("verify-sig-exception")
		*s.verifier = mocks.Verifier{}
		s.verifier.On("VerifyQC", mock.Anything, mock.Anything, mock.Anything, mock.Anything).Return(nil).Once()
		s.verifier.On("VerifyTC", s.signers, []byte(s.tc.SigData), s.tc.View, s.tc.TOHighQCViews).Return(exception).Once()
		err := s.validator.ValidateTC(s.tc)
		assert.ErrorAs(s.T(), err, &exception, "if included TC's signature is invalid, an exception should be propagated")
		assert.False(s.T(), model.IsInvalidTCError(err))
	})
=======
	qs.verifier.On("VerifyQC", qs.signers, qs.qc.SigData, qs.block).Return(
		fmt.Errorf("%w", model.NewInvalidFormatErrorf("invalid sigType")))

	// the QC be considered as invalid
	err := qs.validator.ValidateQC(qs.qc, qs.block)
	assert.True(qs.T(), model.IsInvalidBlockError(err), "if the signature has an invalid format, an ErrorInvalidBlock error should be raised")
}

// TestQCEmptySigners verifies that the Validator correctly handles the model.InsufficientSignaturesError:
// In the validator, we previously checked the total weight of all signers meets the supermajority threshold,
// which is a _positive_ number. Hence, there must be at least one signer. Hence, `Verifier.VerifyQC`
// returning this error would be a symptom of a fatal internal bug. The Validator should _not_ interpret
// this error as an invalid QC / invalid block, i.e. it should _not_ return an `InvalidBlockError`.
func (qs *QCSuite) TestQCEmptySigners() {
	*qs.verifier = mocks.Verifier{}
	qs.verifier.On("VerifyQC", mock.Anything, qs.qc.SigData, qs.block).Return(
		fmt.Errorf("%w", model.NewInsufficientSignaturesErrorf("")))

	// the Validator should _not_ interpret this as a invalid QC, but as an internal error
	err := qs.validator.ValidateQC(qs.qc, qs.block)
	assert.True(qs.T(), model.IsInsufficientSignaturesError(err)) // unexpected error should be wrapped and propagated upwards
	assert.False(qs.T(), model.IsInvalidBlockError(err), err, "should _not_ interpret this as a invalid QC, but as an internal error")
>>>>>>> ea571c5d
}<|MERGE_RESOLUTION|>--- conflicted
+++ resolved
@@ -30,6 +30,7 @@
 type ProposalSuite struct {
 	suite.Suite
 	participants flow.IdentityList
+	indices      []byte
 	leader       *flow.Identity
 	finalized    uint64
 	parent       *model.Block
@@ -55,14 +56,16 @@
 		helper.WithBlockView(ps.finalized),
 	)
 
-	indices, err := signature.EncodeSignersToIndices(ps.participants.NodeIDs(), ps.participants.NodeIDs())
+	var err error
+
+	ps.indices, err = signature.EncodeSignersToIndices(ps.participants.NodeIDs(), ps.participants.NodeIDs())
 	require.NoError(ps.T(), err)
 
 	ps.block = helper.MakeBlock(
 		helper.WithBlockView(ps.finalized+1),
 		helper.WithBlockProposer(ps.leader.NodeID),
 		helper.WithParentBlock(ps.parent),
-		helper.WithParentSigners(indices),
+		helper.WithParentSigners(ps.indices),
 	)
 
 	voterIDs, err := signature.DecodeSignerIndicesToIdentifiers(ps.participants.NodeIDs(), ps.block.QC.SignerIndices)
@@ -120,13 +123,8 @@
 
 	// change the verifier to fail signature validation with InvalidFormatError error
 	*ps.verifier = mocks.Verifier{}
-<<<<<<< HEAD
 	ps.verifier.On("VerifyQC", ps.voters, ps.block.QC.SigData, ps.parent.View, ps.parent.BlockID).Return(nil)
-	ps.verifier.On("VerifyVote", ps.voter, ps.vote.SigData, ps.block.View, ps.block.BlockID).Return(fmt.Errorf("%w", model.ErrInvalidFormat))
-=======
-	ps.verifier.On("VerifyQC", ps.voters, ps.block.QC.SigData, ps.parent).Return(nil)
-	ps.verifier.On("VerifyVote", ps.voter, ps.vote.SigData, ps.block).Return(model.NewInvalidFormatErrorf(""))
->>>>>>> ea571c5d
+	ps.verifier.On("VerifyVote", ps.voter, ps.vote.SigData, ps.block.View, ps.block.BlockID).Return(model.NewInvalidFormatErrorf(""))
 
 	// check that validation now fails
 	err := ps.validator.ValidateProposal(ps.proposal)
@@ -187,14 +185,8 @@
 
 	ps.Run("invalid format", func() {
 		*ps.verifier = mocks.Verifier{}
-<<<<<<< HEAD
-		ps.verifier.On("VerifyQC", ps.voters, ps.block.QC.SigData, ps.parent.View, ps.parent.BlockID).Return(
-			fmt.Errorf("invalid qc: %w", model.ErrInvalidFormat))
+		ps.verifier.On("VerifyQC", ps.voters, ps.block.QC.SigData, ps.parent.View, ps.parent.BlockID).Return(model.NewInvalidFormatErrorf("invalid qc"))
 		ps.verifier.On("VerifyVote", ps.voter, ps.vote.SigData, ps.block.View, ps.block.BlockID).Return(nil)
-=======
-		ps.verifier.On("VerifyQC", ps.voters, ps.block.QC.SigData, ps.parent).Return(model.NewInvalidFormatErrorf("invalid qc"))
-		ps.verifier.On("VerifyVote", ps.voter, ps.vote.SigData, ps.block).Return(nil)
->>>>>>> ea571c5d
 
 		// check that validation fails and the failure case is recognized as an invalid block
 		err := ps.validator.ValidateProposal(ps.proposal)
@@ -258,7 +250,7 @@
 			helper.WithBlock(helper.MakeBlock(
 				helper.WithBlockView(ps.block.View+2),
 				helper.WithBlockProposer(ps.leader.NodeID),
-				helper.WithParentSigners(ps.participants.NodeIDs()),
+				helper.WithParentSigners(ps.indices),
 				helper.WithBlockQC(ps.block.QC)),
 			),
 			helper.WithLastViewTC(helper.MakeTC(
@@ -276,7 +268,7 @@
 			helper.WithBlock(helper.MakeBlock(
 				helper.WithBlockView(ps.block.View+2),
 				helper.WithBlockProposer(ps.leader.NodeID),
-				helper.WithParentSigners(ps.participants.NodeIDs()),
+				helper.WithParentSigners(ps.indices),
 				helper.WithBlockQC(ps.block.QC)),
 			),
 			// in this case proposal without LastViewTC is considered invalid
@@ -291,7 +283,7 @@
 			helper.WithBlock(helper.MakeBlock(
 				helper.WithBlockView(ps.block.View+2),
 				helper.WithBlockProposer(ps.leader.NodeID),
-				helper.WithParentSigners(ps.participants.NodeIDs()),
+				helper.WithParentSigners(ps.indices),
 				helper.WithBlockQC(ps.block.QC)),
 			),
 			helper.WithLastViewTC(helper.MakeTC(
@@ -309,7 +301,7 @@
 			helper.WithBlock(helper.MakeBlock(
 				helper.WithBlockView(ps.block.View+2),
 				helper.WithBlockProposer(ps.leader.NodeID),
-				helper.WithParentSigners(ps.participants.NodeIDs()),
+				helper.WithParentSigners(ps.indices),
 				helper.WithBlockQC(ps.block.QC)),
 			),
 			helper.WithLastViewTC(helper.MakeTC(
@@ -328,7 +320,7 @@
 			helper.WithBlock(helper.MakeBlock(
 				helper.WithBlockView(ps.block.View+2),
 				helper.WithBlockProposer(ps.leader.NodeID),
-				helper.WithParentSigners(ps.participants.NodeIDs()),
+				helper.WithParentSigners(ps.indices),
 				helper.WithBlockQC(ps.block.QC)),
 			),
 			helper.WithLastViewTC(helper.MakeTC(
@@ -347,7 +339,7 @@
 			helper.WithBlock(helper.MakeBlock(
 				helper.WithBlockView(ps.block.View+2),
 				helper.WithBlockProposer(ps.leader.NodeID),
-				helper.WithParentSigners(ps.participants.NodeIDs()),
+				helper.WithParentSigners(ps.indices),
 				helper.WithBlockQC(ps.block.QC)),
 			),
 			helper.WithLastViewTC(helper.MakeTC(
@@ -367,7 +359,7 @@
 			helper.WithBlock(helper.MakeBlock(
 				helper.WithBlockView(ps.block.View+2),
 				helper.WithBlockProposer(ps.leader.NodeID),
-				helper.WithParentSigners(ps.participants.NodeIDs()),
+				helper.WithParentSigners(ps.indices),
 				helper.WithBlockQC(ps.block.QC)),
 			),
 			helper.WithLastViewTC(helper.MakeTC(
@@ -383,13 +375,13 @@
 	ps.Run("included-tc-highest-qc-invalid", func() {
 		qc := helper.MakeQC(
 			helper.WithQCView(ps.block.QC.View-1),
-			helper.WithQCSigners(ps.voters.NodeIDs()))
+			helper.WithQCSigners(ps.indices))
 
 		proposal := helper.MakeProposal(
 			helper.WithBlock(helper.MakeBlock(
 				helper.WithBlockView(ps.block.View+2),
 				helper.WithBlockProposer(ps.leader.NodeID),
-				helper.WithParentSigners(ps.participants.NodeIDs()),
+				helper.WithParentSigners(ps.indices),
 				helper.WithBlockQC(ps.block.QC)),
 			),
 			helper.WithLastViewTC(helper.MakeTC(
@@ -408,7 +400,7 @@
 			helper.WithBlock(helper.MakeBlock(
 				helper.WithBlockView(ps.block.View+2),
 				helper.WithBlockProposer(ps.leader.NodeID),
-				helper.WithParentSigners(ps.participants.NodeIDs()),
+				helper.WithParentSigners(ps.indices),
 				helper.WithBlockQC(ps.block.QC)),
 			),
 			helper.WithLastViewTC(helper.MakeTC(
@@ -428,7 +420,7 @@
 			helper.WithBlock(helper.MakeBlock(
 				helper.WithBlockView(ps.finalized+1),
 				helper.WithBlockProposer(ps.leader.NodeID),
-				helper.WithParentSigners(ps.participants.NodeIDs()),
+				helper.WithParentSigners(ps.indices),
 				helper.WithParentBlock(ps.parent)),
 			),
 			helper.WithLastViewTC(helper.MakeTC()),
@@ -565,17 +557,10 @@
 	qs.qc = helper.MakeQC(helper.WithQCBlock(qs.block), helper.WithQCSigners(indices))
 
 	// return the correct participants and identities from view state
-<<<<<<< HEAD
 	qs.committee = &mocks.Replicas{}
-	qs.committee.On("IdentitiesByEpoch", mock.Anything, mock.Anything).Return(
-		func(_ uint64, selector flow.IdentityFilter) flow.IdentityList {
-			return qs.participants.Filter(selector)
-=======
-	qs.committee = &mocks.DynamicCommittee{}
 	qs.committee.On("IdentitiesByEpoch", mock.Anything).Return(
 		func(_ uint64) flow.IdentityList {
 			return qs.participants
->>>>>>> ea571c5d
 		},
 		nil,
 	)
@@ -591,38 +576,18 @@
 
 // TestQCOK verifies the default happy case
 func (qs *QCSuite) TestQCOK() {
-<<<<<<< HEAD
 
 	// check the default happy case passes
 	err := qs.validator.ValidateQC(qs.qc)
 	assert.NoError(qs.T(), err, "a valid QC should be accepted")
 }
 
-// TestQCInvalidSignersError tests that a qc fails validation if:
-// QC signer's Identities cannot all be retrieved (some are not valid consensus participants)
-func (qs *QCSuite) TestQCInvalidSignersError() {
-	qs.participants = qs.participants[1:] // remove participant[0] from the list of valid consensus participant
-	err := qs.validator.ValidateQC(qs.qc) // the QC should not be validated anymore
-	assert.True(qs.T(), model.IsInvalidQCError(err), "if some signers are invalid consensus participants, an ErrorInvalidQC error should be raised")
-}
-
-=======
-	err := qs.validator.ValidateQC(qs.qc, qs.block)
-	assert.NoError(qs.T(), err, "a valid QC should be accepted")
-}
-
->>>>>>> ea571c5d
 // TestQCRetrievingParticipantsError tests that validation errors if:
 // there is an error retrieving identities of consensus participants
 func (qs *QCSuite) TestQCRetrievingParticipantsError() {
 	// change the hotstuff.DynamicCommittee to fail on retrieving participants
-<<<<<<< HEAD
 	*qs.committee = mocks.Replicas{}
-	qs.committee.On("IdentitiesByEpoch", mock.Anything, mock.Anything).Return(qs.participants, errors.New("FATAL internal error"))
-=======
-	*qs.committee = mocks.DynamicCommittee{}
 	qs.committee.On("IdentitiesByEpoch", mock.Anything).Return(qs.participants, errors.New("FATAL internal error"))
->>>>>>> ea571c5d
 
 	// verifier should escalate unspecific internal error to surrounding logic, but NOT as ErrorInvalidQC
 	err := qs.validator.ValidateQC(qs.qc)
@@ -641,11 +606,7 @@
 	qs.qc = helper.MakeQC(helper.WithQCBlock(qs.block), helper.WithQCSigners(indices))
 
 	// the QC should not be validated anymore
-<<<<<<< HEAD
-	err := qs.validator.ValidateQC(qs.qc)
-=======
-	err = qs.validator.ValidateQC(qs.qc, qs.block)
->>>>>>> ea571c5d
+	err = qs.validator.ValidateQC(qs.qc)
 	assert.Error(qs.T(), err, "a QC should be rejected if it has insufficient voted weight")
 
 	// we should get a threshold error to bubble up for extra info
@@ -672,20 +633,11 @@
 func (qs *QCSuite) TestQCSignatureInvalid() {
 	// change the verifier to fail the QC signature
 	*qs.verifier = mocks.Verifier{}
-<<<<<<< HEAD
 	qs.verifier.On("VerifyQC", qs.signers, qs.qc.SigData, qs.qc.View, qs.qc.BlockID).Return(fmt.Errorf("invalid qc: %w", model.ErrInvalidSignature))
 
 	// the QC should no longer be validation
 	err := qs.validator.ValidateQC(qs.qc)
 	assert.True(qs.T(), model.IsInvalidQCError(err), "if the signature is invalid an ErrorInvalidQC error should be raised")
-=======
-	qs.verifier.On("VerifyQC", qs.signers, qs.qc.SigData, qs.block).Return(
-		fmt.Errorf("invalid signer sig: %w", model.ErrInvalidSignature))
-
-	// the QC be considered as invalid
-	err := qs.validator.ValidateQC(qs.qc, qs.block)
-	assert.True(qs.T(), model.IsInvalidBlockError(err), "if the signature is invalid an ErrorInvalidBlock error should be raised")
->>>>>>> ea571c5d
 }
 
 // TestQCSignatureInvalidFormat verifies that the Validator correctly handles the model.InvalidFormatError.
@@ -694,8 +646,7 @@
 func (qs *QCSuite) TestQCSignatureInvalidFormat() {
 	// change the verifier to fail the QC signature
 	*qs.verifier = mocks.Verifier{}
-<<<<<<< HEAD
-	qs.verifier.On("VerifyQC", qs.signers, qs.qc.SigData, qs.qc.View, qs.qc.BlockID).Return(fmt.Errorf("%w", model.ErrInvalidFormat))
+	qs.verifier.On("VerifyQC", qs.signers, qs.qc.SigData, qs.qc.View, qs.qc.BlockID).Return(model.NewInvalidFormatErrorf("invalid sigType"))
 
 	// the QC should no longer be validation
 	err := qs.validator.ValidateQC(qs.qc)
@@ -710,6 +661,7 @@
 	suite.Suite
 	participants flow.IdentityList
 	signers      flow.IdentityList
+	indices      []byte
 	block        *model.Block
 	tc           *flow.TimeoutCertificate
 	committee    *mocks.DynamicCommittee
@@ -728,6 +680,10 @@
 	// signers are a qualified majority at 7
 	s.signers = s.participants[:7]
 
+	var err error
+	s.indices, err = signature.EncodeSignersToIndices(s.participants.NodeIDs(), s.signers.NodeIDs())
+	require.NoError(s.T(), err)
+
 	rand.Seed(time.Now().UnixNano())
 	view := uint64(int(rand.Uint32()) + len(s.participants))
 
@@ -744,7 +700,7 @@
 	parent := helper.MakeBlock(helper.WithBlockView(view - 1))
 	s.block = helper.MakeBlock(helper.WithBlockView(view),
 		helper.WithParentBlock(parent),
-		helper.WithParentSigners(s.signers.NodeIDs()))
+		helper.WithParentSigners(s.indices))
 	s.tc = helper.MakeTC(helper.WithTCHighestQC(s.block.QC),
 		helper.WithTCView(view+1),
 		helper.WithTCSigners(s.signers.NodeIDs()),
@@ -753,8 +709,8 @@
 	// return the correct participants and identities from view state
 	s.committee = &mocks.DynamicCommittee{}
 	s.committee.On("IdentitiesByEpoch", mock.Anything, mock.Anything).Return(
-		func(view uint64, selector flow.IdentityFilter) flow.IdentityList {
-			return s.participants.Filter(selector)
+		func(view uint64) flow.IdentityList {
+			return s.participants
 		},
 		nil,
 	)
@@ -828,7 +784,7 @@
 // TestTCInvalidHighestQC tests if correct error is returned when included highest QC is invalid
 func (s *TCSuite) TestTCInvalidHighestQC() {
 	*s.verifier = mocks.Verifier{}
-	s.verifier.On("VerifyQC", s.signers, s.tc.TOHighestQC.SigData, s.tc.TOHighestQC.View, s.tc.TOHighestQC.BlockID).Return(fmt.Errorf("invalid qc: %w", model.ErrInvalidFormat)).Once()
+	s.verifier.On("VerifyQC", s.signers, s.tc.TOHighestQC.SigData, s.tc.TOHighestQC.View, s.tc.TOHighestQC.BlockID).Return(model.NewInvalidFormatErrorf("invalid qc")).Once()
 	err := s.validator.ValidateTC(s.tc) // the QC should not be validated anymore
 	assert.True(s.T(), model.IsInvalidTCError(err), "if included QC is invalid, an ErrorInvalidTC error should be raised")
 }
@@ -838,7 +794,7 @@
 	s.Run("invalid-format", func() {
 		*s.verifier = mocks.Verifier{}
 		s.verifier.On("VerifyQC", mock.Anything, mock.Anything, mock.Anything, mock.Anything).Return(nil).Once()
-		s.verifier.On("VerifyTC", s.signers, []byte(s.tc.SigData), s.tc.View, s.tc.TOHighQCViews).Return(model.ErrInvalidFormat).Once()
+		s.verifier.On("VerifyTC", s.signers, []byte(s.tc.SigData), s.tc.View, s.tc.TOHighQCViews).Return(model.NewInvalidFormatErrorf("")).Once()
 		err := s.validator.ValidateTC(s.tc)
 		assert.True(s.T(), model.IsInvalidTCError(err), "if included TC's inputs are invalid, an ErrorInvalidTC error should be raised")
 	})
@@ -858,13 +814,6 @@
 		assert.ErrorAs(s.T(), err, &exception, "if included TC's signature is invalid, an exception should be propagated")
 		assert.False(s.T(), model.IsInvalidTCError(err))
 	})
-=======
-	qs.verifier.On("VerifyQC", qs.signers, qs.qc.SigData, qs.block).Return(
-		fmt.Errorf("%w", model.NewInvalidFormatErrorf("invalid sigType")))
-
-	// the QC be considered as invalid
-	err := qs.validator.ValidateQC(qs.qc, qs.block)
-	assert.True(qs.T(), model.IsInvalidBlockError(err), "if the signature has an invalid format, an ErrorInvalidBlock error should be raised")
 }
 
 // TestQCEmptySigners verifies that the Validator correctly handles the model.InsufficientSignaturesError:
@@ -874,12 +823,11 @@
 // this error as an invalid QC / invalid block, i.e. it should _not_ return an `InvalidBlockError`.
 func (qs *QCSuite) TestQCEmptySigners() {
 	*qs.verifier = mocks.Verifier{}
-	qs.verifier.On("VerifyQC", mock.Anything, qs.qc.SigData, qs.block).Return(
+	qs.verifier.On("VerifyQC", mock.Anything, qs.qc.SigData, qs.block.View, qs.block.BlockID).Return(
 		fmt.Errorf("%w", model.NewInsufficientSignaturesErrorf("")))
 
 	// the Validator should _not_ interpret this as a invalid QC, but as an internal error
-	err := qs.validator.ValidateQC(qs.qc, qs.block)
+	err := qs.validator.ValidateQC(qs.qc)
 	assert.True(qs.T(), model.IsInsufficientSignaturesError(err)) // unexpected error should be wrapped and propagated upwards
 	assert.False(qs.T(), model.IsInvalidBlockError(err), err, "should _not_ interpret this as a invalid QC, but as an internal error")
->>>>>>> ea571c5d
 }