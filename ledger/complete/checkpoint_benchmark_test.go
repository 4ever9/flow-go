--- conflicted
+++ resolved
@@ -14,11 +14,6 @@
 
 	"github.com/onflow/flow-go/ledger"
 	"github.com/onflow/flow-go/ledger/common/pathfinder"
-<<<<<<< HEAD
-	"github.com/onflow/flow-go/ledger/common/testutils"
-	"github.com/onflow/flow-go/ledger/complete"
-=======
->>>>>>> dad9dfbb
 	"github.com/onflow/flow-go/ledger/complete/mtrie"
 	"github.com/onflow/flow-go/ledger/complete/mtrie/trie"
 	"github.com/onflow/flow-go/ledger/complete/wal"
@@ -203,175 +198,4 @@
 	}
 
 	return false, nil
-<<<<<<< HEAD
-}
-
-func BenchmarkNewCheckpointRandom5Seg(b *testing.B) { benchmarkNewCheckpointRandomData(b, 5) }
-
-func BenchmarkNewCheckpointRandom10Seg(b *testing.B) { benchmarkNewCheckpointRandomData(b, 10) }
-
-func BenchmarkNewCheckpointRandom20Seg(b *testing.B) { benchmarkNewCheckpointRandomData(b, 20) }
-
-func BenchmarkNewCheckpointRandom30Seg(b *testing.B) { benchmarkNewCheckpointRandomData(b, 30) }
-
-func BenchmarkNewCheckpointRandom40Seg(b *testing.B) { benchmarkNewCheckpointRandomData(b, 40) }
-
-// benchmarkCheckpointCreate benchmarks checkpoint file creation.
-// This benchmark creates segmentCount+1 WAL segments.  It also creates two checkpoint files:
-// - checkpoint file A from segment 0, and
-// - checkpoint file B from checkpoint file A and all segments after segment 0.
-// This benchmark measures the creation of checkpoint file B:
-// - loading checkpoint file A
-// - replaying all segments after segment 0
-// - creating checkpoint file B
-// Because payload data is random, number of segments created can differ from segmentCount.
-func benchmarkNewCheckpointRandomData(b *testing.B, segmentCount int) {
-
-	const (
-		updatePerSegment = 75  // 75 updates for 1 segment by approximation.
-		kvBatchCount     = 500 // Each update has 500 new payloads.
-	)
-
-	if segmentCount < 1 {
-		segmentCount = 1
-	}
-
-	kvOpts := randKeyValueOptions{
-		keyNumberOfParts:   3,
-		keyPartMinByteSize: 1,
-		keyPartMaxByteSize: 50,
-		valueMinByteSize:   50,
-		valueMaxByteSize:   1024 * 1.5,
-	}
-	updateCount := (segmentCount + 1) * updatePerSegment
-
-	seed := uint64(0x9E3779B97F4A7C15) // golden ratio
-	rand.Seed(int64(seed))
-
-	dir, err := os.MkdirTemp("", "test-mtrie-")
-	defer os.RemoveAll(dir)
-	if err != nil {
-		b.Fatal(err)
-	}
-
-	wal1, err := wal.NewDiskWAL(
-		zerolog.Nop(),
-		nil,
-		metrics.NewNoopCollector(),
-		dir,
-		500,
-		pathfinder.PathByteSize,
-		wal.SegmentSize)
-	if err != nil {
-		b.Fatal(err)
-	}
-
-	led, err := complete.NewLedger(
-		wal1,
-		500,
-		&metrics.NoopCollector{},
-		zerolog.Logger{},
-		complete.DefaultPathFinderVersion,
-	)
-	if err != nil {
-		b.Fatal(err)
-	}
-
-	state := led.InitialState()
-
-	_, err = updateLedgerWithRandomData(led, state, updateCount, kvBatchCount, kvOpts)
-	if err != nil {
-		b.Fatal(err)
-	}
-
-	<-wal1.Done()
-	<-led.Done()
-
-	wal2, err := wal.NewDiskWAL(
-		zerolog.Nop(),
-		nil,
-		metrics.NewNoopCollector(),
-		dir,
-		500,
-		pathfinder.PathByteSize,
-		wal.SegmentSize,
-	)
-	if err != nil {
-		b.Fatal(err)
-	}
-
-	checkpointer, err := wal2.NewCheckpointer()
-	if err != nil {
-		b.Fatal(err)
-	}
-
-	// Create checkpoint with only one segment as the base checkpoint for the next step.
-	err = checkpointer.Checkpoint(0, func() (io.WriteCloser, error) {
-		return checkpointer.CheckpointWriter(0)
-	})
-	require.NoError(b, err)
-
-	// Create checkpoint with remaining segments
-	_, to, err := wal2.Segments()
-	require.NoError(b, err)
-
-	if to == 1 {
-		fmt.Printf("skip creating second checkpoint file because to segment is 1\n")
-		return
-	}
-
-	start := time.Now()
-	b.ResetTimer()
-
-	err = checkpointer.Checkpoint(to-1, func() (io.WriteCloser, error) {
-		return checkpointer.CheckpointWriter(to)
-	})
-
-	b.StopTimer()
-	elapsed := time.Since(start)
-
-	if err != nil {
-		b.Fatal(err)
-	}
-
-	b.ReportMetric(float64(elapsed/time.Millisecond), "newcheckpoint_rand_time_(ms)")
-	b.ReportAllocs()
-}
-
-type randKeyValueOptions struct {
-	keyNumberOfParts   int
-	keyPartMinByteSize int
-	keyPartMaxByteSize int
-	valueMinByteSize   int
-	valueMaxByteSize   int
-}
-
-func updateLedgerWithRandomData(
-	led ledger.Ledger,
-	state ledger.State,
-	updateCount int,
-	kvBatchCount int,
-	kvOpts randKeyValueOptions,
-) (ledger.State, error) {
-
-	for i := 0; i < updateCount; i++ {
-		keys := testutils.RandomUniqueKeys(kvBatchCount, kvOpts.keyNumberOfParts, kvOpts.keyPartMinByteSize, kvOpts.keyPartMaxByteSize)
-		values := testutils.RandomValues(kvBatchCount, kvOpts.valueMinByteSize, kvOpts.valueMaxByteSize)
-
-		update, err := ledger.NewUpdate(state, keys, values)
-		if err != nil {
-			return ledger.State(hash.DummyHash), err
-		}
-
-		newState, _, err := led.Set(update)
-		if err != nil {
-			return ledger.State(hash.DummyHash), err
-		}
-
-		state = newState
-	}
-
-	return state, nil
-=======
->>>>>>> dad9dfbb
 }