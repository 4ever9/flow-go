package trie

import (
	"encoding/json"
	"fmt"
	"io"
	"sync"

	"github.com/onflow/flow-go/ledger"
	"github.com/onflow/flow-go/ledger/common/bitutils"
	"github.com/onflow/flow-go/ledger/complete/mtrie/node"
)

// MTrie represents a perfect in-memory full binary Merkle tree with uniform height.
// For a detailed description of the storage model, please consult `mtrie/README.md`
//
// A MTrie is a thin wrapper around a the trie's root Node. An MTrie implements the
// logic for forming MTrie-graphs from the elementary nodes. Specifically:
//   * how Nodes (graph vertices) form a Trie,
//   * how register values are read from the trie,
//   * how Merkle proofs are generated from a trie, and
//   * how a new Trie with updated values is generated.
//
// `MTrie`s are _immutable_ data structures. Updating register values is implemented through
// copy-on-write, which creates a new `MTrie`. For minimal memory consumption, all sub-tries
// that where not affected by the write operation are shared between the original MTrie
// (before the register updates) and the updated MTrie (after the register writes).
//
// DEFINITIONS and CONVENTIONS:
//   * HEIGHT of a node v in a tree is the number of edges on the longest downward path
//     between v and a tree leaf. The height of a tree is the height of its root.
//     The height of a Trie is always the height of the fully-expanded tree.
type MTrie struct {
	root *node.Node
}

// NewEmptyMTrie returns an empty Mtrie (root is nil)
func NewEmptyMTrie() *MTrie {
	return &MTrie{root: nil}
}

// IsEmpty checks if a trie is empty.
//
// An empty try doesn't mean a trie with no allocated registers.
func (mt *MTrie) IsEmpty() bool {
	return mt.root == nil
}

// NewMTrie returns a Mtrie given the root
func NewMTrie(root *node.Node) (*MTrie, error) {
	if root != nil && root.Height() != ledger.NodeMaxHeight {
		return nil, fmt.Errorf("height of root node must be %d but is %d", ledger.NodeMaxHeight, root.Height())
	}
	return &MTrie{
		root: root,
	}, nil
}

// RootHash returns the trie's root hash.
// Concurrency safe (as Tries are immutable structures by convention)
func (mt *MTrie) RootHash() ledger.RootHash {
	if mt.IsEmpty() {
		// case of an empty trie
		return EmptyTrieRootHash()
	}
	return ledger.RootHash(mt.root.Hash())
}

// AllocatedRegCount returns the number of allocated registers in the trie.
// Concurrency safe (as Tries are immutable structures by convention)
func (mt *MTrie) AllocatedRegCount() uint64 {
	// check if trie is empty
	if mt.IsEmpty() {
		return 0
	}
	return mt.root.RegCount()
}

// MaxDepth returns the length of the longest branch from root to leaf.
// Concurrency safe (as Tries are immutable structures by convention)
func (mt *MTrie) MaxDepth() uint16 {
	if mt.IsEmpty() {
		return 0
	}
	return mt.root.MaxDepth()
}

// RootNode returns the Trie's root Node
// Concurrency safe (as Tries are immutable structures by convention)
func (mt *MTrie) RootNode() *node.Node {
	return mt.root
}

// String returns the trie's string representation.
// Concurrency safe (as Tries are immutable structures by convention)
func (mt *MTrie) String() string {
	if mt.IsEmpty() {
		return fmt.Sprintf("Empty Trie with default root hash: %x\n", mt.RootHash())
	}
	trieStr := fmt.Sprintf("Trie root hash: %x\n", mt.RootHash())
	return trieStr + mt.root.FmtStr("", "")
}

// UnsafeRead read payloads for the given paths.
// UNSAFE: requires _all_ paths to have a length of mt.Height bits.
// CAUTION: while reading the payloads, `paths` is permuted IN-PLACE for optimized processing.
// Return:
//  * `payloads` []*ledger.Payload
//     For each path, the corresponding payload is written into payloads. AFTER
//     the read operation completes, the order of `path` and `payloads` are such that
//     for `path[i]` the corresponding register value is referenced by 0`payloads[i]`.
// TODO move consistency checks from Forest into Trie to obtain a safe, self-contained API
func (mt *MTrie) UnsafeRead(paths []ledger.Path) []*ledger.Payload {
	payloads := make([]*ledger.Payload, len(paths)) // pre-allocate slice for the result
	read(payloads, paths, mt.root)
	return payloads
}

// read reads all the registers in subtree with `head` as root node. For each
// `path[i]`, the corresponding payload is written into `payloads[i]` for the same index `i`.
// CAUTION:
//  * while reading the payloads, `paths` is permuted IN-PLACE for optimized processing.
//  * unchecked requirement: all paths must go through the `head` node
func read(payloads []*ledger.Payload, paths []ledger.Path, head *node.Node) {
	// check for empty paths
	if len(paths) == 0 {
		return
	}

	// path not found
	if head == nil {
		for i := range paths {
			payloads[i] = ledger.EmptyPayload()
		}
		return
	}
	// reached a leaf node
	if head.IsLeaf() {
		for i, p := range paths {
			if *head.Path() == p {
				payloads[i] = head.Payload()
			} else {
				payloads[i] = ledger.EmptyPayload()
			}
		}
		return
	}

	// partition step to quick sort the paths:
	// lpaths contains all paths that have `0` at the partitionIndex
	// rpaths contains all paths that have `1` at the partitionIndex
	depth := ledger.NodeMaxHeight - head.Height() // distance to the tree root
	partitionIndex := SplitPaths(paths, depth)
	lpaths, rpaths := paths[:partitionIndex], paths[partitionIndex:]
	lpayloads, rpayloads := payloads[:partitionIndex], payloads[partitionIndex:]

	// read values from left and right subtrees in parallel
	parallelRecursionThreshold := 32 // threshold to avoid the parallelization going too deep in the recursion
	if len(lpaths) < parallelRecursionThreshold || len(rpaths) < parallelRecursionThreshold {
		read(lpayloads, lpaths, head.LeftChild())
		read(rpayloads, rpaths, head.RightChild())
	} else {
		// concurrent read of left and right subtree
		wg := sync.WaitGroup{}
		wg.Add(1)
		go func() {
			read(lpayloads, lpaths, head.LeftChild())
			wg.Done()
		}()
		read(rpayloads, rpaths, head.RightChild())
		wg.Wait() // wait for all threads
	}
}

// NewTrieWithUpdatedRegisters constructs a new trie containing all registers from the parent trie.
// The key-value pairs specify the registers whose values are supposed to hold updated values
// compared to the parent trie. Constructing the new trie is done in a COPY-ON-WRITE manner:
//   * The original trie remains unchanged.
//   * subtries that remain unchanged are from the parent trie instead of copied.
// UNSAFE: method requires the following conditions to be satisfied:
//   * keys are NOT duplicated
//   * requires _all_ paths to have a length of mt.Height bits.
// CAUTION: `updatedPaths` and `updatedPayloads` are permuted IN-PLACE for optimized processing.
// TODO: move consistency checks from MForest to here, to make API safe and self-contained
func NewTrieWithUpdatedRegisters(parentTrie *MTrie, updatedPaths []ledger.Path, updatedPayloads []ledger.Payload) (*MTrie, error) {
	parentRoot := parentTrie.root
	updatedRoot := update(ledger.NodeMaxHeight, parentRoot, updatedPaths, updatedPayloads, nil)
	updatedTrie, err := NewMTrie(updatedRoot)
	if err != nil {
		return nil, fmt.Errorf("constructing updated trie failed: %w", err)
	}
	return updatedTrie, nil
}

// update traverses the subtree and updates the stored registers
// CAUTION: while updating, `paths` and `payloads` are permuted IN-PLACE for optimized processing.
// UNSAFE: method requires the following conditions to be satisfied:
//   * paths all share the same common prefix [0 : mt.maxHeight-1 - nodeHeight)
//     (excluding the bit at index headHeight)
//   * paths are NOT duplicated
func update(
	nodeHeight int, parentNode *node.Node,
	paths []ledger.Path, payloads []ledger.Payload, compactLeaf *node.Node,
) *node.Node {
	// No new paths to write
	if len(paths) == 0 {
		// check is a compactLeaf from a higher height is still left.
		if compactLeaf != nil {
			// create a new node for the compact leaf path and payload. The old node shouldn't
			// be recycled as it is still used by the tree copy before the update.
			return node.NewLeaf(*compactLeaf.Path(), compactLeaf.Payload(), nodeHeight)
		}
		return parentNode
	}

	if len(paths) == 1 && parentNode == nil && compactLeaf == nil {
		return node.NewLeaf(paths[0], &payloads[0], nodeHeight)
	}

	if parentNode != nil && parentNode.IsLeaf() { // if we're here then compactLeaf == nil
		// check if the parent node path is among the updated paths
		found := false
		parentPath := *parentNode.Path()
		for i, p := range paths {
			if p == parentPath {
				// the case where the recursion stops: only one path to update
				if len(paths) == 1 {
					if !parentNode.Payload().Equals(&payloads[i]) {
						return node.NewLeaf(paths[i], &payloads[i], nodeHeight)
					}
					// avoid creating a new node when the same payload is written
					return parentNode
				}
				// the case where the recursion carries on: len(paths)>1
				found = true
				break
			}
		}
		if !found {
			// if the parent node carries a path not included in the input path, then the parent node
			// represents a compact leaf that needs to be carried down the recursion.
			compactLeaf = parentNode
		}
	}

	// in the remaining code: the registers to update are strictly larger than 1:
	//   - either len(paths)>1
	//   - or len(paths) == 1 and compactLeaf!= nil

	// Split paths and payloads to recurse:
	// lpaths contains all paths that have `0` at the partitionIndex
	// rpaths contains all paths that have `1` at the partitionIndex
	depth := ledger.NodeMaxHeight - nodeHeight // distance to the tree root
	partitionIndex := splitByPath(paths, payloads, depth)
	lpaths, rpaths := paths[:partitionIndex], paths[partitionIndex:]
	lpayloads, rpayloads := payloads[:partitionIndex], payloads[partitionIndex:]

	// check if there is a compact leaf that needs to get deep to height 0
	var lcompactLeaf, rcompactLeaf *node.Node
	if compactLeaf != nil {
		// if yes, check which branch it will go to.
		path := *compactLeaf.Path()
		if bitutils.Bit(path[:], depth) == 0 {
			lcompactLeaf = compactLeaf
		} else {
			rcompactLeaf = compactLeaf
		}
	}

	// set the parent node children
	var lchildParent, rchildParent *node.Node
	if parentNode != nil {
		lchildParent = parentNode.LeftChild()
		rchildParent = parentNode.RightChild()
	}

	// recurse over each branch
	var lChild, rChild *node.Node
	parallelRecursionThreshold := 16
	if len(lpaths) < parallelRecursionThreshold || len(rpaths) < parallelRecursionThreshold {
		// runtime optimization: if there are _no_ updates for either left or right sub-tree, proceed single-threaded
		lChild = update(nodeHeight-1, lchildParent, lpaths, lpayloads, lcompactLeaf)
		rChild = update(nodeHeight-1, rchildParent, rpaths, rpayloads, rcompactLeaf)
	} else {
		// runtime optimization: process the left child is a separate thread
		wg := sync.WaitGroup{}
		wg.Add(1)
		go func() {
			defer wg.Done()
			lChild = update(nodeHeight-1, lchildParent, lpaths, lpayloads, lcompactLeaf)
		}()
		rChild = update(nodeHeight-1, rchildParent, rpaths, rpayloads, rcompactLeaf)
		wg.Wait()
	}

	// mitigate storage exhaustion attack: avoids creating a new node when the exact same
	// payload is re-written at a register.
	if lChild == lchildParent && rChild == rchildParent {
		return parentNode
	}
	return node.NewInterimNode(nodeHeight, lChild, rChild)
}

// UnsafeProofs provides proofs for the given paths.
//
// CAUTION: while updating, `paths` and `proofs` are permuted IN-PLACE for optimized processing.
// UNSAFE: requires _all_ paths to have a length of mt.Height bits.
<<<<<<< HEAD
// Paths in the input query don't have to be deduplicated, though deduplication would
// result in allocating less dynamic memory to store the proofs.
func (mt *MTrie) UnsafeProofs(paths []ledger.Path, pathByteSize int) *ledger.TrieBatchProof {
	batchProofs := ledger.NewTrieBatchProofWithEmptyProofs(len(paths), pathByteSize)
	mt.proofs(mt.root, paths, batchProofs.Proofs)
	return batchProofs
=======
func (mt *MTrie) UnsafeProofs(paths []ledger.Path, proofs []*ledger.TrieProof) {
	prove(mt.root, paths, proofs)
>>>>>>> 934f8b12
}

// prove traverses the subtree and stores proofs for the given register paths in
// the provided `proofs` slice
// CAUTION: while updating, `paths` and `proofs` are permuted IN-PLACE for optimized processing.
// UNSAFE: method requires the following conditions to be satisfied:
//   * paths all share the same common prefix [0 : mt.maxHeight-1 - nodeHeight)
//     (excluding the bit at index headHeight)
func prove(head *node.Node, paths []ledger.Path, proofs []*ledger.TrieProof) {
	// check for empty paths
	if len(paths) == 0 {
		return
	}

	// we've reached the end of a trie
	// and path is not found (noninclusion proof)
	if head == nil {
		// by default, proofs are non-inclusion proofs
		return
	}

	// we've reached a leaf
	if head.IsLeaf() {
		for i, path := range paths {
			// value matches (inclusion proof)
			if *head.Path() == path {
				proofs[i].Path = *head.Path()
				proofs[i].Payload = head.Payload()
				proofs[i].Inclusion = true
			}
		}
		// by default, proofs are non-inclusion proofs
		return
	}

	// increment steps for all the proofs
	for _, p := range proofs {
		p.Steps++
	}

	// partition step to quick sort the paths:
	// lpaths contains all paths that have `0` at the partitionIndex
	// rpaths contains all paths that have `1` at the partitionIndex
	depth := ledger.NodeMaxHeight - head.Height() // distance to the tree root
	partitionIndex := splitTrieProofsByPath(paths, proofs, depth)
	lpaths, rpaths := paths[:partitionIndex], paths[partitionIndex:]
	lproofs, rproofs := proofs[:partitionIndex], proofs[partitionIndex:]

	parallelRecursionThreshold := 64 // threshold to avoid the parallelization going too deep in the recursion
	if len(lpaths) < parallelRecursionThreshold || len(rpaths) < parallelRecursionThreshold {
		// runtime optimization: below the parallelRecursionThreshold, we proceed single-threaded
		addSiblingTrieHashToProofs(head.RightChild(), depth, lproofs)
		prove(head.LeftChild(), lpaths, lproofs)

		addSiblingTrieHashToProofs(head.LeftChild(), depth, rproofs)
		prove(head.RightChild(), rpaths, rproofs)
	} else {
		wg := sync.WaitGroup{}
		wg.Add(1)
		go func() {
			addSiblingTrieHashToProofs(head.RightChild(), depth, lproofs)
			prove(head.LeftChild(), lpaths, lproofs)
			wg.Done()
		}()

		addSiblingTrieHashToProofs(head.LeftChild(), depth, rproofs)
		prove(head.RightChild(), rpaths, rproofs)
		wg.Wait()
	}
}

// addSiblingTrieHashToProofs inspects the sibling Trie and adds its root hash
// to the proofs, if the trie contains non-empty registers (i.e. the
// siblingTrie has a non-default hash).
func addSiblingTrieHashToProofs(siblingTrie *node.Node, depth int, proofs []*ledger.TrieProof) {
	if siblingTrie == nil || len(proofs) == 0 {
		return
	}

	// This code is necessary, because we do not remove nodes from the trie
	// when a register is deleted. Instead, we just set the respective leaf's
	// payload to empty. While this will cause the lead's hash to become the
	// default hash, the node itself remains as part of the trie.
	// However, a proof has the convention that the hash of the sibling trie
	// should only be included, if it is _non-default_. Therefore, we can
	// neither use `siblingTrie == nil` nor `siblingTrie.RegisterCount == 0`,
	// as the sibling trie might contain leaves with default value (which are
	// still counted as occupied registers)
	// TODO: On update, prune subtries which only contain empty registers.
	//       Then, a child is nil if and only if the subtrie is empty.

	nodeHash := siblingTrie.Hash()
	isDef := nodeHash == ledger.GetDefaultHashForHeight(siblingTrie.Height())
	if !isDef { // in proofs, we only provide non-default value hashes
		for _, p := range proofs {
			bitutils.SetBit(p.Flags, depth)
			p.Interims = append(p.Interims, nodeHash)
		}
	}
}

// Equals compares two tries for equality.
// Tries are equal iff they store the same data (i.e. root hash matches)
// and their number and height are identical
func (mt *MTrie) Equals(o *MTrie) bool {
	if o == nil {
		return false
	}
	return o.RootHash() == mt.RootHash()
}

// DumpAsJSON dumps the trie key value pairs to a file having each key value pair as a json row
func (mt *MTrie) DumpAsJSON(w io.Writer) error {

	// Use encoder to prevent building entire trie in memory
	enc := json.NewEncoder(w)

	err := dumpAsJSON(mt.root, enc)
	if err != nil {
		return err
	}

	return nil
}

// dumpAsJSON serializes the sub-trie with root n to json and feeds it into encoder
func dumpAsJSON(n *node.Node, encoder *json.Encoder) error {
	if n.IsLeaf() {
		if n != nil {
			err := encoder.Encode(n.Payload())
			if err != nil {
				return err
			}
		}
		return nil
	}

	if lChild := n.LeftChild(); lChild != nil {
		err := dumpAsJSON(lChild, encoder)
		if err != nil {
			return err
		}
	}

	if rChild := n.RightChild(); rChild != nil {
		err := dumpAsJSON(rChild, encoder)
		if err != nil {
			return err
		}
	}
	return nil
}

// EmptyTrieRootHash returns the rootHash of an empty Trie for the specified path size [bytes]
func EmptyTrieRootHash() ledger.RootHash {
	return ledger.RootHash(ledger.GetDefaultHashForHeight(ledger.NodeMaxHeight))
}

// AllPayloads returns all payloads
func (mt *MTrie) AllPayloads() []ledger.Payload {
	return mt.root.AllPayloads()
}

// IsAValidTrie verifies the content of the trie for potential issues
func (mt *MTrie) IsAValidTrie() bool {
	// TODO add checks on the health of node max height ...
	return mt.root.VerifyCachedHash()
}

// splitByPath permutes the input paths to be partitioned into 2 parts. The first part contains paths with a zero bit
// at the input bitIndex, the second part contains paths with a one at the bitIndex. The index of partition
// is returned. The same permutation is applied to the payloads slice.
//
// This would be the partition step of an ascending quick sort of paths (lexicographic order)
// with the pivot being the path with all zeros and 1 at bitIndex.
// The comparison of paths is only based on the bit at bitIndex, the function therefore assumes all paths have
// equal bits from 0 to bitIndex-1
//
//  For instance, if `paths` contains the following 3 paths, and bitIndex is `1`:
//  [[0,0,1,1], [0,1,0,1], [0,0,0,1]]
//  then `splitByPath` returns 1 and updates `paths` into:
//  [[0,0,1,1], [0,0,0,1], [0,1,0,1]]
func splitByPath(paths []ledger.Path, payloads []ledger.Payload, bitIndex int) int {
	i := 0
	for j, path := range paths {
		bit := bitutils.Bit(path[:], bitIndex)
		if bit == 0 {
			paths[i], paths[j] = paths[j], paths[i]
			payloads[i], payloads[j] = payloads[j], payloads[i]
			i++
		}
	}
	return i
}

// SplitPaths permutes the input paths to be partitioned into 2 parts. The first part contains paths with a zero bit
// at the input bitIndex, the second part contains paths with a one at the bitIndex. The index of partition
// is returned.
//
// This would be the partition step of an ascending quick sort of paths (lexicographic order)
// with the pivot being the path with all zeros and 1 at bitIndex.
// The comparison of paths is only based on the bit at bitIndex, the function therefore assumes all paths have
// equal bits from 0 to bitIndex-1
func SplitPaths(paths []ledger.Path, bitIndex int) int {
	i := 0
	for j, path := range paths {
		bit := bitutils.Bit(path[:], bitIndex)
		if bit == 0 {
			paths[i], paths[j] = paths[j], paths[i]
			i++
		}
	}
	return i
}

// splitTrieProofsByPath permutes the input paths to be partitioned into 2 parts. The first part contains paths
// with a zero bit at the input bitIndex, the second part contains paths with a one at the bitIndex. The index
// of partition is returned. The same permutation is applied to the proofs slice.
//
// This would be the partition step of an ascending quick sort of paths (lexicographic order)
// with the pivot being the path with all zeros and 1 at bitIndex.
// The comparison of paths is only based on the bit at bitIndex, the function therefore assumes all paths have
// equal bits from 0 to bitIndex-1
func splitTrieProofsByPath(paths []ledger.Path, proofs []*ledger.TrieProof, bitIndex int) int {
	i := 0
	for j, path := range paths {
		bit := bitutils.Bit(path[:], bitIndex)
		if bit == 0 {
			paths[i], paths[j] = paths[j], paths[i]
			proofs[i], proofs[j] = proofs[j], proofs[i]
			i++
		}
	}
	return i
}<|MERGE_RESOLUTION|>--- conflicted
+++ resolved
@@ -305,17 +305,12 @@
 //
 // CAUTION: while updating, `paths` and `proofs` are permuted IN-PLACE for optimized processing.
 // UNSAFE: requires _all_ paths to have a length of mt.Height bits.
-<<<<<<< HEAD
 // Paths in the input query don't have to be deduplicated, though deduplication would
 // result in allocating less dynamic memory to store the proofs.
-func (mt *MTrie) UnsafeProofs(paths []ledger.Path, pathByteSize int) *ledger.TrieBatchProof {
-	batchProofs := ledger.NewTrieBatchProofWithEmptyProofs(len(paths), pathByteSize)
-	mt.proofs(mt.root, paths, batchProofs.Proofs)
+func (mt *MTrie) UnsafeProofs(paths []ledger.Path) *ledger.TrieBatchProof {
+	batchProofs := ledger.NewTrieBatchProofWithEmptyProofs(len(paths))
+	prove(mt.root, paths, batchProofs.Proofs)
 	return batchProofs
-=======
-func (mt *MTrie) UnsafeProofs(paths []ledger.Path, proofs []*ledger.TrieProof) {
-	prove(mt.root, paths, proofs)
->>>>>>> 934f8b12
 }
 
 // prove traverses the subtree and stores proofs for the given register paths in
