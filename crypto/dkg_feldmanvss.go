--- conflicted
+++ resolved
@@ -8,7 +8,6 @@
 import "C"
 
 import (
-	"errors"
 	"fmt"
 )
 
@@ -85,7 +84,6 @@
 	C.bn_new_wrapper((*C.bn_st)(&s.x))
 }
 
-<<<<<<< HEAD
 // Start triggers the protocol start for the current participant.
 // If the current participant is the leader, then the seed is used
 // to generate the secret polynomial (including the group private key).
@@ -95,12 +93,6 @@
 // - dkgInvalidStateTransitionError if the DKG instance is already running.
 // - error if an unexpected exception occurs
 // - nil otherwise
-=======
-// Start starts running the protocol in the current participant
-// If the current participant is the , then the seed is used
-// to generate the secret polynomial (including the group private key)
-// if the current participant is not the , the seed is ignored.
->>>>>>> ec0d00e4
 func (s *feldmanVSSstate) Start(seed []byte) error {
 	if s.running {
 		return dkgInvalidStateTransitionErrorf("dkg is already running")
@@ -332,11 +324,7 @@
 	data = data[1:]
 
 	if (len(data)) != shareSize {
-<<<<<<< HEAD
-		// TODO: set valid key to false
-=======
-		s.validKey = false
->>>>>>> ec0d00e4
+		s.validKey = false
 		s.processor.FlagMisbehavior(int(origin),
 			fmt.Sprintf("invalid share size, expects %d, got %d",
 				shareSize, len(data)))
@@ -348,11 +336,7 @@
 		(*C.uchar)(&data[0]),
 		PrKeyLenBLSBLS12381,
 	) != valid {
-<<<<<<< HEAD
-		// TODO: set valid key to false
-=======
-		s.validKey = false
->>>>>>> ec0d00e4
+		s.validKey = false
 		s.processor.FlagMisbehavior(int(origin),
 			fmt.Sprintf("invalid share value %x", data))
 		return
@@ -369,26 +353,17 @@
 	if origin != s.dealerIndex {
 		return
 	}
-<<<<<<< HEAD
-	if s.vAReceived { // TODO: also check validKey
-=======
 
 	if s.vAReceived {
->>>>>>> ec0d00e4
 		s.processor.FlagMisbehavior(int(origin),
 			"verification vector was already received")
 		return
 	}
 
 	if verifVectorSize*(s.threshold+1) != len(data) {
-<<<<<<< HEAD
-		// TODO: set valid key to false
-		s.processor.FlagMisbehavior(int(origin),
-=======
 		s.vAReceived = true
 		s.validKey = false
 		s.processor.Disqualify(int(origin),
->>>>>>> ec0d00e4
 			fmt.Sprintf("invalid verification vector size, expects %d, got %d",
 				verifVectorSize*(s.threshold+1), len(data)))
 		return
@@ -397,14 +372,9 @@
 	s.vA = make([]pointG2, s.threshold+1)
 	err := readVerifVector(s.vA, data)
 	if err != nil {
-<<<<<<< HEAD
-		// TODO: set valid key to false
-		s.processor.FlagMisbehavior(int(origin),
-=======
 		s.vAReceived = true
 		s.validKey = false
 		s.processor.Disqualify(int(origin),
->>>>>>> ec0d00e4
 			fmt.Sprintf("reading the verification vector failed: %s", err))
 	}
 
